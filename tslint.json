{
  "defaultSeverity": "error",
  "linterOptions": {
    "exclude": ["src/app/bungie-api/enums.ts", "src/app/bungie-api/interfaces.d.ts"]
  },
  "extends": ["tslint:recommended", "tslint-react", "tslint-config-prettier"],
  "jsRules": {
    "no-console": false,
    "no-shadowed-variable": false,
    "no-empty": false,
    "triple-equals": false,
    "no-string-literal": false
  },
  "rules": {
    "ban": false,
    "no-switch-case-fall-through": false,
    "no-duplicate-variable": [true, "check-parameters"],
    "ter-max-len": false,
    "max-line-length": false,
    "no-console": false,
    "variable-name": [
      true,
      "ban-keywords",
      "check-format",
      "allow-leading-underscore",
      "allow-pascal-case"
    ],
    "quotemark": false,
    "no-empty": false,
    "semicolon": false,
    "sort-imports": false,
    "comment-format": [true, "check-space"],
    "ordered-imports": false,
    "object-literal-sort-keys": false,
    "adjacent-overload-signatures": false,
    "ban-comma-operator": true,
    "no-unnecessary-type-assertion": false,
    "no-var-requires": true,
    "only-arrow-functions": [true, "allow-declarations", "allow-named-functions"],
    "member-access": false,
    "no-shadowed-variable": false,
    "prefer-for-of": true,
    "unified-signatures": true,
    "await-promise": [true, "Thenable", "IPromise"],
    "no-bitwise": false,
    "no-duplicate-super": true,
    "no-duplicate-switch-case": true,
    "no-floating-promises": [false, "Thenable", "IPromise"],
    "no-for-in-array": false,
    "no-implicit-dependencies": [
      true,
      [
        "locale",
        "app",
        "file-loader?name=[name]-[hash:6].[ext]!@destiny-item-manager",
        "imports-loader?this=>window!@destiny-item-manager",
        "file-loader?name=[name]-[hash:6].[ext]!sql.js"
      ]
    ],
    "no-invalid-template-strings": true,
    "no-misused-new": false,
    "no-object-literal-type-assertion": false,
    "no-return-await": true,
    "no-sparse-arrays": true,
    "no-string-literal": true,
    "no-string-throw": true,
<<<<<<< HEAD
    "no-this-assignment": [true, { "allowed-names": ["vm"], "allow-destructuring": true }],
    "no-unbound-method": false,
    "no-unnecessary-class": true,
=======
    "no-this-assignment": false,
    "no-unnecessary-class": false,
>>>>>>> bae7f229
    "no-unused-expression": [true, "allow-fast-null-checks"],
    "no-use-before-declare": false,
    "no-var-keyword": true,
    "no-void-expression": false,
    "prefer-conditional-expression": [true, "check-else-if"],
    "prefer-object-spread": true,
    "radix": true,
    "restrict-plus-operands": false,
    "strict-type-predicates": false,
    "triple-equals": true,
    "use-default-type-parameter": true,
    "use-isnan": true,
    "no-duplicate-imports": true,
    "no-require-imports": true,
    "prefer-const": true,
    "array-type": false,
    "arrow-return-shorthand": true,
    "callable-types": false,
    "class-name": false,
    "interface-over-type-literal": false,
    "jsdoc-format": true,
    "no-angle-bracket-type-assertion": false,
    "no-boolean-literal-compare": true,
    "no-redundant-jsdoc": true,
    "no-reference-import": false,
    "no-unnecessary-callback-wrapper": true,
    "no-unnecessary-initializer": true,
    "no-unnecessary-qualifier": false,
    "object-literal-shorthand": true,
    "one-variable-per-declaration": true,
    "prefer-function-over-method": [true, "allow-public"],
    "prefer-method-signature": true,
    "prefer-switch": true,
    "prefer-template": [true, "allow-single-concat"],
    "type-literal-delimiter": true,
    "interface-name": false,
    "jsx-no-multiline-js": false,
    "max-classes-per-file": false,
    "jsx-no-lambda": false,
    "jsx-curly-spacing": false,
    "forin": false
  },
  "rulesDirectory": []
}<|MERGE_RESOLUTION|>--- conflicted
+++ resolved
@@ -64,14 +64,9 @@
     "no-sparse-arrays": true,
     "no-string-literal": true,
     "no-string-throw": true,
-<<<<<<< HEAD
-    "no-this-assignment": [true, { "allowed-names": ["vm"], "allow-destructuring": true }],
-    "no-unbound-method": false,
-    "no-unnecessary-class": true,
-=======
     "no-this-assignment": false,
     "no-unnecessary-class": false,
->>>>>>> bae7f229
+    "no-unbound-method": false,
     "no-unused-expression": [true, "allow-fast-null-checks"],
     "no-use-before-declare": false,
     "no-var-keyword": true,
