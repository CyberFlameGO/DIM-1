--- conflicted
+++ resolved
@@ -15,14 +15,8 @@
         '<div title="{{ vm.item.primStat.value }} {{:: vm.item.name }}" alt="{{ vm.item.primStat.value }} {{:: vm.item.name }}" class="item">',
         '  <div class="item-elem" ng-class="{ complete: vm.item.complete }">',
         '    <div class="img" dim-bungie-image-fallback="::vm.item.icon">',
-<<<<<<< HEAD
-        '      <div ng-if="vm.item.quality" class="item-stat item-quality" ng-style="vm.item.quality.min | qualityColor">{{ vm.item.quality.min }}%</div>',
-        '      <div ng-hide="vm.item.quality" class="item-stat item-equipment stat-damage-{{::vm.item.dmg}}" ng-if="vm.item.primStat.value || vm.item.maxStackSize > 1">{{ vm.item.primStat.value || vm.item.amount }}</div>',
-        '      <div ng-hide="!vm.item.quality" class="item-stat item-stat-no-bg item-equipment stat-damage-{{::vm.item.dmg}}" ng-if="vm.item.primStat.value || vm.item.maxStackSize > 1">{{ vm.item.primStat.value || vm.item.amount }}</div>',
-=======
         '    <div ng-if="vm.item.quality" class="item-stat item-quality" ng-style="vm.item.quality.min | qualityColor">{{ vm.item.quality.min }}%</div>',
         '    <div class="item-stat item-equipment stat-damage-{{::vm.item.dmg}}" ng-class="{\'item-stat-no-bg\': (vm.item.quality && vm.item.quality.min > 0) }" ng-if="vm.item.primStat.value || vm.item.maxStackSize > 1">{{ vm.item.primStat.value || vm.item.amount }}</div>',
->>>>>>> f0aa3f30
         '    </div>',
         '  </div>',
         '</div>'
