(function(angular) {
  'use strict';

  angular.module('dimApp')
    .factory('dimItemDefinitions', ItemDefinitions);

  ItemDefinitions.$inject = ['$q', '$timeout', '$http'];

  function ItemDefinitions($q, $timeout, $http) {
    var deferred = $q.defer();

<<<<<<< HEAD
    $http.get('scripts/api-manifest/items.json?v=3.0.10')
=======
    $http.get('scripts/api-manifest/items.json?v=3.0.11')
>>>>>>> a927bb40
      .success(function(data) {
        deferred.resolve(data);
      })
      .error(function(data) {
        deferred.reject(new Error('The items definition file was not parsed correctly.'));
      });

    return {
      'getDefinitions': function() { return deferred.promise; }
    };
  }
})(angular);<|MERGE_RESOLUTION|>--- conflicted
+++ resolved
@@ -9,11 +9,7 @@
   function ItemDefinitions($q, $timeout, $http) {
     var deferred = $q.defer();
 
-<<<<<<< HEAD
-    $http.get('scripts/api-manifest/items.json?v=3.0.10')
-=======
     $http.get('scripts/api-manifest/items.json?v=3.0.11')
->>>>>>> a927bb40
       .success(function(data) {
         deferred.resolve(data);
       })
