(function() {
  'use strict';

  angular.module('dimApp')
    .factory('dimBungieService', BungieService);

  BungieService.$inject = ['$rootScope', '$q', '$timeout', '$http', 'dimState', 'toaster'];

  function BungieService($rootScope, $q, $timeout, $http, dimState, toaster) {
    var apiKey = '57c5ff5864634503a0340ffdfbeb20c0';
    var tokenPromise = null;
    var platformPromise = null;
    var membershipPromise = null;

    $rootScope.$on('dim-active-platform-updated', function() {
      tokenPromise = null;
      platformPromise = null;
      membershipPromise = null;
    });

    var service = {
      getPlatforms: getPlatforms,
      getCharacters: getCharacters,
      getStores: getStores,
      transfer: transfer,
      equip: equip,
      equipItems: equipItems,
      setItemState: setItemState,
<<<<<<< HEAD
      getXur: getXur,
      getVendors: getVendors,
      getManifest: getManifest
=======
      getXur: getXur
>>>>>>> dffd2868
    };

    return service;

    function assignResultAndForward(dataset, attribute, result) {
      dataset[attribute] = result;

      return result;
    }

    function handleErrors(response) {
      if (response.status === 503) {
        return $q.reject(new Error("Bungie.net is down."));
      }
      if (response.status < 200 || response.status >= 400) {
        return $q.reject(new Error('Network error: ' + response.status));
      }

      var errorCode = response.data.ErrorCode;
      if (errorCode === 36) {
        return $q.reject(new Error('Bungie API throttling limit exceeded. Please wait a bit and then retry.'));
      } else if (errorCode === 99) {
        openBungieNetTab();
        return $q.reject(new Error('Please log into Bungie.net in order to use this extension.'));
      } else if (errorCode === 5) {
        return $q.reject(new Error('Bungie.net servers are down for maintenance.'));
      } else if (errorCode === 1618 &&
                 response.config.url.indexOf('/Account/') >= 0 &&
                 response.config.url.indexOf('/Character/') < 0) {
        return $q.reject(new Error('No Destiny account was found for this platform.'));
      } else if (errorCode > 1) {
        return $q.reject(new Error(response.data.Message));
      }

      return response;
    }

    function retryOnThrottled(request) {
      var a = $q(function(resolve, reject) {
        var retries = 4;

        function run() {
          $http(request).then(function success(response) {
            if (response.data.ErrorCode === 36) {
              retries = retries - 1;

              if (retries <= 0) {
                // debugger;
                resolve(response);
              } else {
                $timeout(run, Math.pow(2, 4 - retries) * 1000);
              }
            } else {
              resolve(response);
            }
          }, function failure(response) {
            // debugger;
            if (response.data) {
              reject(new Error(response.data.Message));
            } else if (response.status === -1) {
              reject(new Error("You may not be connected to the internet."));
            } else {
              console.error("Failed to make service call", response);
              reject(new Error("Failed to make service call."));
            }
          });
        }

        run();
      });

      return a;
    }

    function openBungieNetTab() {
      chrome.tabs.create({
        url: 'http://bungie.net',
        active: true
      });
    }


    /************************************************************************************************************************************/

    function getManifest() {
      return $q.when({
        method: 'GET',
        url: 'https://www.bungie.net/Platform/Destiny/Manifest/',
        headers: {
          'X-API-Key': apiKey
        }
      })
      .then(function(request) {
        return $http(request);
      })
      .then(handleErrors)
      .then(function(response) {
        return response.data.Response;
      });
    }


    /************************************************************************************************************************************/

    function getBnetCookies() {
      return $q(function(resolve, reject) {
        chrome.cookies.getAll({
          domain: 'www.bungie.net'
        }, getAllCallback);

        function getAllCallback(cookies) {
          if (_.size(cookies) > 0) {
            resolve(cookies);
          } else {
            reject(new Error('No cookies found.'));
          }
        }
      });
    }

    /************************************************************************************************************************************/

    function getBungleToken() {
      tokenPromise = tokenPromise || getBnetCookies()
        .then(function(cookies) {
          return $q(function(resolve, reject) {
            var cookie = _.find(cookies, function(cookie) {
              return cookie.name === 'bungled';
            });

            if (cookie) {
              resolve(cookie.value);
            } else {
              openBungieNetTab();
              reject(new Error('Please log into Bungie.net in order to use this extension.'));
            }
          });
        })
        .catch(function() {
          tokenPromise = null;
        });

      return tokenPromise;
    }

    /************************************************************************************************************************************/

    function getPlatforms() {
      platformPromise = platformPromise || getBungleToken()
        .then(getBnetPlatformsRequest)
        .then($http)
        .then(handleErrors)
        .catch(function(e) {
          var message = e.message;
          if (e.status === -1) {
            message = 'You may not be connected to the internet.';
          }

          toaster.pop('error', 'Bungie.net Error', message, 0);

          return $q.reject(e);
        });

      return platformPromise;
    }

    function getBnetPlatformsRequest(token) {
      return {
        method: 'GET',
        url: 'https://www.bungie.net/Platform/User/GetBungieNetUser/',
        headers: {
          'X-API-Key': apiKey,
          'x-csrf': token
        },
        withCredentials: true
      };
    }

    /************************************************************************************************************************************/

    function getMembership(platform) {
      membershipPromise = membershipPromise || getBungleToken()
        .then(getBnetMembershipReqest)
        .then($http)
        .then(handleErrors)
        .then(processBnetMembershipRequest, rejectBnetMembershipRequest)
        .catch(function(error) {
          membershipPromise = null;
          return $q.reject(error);
        });

      return membershipPromise;

      function getBnetMembershipReqest(token) {
        return {
          method: 'GET',
          url: 'https://www.bungie.net/Platform/Destiny/' + platform.type + '/Stats/GetMembershipIdByDisplayName/' + platform.id + '/',
          headers: {
            'X-API-Key': apiKey,
            'x-csrf': token
          },
          withCredentials: true
        };
      }

      function processBnetMembershipRequest(response) {
        if (_.size(response.data.Response) === 0) {
          return $q.reject(new Error('Failed to find a Destiny account for you on ' + platform.label + '.'));
        }

        return $q.when(response.data.Response);
      }

      function rejectBnetMembershipRequest(response) {
        if (response.status === -1) {
          return $q.reject(new Error('You may not be connected to the internet.'));
        }
        return $q.reject(new Error('Failed to find a Destiny account for you on ' + platform.label + '.'));
      }
    }


    /************************************************************************************************************************************/

    function getCharacters(platform) {
      var data = {
        token: null,
        membershipId: null
      };

      var addTokenToData = assignResultAndForward.bind(null, data, 'token');
      var getMembershipPB = getMembership.bind(null, platform);

      var charactersPromise = getBungleToken()
        .then(addTokenToData)
        .then(getMembershipPB)
        .then(function(membershipId) {
          return getBnetCharactersRequest(data.token, platform, membershipId);
        })
        .then($http)
        .then(handleErrors)
        .then(processBnetCharactersRequest);

      return charactersPromise;
    }

    function getBnetCharactersRequest(token, platform, membershipId) {
      return {
        method: 'GET',
        url: 'https://www.bungie.net/Platform/Destiny/Tiger' + (platform.type === 1 ? 'Xbox' : 'PSN') + '/Account/' + membershipId + '/',
        headers: {
          'X-API-Key': apiKey,
          'x-csrf': token
        },
        withCredentials: true
      };
    }

    function processBnetCharactersRequest(response) {
      if (_.size(response.data.Response) === 0) {
        return $q.reject(new Error('The membership id was not available.'));
      }

      return _.map(response.data.Response.data.characters, function(c) {
        c.inventory = response.data.Response.data.inventory;

        return {
          id: c.characterBase.characterId,
          base: c
        };
      });
    }


    /************************************************************************************************************************************/

    function getXur() {
      return $q.when({
        method: 'GET',
        url: 'https://www.bungie.net/Platform/Destiny/Advisors/Xur/',
        headers: {
          'X-API-Key': apiKey
        }
      })
      .then(function(request) {
        return $http(request);
      })
      .then(handleErrors)
      .then(function(response) {
        return response.data.Response.data;
      });
    }

    /************************************************************************************************************************************/

    function getStores(platform, includeVendors) {
      var data = {
        token: null,
        membershipId: null
      };

      var addTokenToData = assignResultAndForward.bind(null, data, 'token');
      var addMembershipIdToData = assignResultAndForward.bind(null, data, 'membershipId');
      var addCharactersToData = assignResultAndForward.bind(null, data, 'characters');
      var getMembershipPB = getMembership.bind(null, platform);
      var getCharactersPB = getCharacters.bind(null, platform);

      var promise = getBungleToken()
        .then(addTokenToData)
        .then(getMembershipPB)
        .then(addMembershipIdToData)
        .then(getCharactersPB)
        .then(addCharactersToData)
        .then(function() {
          var promises = [
            getDestinyInventories(data.token, platform, data.membershipId, data.characters),
            getDestinyProgression(data.token, platform, data.membershipId, data.characters),
            getDestinyAdvisors(data.token, platform, data.membershipId, data.characters)
          ];
          if (includeVendors) {
            promises.push(getDestinyVendors(data.token, platform, data.membershipId, data.characters));
          }
          return $q.all(promises).then(function(data) {
            return $q.resolve(data[0]);
          });
        })
        .catch(function(e) {
          toaster.pop('error', 'Bungie.net Error', e.message);

          return $q.reject(e);
        });

      return promise;
    }

    function getGuardianInventoryRequest(token, platform, membershipId, character) {
      return {
        method: 'GET',
        url: 'https://www.bungie.net/Platform/Destiny/' + platform.type + '/Account/' + membershipId + '/Character/' + character.id + '/Inventory/?definitions=false',
        headers: {
          'X-API-Key': apiKey,
          'x-csrf': token
        },
        withCredentials: true
      };
    }

    function getDestinyVaultRequest(token, platform) {
      return {
        method: 'GET',
        url: 'https://www.bungie.net/Platform/Destiny/' + platform.type + '/MyAccount/Vault/?definitions=false',
        headers: {
          'X-API-Key': apiKey,
          'x-csrf': token
        },
        withCredentials: true
      };
    }

    function processInventoryResponse(character, response) {
      var payload = response.data.Response;

      payload.id = character.id;
      payload.character = character;

      return payload;
    }

    function getDestinyInventories(token, platform, membershipId, characters) {
      // Guardians
      var promises = characters.map(function(character) {
        var processPB = processInventoryResponse.bind(null, character);

        return $q.when(getGuardianInventoryRequest(token, platform, membershipId, character))
          .then($http)
          .then(handleErrors)
          .then(processPB);
      });

      // Vault

      var processPB = processInventoryResponse.bind(null, {
        id: 'vault',
        base: null
      });

      var promise = $q.when(getDestinyVaultRequest(token, platform))
        .then($http)
        .then(handleErrors)
        .then(processPB);

      promises.push(promise);

      return $q.all(promises);
    }

    /************************************************************************************************************************************/

    function getGuardianProgressionRequest(token, platform, membershipId, character) {
      return {
        method: 'GET',
        url: 'https://www.bungie.net/Platform/Destiny/' + platform.type + '/Account/' + membershipId + '/Character/' + character.id + '/Progression/?definitions=false',
        headers: {
          'X-API-Key': apiKey,
          'x-csrf': token
        },
        withCredentials: true
      };
    }

    function processProgressionResponse(character, response) {
      character.progression = response.data.Response.data;
      return character;
    }

    function getDestinyProgression(token, platform, membershipId, characters) {
      var promises = characters.map(function(character) {
        var processPB = processProgressionResponse.bind(null, character);

        return $q.when(getGuardianProgressionRequest(token, platform, membershipId, character))
          .then($http)
          .then(handleErrors)
          .then(processPB);
      });

      return $q.all(promises);
    }

    /************************************************************************************************************************************/

    function getCharacterAdvisorsRequest(token, platform, membershipId, character) {
      return {
        method: 'GET',
        url: 'https://www.bungie.net/Platform/Destiny/' + platform.type + '/Account/' + membershipId + '/Character/' + character.id + '/Advisors/V2/?definitions=false',
        headers: {
          'X-API-Key': apiKey,
          'x-csrf': token
        },
        withCredentials: true
      };
    }

    function processAdvisorsResponse(character, response) {
      character.advisors = response.data.Response.data;
      return character;
    }

    function getDestinyAdvisors(token, platform, membershipId, characters) {
      var promises = characters.map(function(character) {
        var processPB = processAdvisorsResponse.bind(null, character);

        return $q.when(getCharacterAdvisorsRequest(token, platform, membershipId, character))
          .then($http)
          .then(handleErrors)
          .then(processPB);
      });

      return $q.all(promises);
    }

    /************************************************************************************************************************************/

    function getCharacterVendorsRequest(token, platform, membershipId, character, vendorId) {
      return {
        method: 'GET',
        url: 'https://www.bungie.net/Platform/Destiny/' + platform.type + '/MyAccount/Character/' + character.id + '/Vendor/' + vendorId + '/',
        headers: {
          'X-API-Key': apiKey,
          'x-csrf': token
        },
        withCredentials: true
      };
    }

    function parseVendorData(vendorData) {
      return vendorData;
    }

    function processVendorsResponse(character, response) {
      if (!character.vendors) {
        character.vendors = {};
      }

      var vendorData = response.data.Response.data;
      character.vendors[vendorData.vendorHash] = parseVendorData(vendorData);
      return character;
    }

    function getDestinyVendors(token, platform, membershipId, characters) {
      // Titan van, Hunter van, Warlock van, Van quart, Dead orb, Future war, New mon, Eris Morn, Cruc hand, Cruc quart, Speaker, Variks, Exotic Blue, Banner
      var vendorHashes = ['1990950', '3003633346', '1575820975', '2668878854', '3611686524', '1821699360', '1808244981', '174528503', '3746647075', '3658200622', '2680694281', '1998812735', '3902439767', '242140165'];
      var promises = [];
      _.each(vendorHashes, function(vendorHash) {
        _.each(characters, function(character) {
          var processPB = processVendorsResponse.bind(null, character);
          promises.push(
            $q.when(getCharacterVendorsRequest(token, platform, membershipId, character, vendorHash))
              .then($http)
              .then(handleErrors)
              .then(processPB)
              .catch(function(e) {
                if (e.message !== 'The Vendor you requested was not found.') {
                  throw e;
                }
              })
          );
        });
      });

      return $q.all(promises);
    }

    /************************************************************************************************************************************/

    function transfer(item, store, amount) {
      var platform = dimState.active;
      var data = {
        token: null,
        membershipType: null
      };

      var addTokenToDataPB = assignResultAndForward.bind(null, data, 'token');
      var addMembershipTypeToDataPB = assignResultAndForward.bind(null, data, 'membershipType');
      var getMembershipPB = getMembership.bind(null, platform);

      var promise = getBungleToken()
        .then(addTokenToDataPB)
        .then(getMembershipPB)
        .then(addMembershipTypeToDataPB)
        .then(function() {
          return store;
        })
        .then(function(store) {
          return getTransferRequest(data.token, platform.type, item, store, amount);
        })
        .then(retryOnThrottled)
        .then(function(response) {
          return handleUniquenessViolation(response, item, store);
        })
        .then(handleErrors);

      return promise;
    }

    // Handle "DestinyUniquenessViolation" (1648)
    function handleUniquenessViolation(response, item, store) {
      if (response && response.data && response.data.ErrorCode === 1648) {
        toaster.pop('warning', 'Item Uniqueness', [
          "You tried to move the '" + item.name + "'",
          item.type.toLowerCase(),
          "to your",
          store.name,
          "but that destination already has that item and is only allowed one."
        ].join(' '));
        return $q.reject(new Error('move-canceled'));
      }
      return response;
    }

    function getTransferRequest(token, membershipType, item, store, amount) {
      return {
        method: 'POST',
        url: 'https://www.bungie.net/Platform/Destiny/TransferItem/',
        headers: {
          'X-API-Key': apiKey,
          'x-csrf': token,
          'content-type': 'application/json; charset=UTF-8;'
        },
        data: {
          characterId: store.isVault ? item.owner : store.id,
          membershipType: membershipType,
          itemId: item.id,
          itemReferenceHash: item.hash,
          stackSize: amount || item.amount,
          transferToVault: store.isVault
        },
        dataType: 'json',
        withCredentials: true
      };
    }

    /************************************************************************************************************************************/

    function equip(item) {
      var platform = dimState.active;
      var data = {
        token: null,
        membershipType: null
      };

      var addTokenToDataPB = assignResultAndForward.bind(null, data, 'token');
      var addMembershipTypeToDataPB = assignResultAndForward.bind(null, data, 'membershipType');
      var getMembershipPB = getMembership.bind(null, platform);

      var promise = getBungleToken()
        .then(addTokenToDataPB)
        .then(getMembershipPB)
        .then(addMembershipTypeToDataPB)
        .then(function() {
          return getEquipRequest(data.token, platform.type, item);
        })
        .then(retryOnThrottled)
        .then(handleErrors);

      return promise;
    }

    function getEquipRequest(token, membershipType, item) {
      return {
        method: 'POST',
        url: 'https://www.bungie.net/Platform/Destiny/EquipItem/',
        headers: {
          'X-API-Key': apiKey,
          'x-csrf': token,
          'content-type': 'application/json; charset=UTF-8;'
        },
        data: {
          characterId: item.owner,
          membershipType: membershipType,
          itemId: item.id
        },
        dataType: 'json',
        withCredentials: true
      };
    }

    /************************************************************************************************************************************/

    // Returns a list of items that were successfully equipped
    function equipItems(store, items) {
      // Sort exotics to the end. See https://github.com/DestinyItemManager/DIM/issues/323
      items = _.sortBy(items, function(i) {
        return i.isExotic ? 1 : 0;
      });

      var platform = dimState.active;
      var data = {
        token: null,
        membershipType: null
      };

      var addTokenToDataPB = assignResultAndForward.bind(null, data, 'token');
      var addMembershipTypeToDataPB = assignResultAndForward.bind(null, data, 'membershipType');
      var getMembershipPB = getMembership.bind(null, platform);

      var promise = getBungleToken()
        .then(addTokenToDataPB)
        .then(getMembershipPB)
        .then(addMembershipTypeToDataPB)
        .then(function() {
          return {
            method: 'POST',
            url: 'https://www.bungie.net/Platform/Destiny/EquipItems/',
            headers: {
              'X-API-Key': apiKey,
              'x-csrf': data.token,
              'content-type': 'application/json; charset=UTF-8;'
            },
            data: {
              characterId: store.id,
              membershipType: platform.type,
              itemIds: _.pluck(items, 'id')
            },
            dataType: 'json',
            withCredentials: true
          };
        })
        .then(retryOnThrottled)
        .then(handleErrors)
        .then(function(response) {
          var data = response.data.Response;
          store.updateCharacterInfo(data.summary);
          return _.select(items, function(i) {
            var item = _.find(data.equipResults, { itemInstanceId: i.id });
            return item && item.equipStatus === 1;
          });
        });

      return promise;
    }

    /************************************************************************************************************************************/

    function setItemState(item, store, lockState, type) {
      switch (type) {
      case 'lock': type = 'SetLockState'; break;
      case 'track': type = 'SetQuestTrackedState'; break;
      }

      var platform = dimState.active;
      var data = {
        token: null,
        membershipType: null
      };

      var addTokenToDataPB = assignResultAndForward.bind(null, data, 'token');
      var addMembershipTypeToDataPB = assignResultAndForward.bind(null, data, 'membershipType');
      var getMembershipPB = getMembership.bind(null, platform);

      var promise = getBungleToken()
        .then(addTokenToDataPB)
        .then(getMembershipPB)
        .then(addMembershipTypeToDataPB)
        .then(function() {
          return store;
        })
        .then(function(store) {
          return getSetItemStateRequest(data.token, platform.type, item, store, lockState, type);
        })
        .then(retryOnThrottled)
        .then(handleErrors);

      return promise;
    }

    function getSetItemStateRequest(token, membershipType, item, store, lockState, type) {
      return {
        method: 'POST',
        url: 'https://www.bungie.net/Platform/Destiny/' + type + '/',
        headers: {
          'X-API-Key': apiKey,
          'x-csrf': token,
          'content-type': 'application/json; charset=UTF-8;'
        },
        data: {
          characterId: store.isVault ? item.owner : store.id,
          membershipType: membershipType,
          itemId: item.id,
          state: lockState
        },
        dataType: 'json',
        withCredentials: true
      };
    }
  }
})();<|MERGE_RESOLUTION|>--- conflicted
+++ resolved
@@ -26,13 +26,8 @@
       equip: equip,
       equipItems: equipItems,
       setItemState: setItemState,
-<<<<<<< HEAD
       getXur: getXur,
-      getVendors: getVendors,
       getManifest: getManifest
-=======
-      getXur: getXur
->>>>>>> dffd2868
     };
 
     return service;
