--- conflicted
+++ resolved
@@ -247,13 +247,8 @@
                               loadNewItems(activePlatform),
                               dimItemInfoService(activePlatform),
                               $translate(['Vault']),
-<<<<<<< HEAD
                               loadStores(activePlatform, includeVendors)])
-        .then(function([progressionDefs, factionDefs, buckets, classes, races, statDefs, newItems, translations, rawStores]) {
-=======
-                              dimBungieService.getStores(dimPlatformService.getActive(), includeVendors)])
         .then(function([progressionDefs, factionDefs, buckets, classes, races, statDefs, newItems, itemInfoService, translations, rawStores]) {
->>>>>>> 6685d50a
           console.timeEnd('Load stores (Bungie API)');
           if (activePlatform !== dimPlatformService.getActive()) {
             throw new Error("Active platform mismatch");
