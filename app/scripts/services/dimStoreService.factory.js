(function() {
  'use strict';

  angular.module('dimApp')
    .factory('dimStoreService', StoreService);

<<<<<<< HEAD
  StoreService.$inject = ['$rootScope', '$q', 'dimBungieService', 'dimPlatformService', 'dimCategory', 'dimItemDefinitions', 'dimVendorDefinitions', 'dimBucketService', 'dimStatDefinitions', 'dimObjectiveDefinitions', 'dimTalentDefinitions', 'dimSandboxPerkDefinitions', 'dimYearsDefinitions', 'dimProgressionDefinitions', 'dimRecordsDefinitions', 'dimItemCategoryDefinitions', 'dimClassDefinitions', 'dimRaceDefinitions', 'dimInfoService', 'SyncService', 'loadingTracker', 'dimManifestService', '$translate'];

  function StoreService($rootScope, $q, dimBungieService, dimPlatformService, dimCategory, dimItemDefinitions, dimVendorDefinitions, dimBucketService, dimStatDefinitions, dimObjectiveDefinitions, dimTalentDefinitions, dimSandboxPerkDefinitions, dimYearsDefinitions, dimProgressionDefinitions, dimRecordsDefinitions, dimItemCategoryDefinitions, dimClassDefinitions, dimRaceDefinitions, dimInfoService, SyncService, loadingTracker, dimManifestService, $translate) {
=======
  StoreService.$inject = ['$rootScope', '$q', 'dimBungieService', 'dimPlatformService', 'dimSettingsService', 'dimCategory', 'dimItemDefinitions', 'dimVendorDefinitions', 'dimBucketService', 'dimStatDefinitions', 'dimObjectiveDefinitions', 'dimTalentDefinitions', 'dimSandboxPerkDefinitions', 'dimYearsDefinitions', 'dimProgressionDefinitions', 'dimRecordsDefinitions', 'dimInfoService', 'SyncService', 'loadingTracker'];

  function StoreService($rootScope, $q, dimBungieService, dimPlatformService, dimSettingsService, dimCategory, dimItemDefinitions, dimVendorDefinitions, dimBucketService, dimStatDefinitions, dimObjectiveDefinitions, dimTalentDefinitions, dimSandboxPerkDefinitions, dimYearsDefinitions, dimProgressionDefinitions, dimRecordsDefinitions, dimInfoService, SyncService, loadingTracker) {
>>>>>>> 756757f1
    var _stores = [];
    var _idTracker = {};

    var _removedNewItems = new Set();

    const progressionMeta = {
      529303302: { label: "Cryptarch", color: "#C7990C", scale: ".8", order: 0 },
      3233510749: { label: "Vanguard", color: "#161E28", scale: ".5", order: 1 },
      1357277120: { label: "Crucible", color: "#a7342d", scale: ".8", order: 2 },
      2778795080: { label: "Dead Orbit", color: "#cccccc", scale: ".5", order: 3 },
      1424722124: { label: "Future War Cult", color: "#262247", scale: ".5", order: 4 },
      3871980777: { label: "New Monarchy", color: "#862529", scale: ".5", order: 5 },
      2161005788: { label: "Iron Banner", color: "#4d310a", scale: ".5", order: 6 },
      174528503: { label: "Crota's Bane", color: "#9e9381", scale: ".5", order: 7 },
      807090922: { label: "Queen's Wrath", color: "#2F1023", scale: ".5", order: 8 },
      3641985238: { label: "House of Judgment", color: "#5AAC77", scale: ".5", order: 9 },
      2335631936: { label: "Gunsmith", color: "#717272", scale: ".8", order: 10 },
      2763619072: { label: "SRL", color: "#e92b38", scale: ".5", order: 11 }
    };

    // Maps tierType to tierTypeName in English
    const tiers = [
      'Unused 0',
      'Unused 1',
      'Common',
      'Uncommon',
      'Rare',
      'Legendary',
      'Exotic'
    ];

    // A promise used to dedup parallel calls to reloadStores
    var _reloadPromise;

    // Cooldowns
    var cooldownsSuperA = ['5:00', '4:46', '4:31', '4:15', '3:58', '3:40'];
    var cooldownsSuperB = ['5:30', '5:14', '4:57', '4:39', '4:20', '4:00'];
    var cooldownsGrenade = ['1:00', '0:55', '0:49', '0:42', '0:34', '0:25'];
    var cooldownsMelee = ['1:10', '1:04', '0:57', '0:49', '0:40', '0:29'];

    // Prototype for Store objects - add methods to this to add them to all
    // stores.
    var StoreProto = {
      // Get the total amount of this item in the store, across all stacks,
      // excluding stuff in the postmaster.
      amountOfItem: function(item) {
        return sum(_.filter(this.items, function(i) {
          return i.hash === item.hash && !i.location.inPostmaster;
        }), 'amount');
      },
      // How much of items like this item can fit in this store?
      capacityForItem: function(item) {
        if (!item.bucket) {
          console.error("item needs a 'bucket' field", item);
          return 10;
        }
        return item.bucket.capacity;
      },
      // How many *more* items like this item can fit in this store?
      spaceLeftForItem: function(item) {
        if (!item.type) {
          throw new Error("item needs a 'type' field");
        }
        return Math.max(0, this.capacityForItem(item) - this.buckets[item.location.id].length);
      },
      updateCharacterInfo: function(statDefs, characterInfo) {
        this.level = characterInfo.characterLevel;
        this.percentToNextLevel = characterInfo.percentToNextLevel / 100.0;
        this.powerLevel = characterInfo.characterBase.powerLevel;
<<<<<<< HEAD
        this.background = 'http://bungie.net/' + characterInfo.backgroundPath;
        this.icon = 'http://bungie.net/' + characterInfo.emblemPath;
        this.stats = getStatsData(statDefs, characterInfo.characterBase);
=======
        this.background = 'https://bungie.net/' + characterInfo.backgroundPath;
        this.icon = 'https://bungie.net/' + characterInfo.emblemPath;
        this.stats = getStatsData(characterInfo.characterBase);
>>>>>>> 756757f1
      },
      // Remove an item from this store. Returns whether it actually removed anything.
      removeItem: function(item) {
        // Completely remove the source item
        function match(i) { return item.index === i.index; }
        var sourceIndex = _.findIndex(this.items, match);
        if (sourceIndex >= 0) {
          this.items.splice(sourceIndex, 1);

          var bucketItems = this.buckets[item.location.id];
          var bucketIndex = _.findIndex(bucketItems, match);
          bucketItems.splice(bucketIndex, 1);

          return true;
        }
        return false;
      },
      addItem: function(item) {
        this.items.push(item);
        var bucketItems = this.buckets[item.location.id];
        bucketItems.push(item);
        if (item.location.id === 'BUCKET_RECOVERY' && bucketItems.length >= item.location.capacity) {
          dimInfoService.show('lostitems', {
            type: 'warning',
            title: 'Postmaster Limit',
            body: 'There are 20 lost items at the Postmaster on your ' + this.name + '. Any new items will overwrite the existing.',
            hide: 'Never show me this type of warning again.'
          });
        }
        item.owner = this.id;
      }
    };

    // Prototype for Item objects - add methods to this to add them to all
    // items.
    var ItemProto = {
      // Can this item be equipped by the given store?
      canBeEquippedBy: function(store) {
        if (store.isVault) {
          return false;
        }
        return this.equipment &&
          // For the right class
          (this.classTypeName === 'unknown' || this.classTypeName === store.class) &&
          // nothing we are too low-level to equip
          this.equipRequiredLevel <= store.level &&
          // can be moved or is already here
          (!this.notransfer || this.owner === store.id) &&
          !this.location.inPostmaster;
      },
      inCategory: function(categoryName) {
        return _.contains(this.categories, categoryName);
      },
      isEngram: function() {
        return this.inCategory('CATEGORY_ENGRAM');
      },
      canBeInLoadout: function() {
        return this.equipment || this.type === 'Material' || this.type === 'Consumable';
      },
      // "The Life Exotic" Perk on Exotic Items means you can equip another exotic
      hasLifeExotic: function() {
        return this.isExotic && this.talentGrid && (_.find(this.talentGrid.nodes, { hash: 4044819214 }) !== undefined);
      }
    };

    var service = {
      getActiveStore: getActiveStore,
      getStores: getStores,
      reloadStores: reloadStores,
      getStore: getStore,
      getBonus: getBonus,
      getVault: getStore.bind(null, 'vault'),
      updateCharacters: updateCharacters,
      clearNewItems: clearNewItems,
      dropNewItem: dropNewItem,
      createItemIndex: createItemIndex,
      processItems: processItems,
      hasNewItems: false
    };

    $rootScope.$on('dim-active-platform-updated', function() {
      _stores = [];
      service.hasNewItems = false;
      $rootScope.$broadcast('dim-stores-updated', {
        stores: _stores
      });
      loadingTracker.addPromise(service.reloadStores(true));
    });

    return service;

    // Update the high level character information for all the stores
    // (level, light, int/dis/str, etc.). This does not update the
    // items in the stores - to do that, call reloadStores.
    function updateCharacters() {
      return $q.all([
        dimStatDefinitions,
        dimBungieService.getCharacters(dimPlatformService.getActive())
      ]).then(function([statDefs, bungieStores]) {
        _.each(_stores, function(dStore) {
          if (!dStore.isVault) {
            var bStore = _.findWhere(bungieStores, { id: dStore.id });
            dStore.updateCharacterInfo(statDefs, bStore.base);
          }
        });
        return _stores;
      });
    }

    function getActiveStore() {
      return _.sortBy(_stores, 'lastPlayed').reverse()[0];
    }

    function getStores() {
      return _stores;
    }

    // Returns a promise for a fresh view of the stores and their items.
    // If this is called while a reload is already happening, it'll return the promise
    // for the ongoing reload rather than kicking off a new reload.
    function reloadStores() {
      const activePlatform = dimPlatformService.getActive();
      if (_reloadPromise && _reloadPromise.activePlatform === activePlatform) {
        return _reloadPromise;
      }

      // Include vendors on the first load and if they're expired
      const currDate = new Date().toISOString();
      const includeVendors = !_stores.length || _.any(_stores, (store) => store.minRefreshDate < currDate);

      // Save a snapshot of all the items before we update
      const previousItems = buildItemSet(_stores);
      const firstLoad = (previousItems.size === 0);

      function fakeItemId(item) {
        if (activePlatform.fake && item.itemInstanceId !== "0") {
          item.itemInstanceId = 'fake-' + item.itemInstanceId;
        }
      }

      console.time('Load stores (Bungie API)');
      _reloadPromise = $q.all([dimProgressionDefinitions,
                              dimBucketService,
                              dimClassDefinitions,
                              dimRaceDefinitions,
                              dimStatDefinitions,
                              loadNewItems(activePlatform),
                              $translate(['Vault']),
                               dimBungieService.getStores(dimPlatformService.getActive(), includeVendors)])
        .then(function([progressionDefs, buckets, classes, races, statDefs, newItems, translations, rawStores]) {
          console.timeEnd('Load stores (Bungie API)');
          if (activePlatform !== dimPlatformService.getActive()) {
            throw new Error("Active platform mismatch");
          }

          var glimmer;
          var marks;
          _removedNewItems.forEach((id) => newItems.delete(id));
          _removedNewItems.clear();
          service.hasNewItems = (newItems.size !== 0);

          return $q.all([newItems, ...rawStores.map(function(raw) {
            if (activePlatform !== dimPlatformService.getActive()) {
              throw new Error("Active platform mismatch");
            }
            var store;
            var items = [];
            if (!raw) {
              return undefined;
            }

            const character = raw.character.base;

            if (raw.id === 'vault') {
              store = angular.extend(Object.create(StoreProto), {
                id: 'vault',
                name: translations.Vault,
                class: 'vault',
                className: translations.Vault,
                lastPlayed: '2005-01-01T12:00:01Z',
                icon: '/images/vault.png',
                background: '/images/vault-background.png',
                items: [],
                legendaryMarks: marks,
                glimmer: glimmer,
                isVault: true,
                // Vault has different capacity rules
                capacityForItem: function(item) {
                  var sort = item.sort;
                  if (item.bucket) {
                    sort = item.bucket.sort;
                  }
                  if (!sort) {
                    throw new Error("item needs a 'sort' field");
                  }
                  return buckets[sort].capacity;
                },
                spaceLeftForItem: function(item) {
                  var sort = item.sort;
                  if (item.bucket) {
                    sort = item.bucket.sort;
                  }
                  if (!sort) {
                    throw new Error("item needs a 'sort' field");
                  }
                  return Math.max(0, this.capacityForItem(item) - count(this.items, function(i) {
                    return i.bucket.sort === sort;
                  }));
                },
                removeItem: function(item) {
                  var result = StoreProto.removeItem.call(this, item);
                  this.vaultCounts[item.location.sort]--;
                  return result;
                },
                addItem: function(item) {
                  StoreProto.addItem.call(this, item);
                  this.vaultCounts[item.location.sort]++;
                }
              });

              _.each(raw.data.buckets, function(bucket) {
                _.each(bucket.items, function(item) {
                  item.bucket = bucket.bucketHash;
                  fakeItemId(item);
                });

                items = _.union(items, bucket.items);
              });
            } else {
              try {
                glimmer = _.find(character.inventory.currencies, function(cur) { return cur.itemHash === 3159615086; }).value;
                marks = _.find(character.inventory.currencies, function(cur) { return cur.itemHash === 2534352370; }).value;
              } catch (e) {
                glimmer = 0;
                marks = 0;
              }

              const race = races[character.characterBase.raceHash];
              let genderRace = "";
              if (character.characterBase.genderType === 0) {
                genderRace = race.raceNameMale;
              } else {
                genderRace = race.raceNameFemale;
              }

              store = angular.extend(Object.create(StoreProto), {
                id: raw.id,
<<<<<<< HEAD
                icon: 'http://bungie.net/' + character.emblemPath,
                lastPlayed: character.characterBase.dateLastPlayed,
                background: 'http://bungie.net/' + character.backgroundPath,
                level: character.characterLevel,
                powerLevel: character.characterBase.powerLevel,
                stats: getStatsData(statDefs, character.characterBase),
                class: getClass(character.characterBase.classType),
                className: classes[character.characterBase.classHash].className,
                genderRace: genderRace,
                percentToNextLevel: character.percentToNextLevel / 100.0,
=======
                icon: 'https://bungie.net/' + raw.character.base.emblemPath,
                lastPlayed: raw.character.base.characterBase.dateLastPlayed,
                background: 'https://bungie.net/' + raw.character.base.backgroundPath,
                level: raw.character.base.characterLevel,
                powerLevel: raw.character.base.characterBase.powerLevel,
                stats: getStatsData(raw.character.base.characterBase),
                class: getClass(raw.character.base.characterBase.classType),
                gender: getGender(raw.character.base.characterBase.genderType),
                race: getRace(raw.character.base.characterBase.raceHash),
                percentToNextLevel: raw.character.base.percentToNextLevel / 100.0,
>>>>>>> 756757f1
                progression: raw.character.progression,
                advisors: raw.character.advisors,
                vendors: raw.character.vendors,
                isVault: false
              });

              if (!includeVendors) {
                var prevStore = _.findWhere(_stores, { id: raw.id });
                store.vendors = prevStore.vendors;
                store.minRefreshDate = prevStore.minRefreshDate;
              }

              store.name = store.genderRace + ' ' + store.className;

              store.progression.progressions.forEach(function(prog) {
                angular.extend(prog, progressionDefs[prog.progressionHash], progressionMeta[prog.progressionHash]);
              });

              _.each(raw.data.buckets, function(bucket) {
                _.each(bucket, function(pail) {
                  _.each(pail.items, function(item) {
                    item.bucket = pail.bucketHash;
                    fakeItemId(item);
                  });

                  items = _.union(items, pail.items);
                });
              });

              if (_.has(character.inventory.buckets, 'Invisible')) {
                if (_.size(character.inventory.buckets.Invisible) > 0) {
                  _.each(character.inventory.buckets.Invisible, function(pail) {
                    _.each(pail.items, function(item) {
                      item.bucket = pail.bucketHash;
                      fakeItemId(item);
                    });

                    items = _.union(items, pail.items);
                  });
                }
              }
            }

            return processItems(store, items, previousItems, newItems).then(function(items) {
              if (activePlatform !== dimPlatformService.getActive()) {
                throw new Error("Active platform mismatch");
              }

              store.items = items;

              // by type-bucket
              store.buckets = _.groupBy(items, function(i) {
                return i.location.id;
              });

              // Fill in any missing buckets
              _.values(buckets.byType).forEach(function(bucket) {
                if (!store.buckets[bucket.id]) {
                  store.buckets[bucket.id] = [];
                }
              });

              if (store.isVault) {
                store.vaultCounts = {};
                ['Weapons', 'Armor', 'General'].forEach(function(category) {
                  store.vaultCounts[category] = 0;
                  buckets.byCategory[category].forEach(function(bucket) {
                    if (store.buckets[bucket.id]) {
                      store.vaultCounts[category] += store.buckets[bucket.id].length;
                    }
                  });
                });
              }

              return processVendors(store.vendors)
                .then(function(vendors) {
                  _.each(vendors, function(vendor) {
                    store.vendors[vendor.vendorHash] = vendor;
                    if (!store.minRefreshDate || vendor.nextRefreshDate < store.minRefreshDate) {
                      store.minRefreshDate = vendor.nextRefreshDate;
                    }
                  });
                  return store;
                });
            });
          })]);
        })
        .then(function([newItems, ...stores]) {
          if (activePlatform !== dimPlatformService.getActive()) {
            throw new Error("Active platform mismatch");
          }

          // Save and notify about new items (but only if this wasn't the first load)
          if (!firstLoad) {
            // Save the list of new item IDs
            _removedNewItems.forEach((id) => newItems.delete(id));
            _removedNewItems.clear();
            saveNewItems(newItems);
            service.hasNewItems = (newItems.size !== 0);
          }

          _stores = stores;

          $rootScope.$broadcast('dim-stores-updated', {
            stores: stores
          });

          return stores;
        })
        .catch(function(e) {
          if (e.message === 'Active platform mismatch') {
            // no problem, just canceling the request
            return null;
          }
          throw e;
        })
        .finally(function() {
          // Clear the reload promise so this can be called again
          if (_reloadPromise.activePlatform === activePlatform) {
            _reloadPromise = null;
          }
          dimManifestService.isLoaded = true;
        });

      _reloadPromise.activePlatform = activePlatform;
      return _reloadPromise;
    }

    function getStore(id) {
      return _.find(_stores, { id: id });
    }

    // Set an ID for the item that should be unique across all items
    function createItemIndex(item) {
      // Try to make a unique, but stable ID. This isn't always possible, such as in the case of consumables.
      var index = item.hash + '-';
      if (item.id === '0') {
        index = index + item.amount;
        _idTracker[index] = (_idTracker[index] || 0) + 1;
        index = index + '-' + _idTracker[index];
      } else {
        index = index + item.id;
      }
      return index;
    }

    function processSingleItem(definitions, buckets, statDef, objectiveDef, perkDefs, talentDefs, yearsDefs, progressDefs, recordsDefs, itemCategories, previousItems, newItems, item, owner) {
      var itemDef = definitions[item.itemHash];
      // Missing definition?
      if (!itemDef || itemDef.itemName === 'Classified') {
        // maybe it is classified...
        itemDef = {
          classified: true,
          icon: '/img/misc/missing_icon.png'
        };

        // unidentified item.
        if (!itemDef.itemName) {
          if (!itemDef) {
            dimManifestService.warnMissingDefinition();
          }
          console.warn('Missing Item Definition:\n\n', item, '\n\nplease contact a developer to get this item added.');
          window.onerror("Missing Item Definition - " + JSON.stringify(_.pick(item, 'canEquip', 'cannotEquipReason', 'equipRequiredLevel', 'isEquipment', 'itemHash', 'location', 'stackSize', 'talentGridHash')), 'dimStoreService.factory.js', 491, 11);
        }
      }

      if (!itemDef.itemTypeName || !itemDef.itemName) {
        return null;
      }

      // fix itemDef for defense items with missing nodes
      if (item.primaryStat && item.primaryStat.statHash === 3897883278 && _.size(itemDef.stats) > 0 && _.size(itemDef.stats) !== 5) {
        var defaultMinMax = _.find(itemDef.stats, function(stat) {
          return _.indexOf([144602215, 1735777505, 4244567218], stat.statHash) >= 0;
        });

        if (defaultMinMax) {
          [144602215, 1735777505, 4244567218].forEach(function(val) {
            if (!itemDef.stats[val]) {
              itemDef.stats[val] = {
                maximum: defaultMinMax.maximum,
                minimum: defaultMinMax.minimum,
                statHash: val,
                value: 0
              };
            }
          });
        }
      }

      // def.bucketTypeHash is where it goes normally
      var normalBucket = buckets.byHash[itemDef.bucketTypeHash];
      if (!normalBucket) {
        currentBucket = normalBucket = buckets.unknown;
        buckets.setHasUnknown();
      }

      // item.bucket is where it IS right now
      var currentBucket = buckets.byHash[item.bucket] || normalBucket;

      // We cheat a bit for items in the vault, since we treat the
      // vault as a character. So put them in the bucket they would
      // have been in if they'd been on a character.
      if (currentBucket.id.startsWith('BUCKET_VAULT')) {
        currentBucket = normalBucket;
      }

      var itemType = normalBucket.type;

      const categories = _.compact(itemDef.itemCategoryHashes.map((c) => {
        const category = itemCategories[c];
        return category ? category.identifier : null;
      }));

      var dmgName = [null, 'kinetic', 'arc', 'solar', 'void'][item.damageType];

      var createdItem = angular.extend(Object.create(ItemProto), {
        // The bucket the item is currently in
        location: currentBucket,
        // The bucket the item normally resides in (even though it may be in the vault/postmaster)
        bucket: normalBucket,
        hash: item.itemHash,
        // This is the type of the item (see dimCategory/dimBucketService) regardless of location
        type: itemType,
<<<<<<< HEAD
        categories: categories, // see dimItemCategoryDefinitions
        tier: tiers[itemDef.tierType] || 'Common',
        isExotic: tiers[itemDef.tierType] === 'Exotic',
=======
        tier: itemDef.tierTypeName || 'Common',
        isExotic: itemDef.tierTypeName === 'Exotic',
        isVendorItem: (!owner || owner.id === null),
>>>>>>> 756757f1
        name: itemDef.itemName,
        description: itemDef.itemDescription || '', // Added description for Bounties for now JFLAY2015
        icon: itemDef.icon,
        notransfer: (currentBucket.inPostmaster || itemDef.nonTransferrable),
        id: item.itemInstanceId,
        equipped: item.isEquipped,
        equipment: item.isEquipment,
        complete: item.isGridComplete,
        percentComplete: null,
        amount: item.stackSize,
        primStat: item.primaryStat,
        typeName: itemDef.itemTypeName,
        // "perks" are the two or so talent grid items that are "featured" for an
        // item in its popup in the game. We don't currently use these.
        // perks: item.perks,
        equipRequiredLevel: item.equipRequiredLevel,
        maxStackSize: (itemDef.maxStackSize > 0) ? itemDef.maxStackSize : 1,
        // 0: titan, 1: hunter, 2: warlock, 3: any
        classType: itemDef.classType,
        classTypeName: getClass(itemDef.classType),
        dmg: dmgName,
        visible: true,
        year: (yearsDefs.year1.indexOf(item.itemHash) >= 0 ? 1 : 2),
        lockable: (currentBucket.inPostmaster && item.isEquipment) || currentBucket.inWeapons || item.lockable,
        trackable: currentBucket.inProgress && currentBucket.hash !== 375726501,
        tracked: item.state === 2,
        locked: item.locked,
        classified: itemDef.classified
      });

      createdItem.index = createItemIndex(createdItem);

      if (createdItem.primStat) {
        createdItem.primStat.stat = statDef[createdItem.primStat.statHash];
      }

      // An item is new if it was previously known to be new, or if it's new since the last load (previousItems);
      createdItem.isNew = false;
      try {
        createdItem.isNew = dimSettingsService.showNewItems && isItemNew(createdItem.id, previousItems, newItems);
      } catch (e) {
        console.error("Error determining new-ness of " + createdItem.name, item, itemDef, e);
      }

      try {
        createdItem.talentGrid = buildTalentGrid(item, talentDefs, progressDefs);
      } catch (e) {
        console.error("Error building talent grid for " + createdItem.name, item, itemDef, e);
      }
      try {
        createdItem.stats = buildStats(item, itemDef, statDef, createdItem.talentGrid, itemType);
      } catch (e) {
        console.error("Error building stats for " + createdItem.name, item, itemDef, e);
      }
      try {
        createdItem.objectives = buildObjectives(item.objectives, objectiveDef);
      } catch (e) {
        console.error("Error building objectives for " + createdItem.name, item, itemDef, e);
      }
      if (createdItem.talentGrid && createdItem.talentGrid.infusable) {
        try {
          createdItem.quality = getQualityRating(createdItem.stats, item.primaryStat, itemType);
        } catch (e) {
          console.error("Error building quality rating for " + createdItem.name, item, itemDef, e);
        }
      }

      // More objectives properties
      if (itemDef.recordBookHash && itemDef.recordBookHash > 0) {
        try {
          const recordBook = owner.advisors.recordBooks[itemDef.recordBookHash];

          recordBook.records = _.map(_.values(recordBook.records), (record) => _.extend(recordsDefs[record.recordHash], record));

          createdItem.objectives = buildRecords(recordBook, objectiveDef);

          if (recordBook.progression) {
            recordBook.progression = angular.extend(recordBook.progression, progressDefs[recordBook.progression.progressionHash]);
            createdItem.progress = recordBook.progression;
            createdItem.percentComplete = createdItem.progress.currentProgress / _.reduce(createdItem.progress.steps, (memo, step) => memo + step.progressTotal, 0);
          } else {
            createdItem.percentComplete = _.countBy(createdItem.objectives, function(task) {
              return task.complete;
            }).true / createdItem.objectives.length;
          }

          createdItem.complete = _.chain(recordBook.records)
            .pluck('objectives')
            .flatten()
            .all('isComplete')
            .value();
        } catch (e) {
          console.error("Error building record book for " + createdItem.name, item, itemDef);
        }
      } else if (createdItem.objectives) {
        createdItem.complete = (!createdItem.talentGrid || createdItem.complete) && _.all(createdItem.objectives, 'complete');
        createdItem.percentComplete = sum(createdItem.objectives, function(objective) {
          return Math.min(1.0, objective.progress / objective.completionValue) / createdItem.objectives.length;
        });
      } else if (createdItem.talentGrid) {
        createdItem.percentComplete = Math.min(1.0, createdItem.talentGrid.totalXP / createdItem.talentGrid.totalXPRequired);
      }

      return createdItem;
    }

    function buildTalentGrid(item, talentDefs, progressDefs) {
      var talentGridDef = talentDefs[item.talentGridHash];
      if (!item.progression || !talentGridDef) {
        return undefined;
      }

      var totalXP = item.progression.currentProgress;
      var totalLevel = item.progression.level; // Can be way over max

      // progressSteps gives the XP needed to reach each level, with
      // the last element repeating infinitely.
      var progressSteps = progressDefs[item.progression.progressionHash].steps;
      // Total XP to get to specified level
      function xpToReachLevel(level) {
        if (level === 0) {
          return 0;
        }
        var totalXPRequired = 0;
        for (var step = 1; step <= level; step++) {
          totalXPRequired += progressSteps[Math.min(step, progressSteps.length) - 1].progressTotal;
        }

        return totalXPRequired;
      }

      var possibleNodes = talentGridDef.nodes;

      // var featuredPerkNames = item.perks.map(function(perk) {
      //   var perkDef = perkDefs[perk.perkHash];
      //   return perkDef ? perkDef.displayName : 'Unknown';
      // });

      var gridNodes = item.nodes.map(function(node) {
        var talentNodeGroup = possibleNodes[node.nodeHash];
        var talentNodeSelected = talentNodeGroup.steps[node.stepIndex];

        var nodeName = talentNodeSelected.nodeStepName;

        // Filter out some weird bogus nodes
        if (!nodeName || nodeName.length === 0 || talentNodeGroup.column < 0) {
          return undefined;
        }

        // Only one node in this column can be selected (scopes, etc)
        var exclusiveInColumn = Boolean(talentNodeGroup.exlusiveWithNodes &&
                                 talentNodeGroup.exlusiveWithNodes.length > 0);

        // Unlocked is whether or not the material cost has been paid
        // for the node
        var unlocked = node.isActivated ||
              talentNodeGroup.autoUnlocks ||
              // If only one can be activated, the cost only needs to be
              // paid once per row.
              (exclusiveInColumn &&
               _.any(talentNodeGroup.exlusiveWithNodes, function(nodeIndex) {
                 return item.nodes[nodeIndex].isActivated;
               }));

        // Calculate relative XP for just this node
        var startProgressionBarAtProgress = talentNodeSelected.startProgressionBarAtProgress;
        var activatedAtGridLevel = talentNodeSelected.activationRequirement.gridLevel;
        var xpRequired = xpToReachLevel(activatedAtGridLevel) - startProgressionBarAtProgress;
        var xp = Math.max(0, Math.min(totalXP - startProgressionBarAtProgress, xpRequired));

        // There's a lot more here, but we're taking just what we need
        return {
          name: nodeName,
          hash: talentNodeSelected.nodeStepHash,
          description: talentNodeSelected.nodeStepDescription,
          icon: talentNodeSelected.icon,
          // XP put into this node
          xp: xp,
          // XP needed for this node to unlock
          xpRequired: xpRequired,
          // Position in the grid
          column: talentNodeGroup.column,
          row: talentNodeGroup.row,
          // Is the node selected (lit up in the grid)
          activated: node.isActivated,
          // The item level at which this node can be unlocked
          activatedAtGridLevel: activatedAtGridLevel,
          // Only one node in this column can be selected (scopes, etc)
          exclusiveInColumn: exclusiveInColumn,
          // Whether there's enough XP in the item to buy the node
          xpRequirementMet: activatedAtGridLevel <= totalLevel,
          // Whether or not the material cost has been paid for the node
          unlocked: unlocked,
          // Some nodes don't show up in the grid, like purchased ascend nodes
          hidden: node.hidden

          // Whether (and in which order) this perk should be
          // "featured" on an abbreviated info panel, as in the
          // game. 0 = not featured, positive numbers signify the
          // order of the featured perks.
          // featuredPerk: (featuredPerkNames.indexOf(nodeName) + 1)

          // This list of material requirements to unlock the
          // item are a mystery. These hashes don't exist anywhere in
          // the manifest database. Also, the activationRequirement
          // object doesn't say how much of the material is
          // needed. There's got to be some missing DB somewhere with
          // this info.
          // materialsNeeded: talentNodeSelected.activationRequirement.materialRequirementHashes

          // These are useful for debugging or searching for new properties,
          // but they don't need to be included in the result.
          // talentNodeGroup: talentNodeGroup,
          // talentNodeSelected: talentNodeSelected,
          // itemNode: node
        };
      });
      gridNodes = _.compact(gridNodes);

      // This can be handy for visualization/debugging
      // var columns = _.groupBy(gridNodes, 'column');

      var maxLevelRequired = _.max(gridNodes, 'activatedAtGridLevel').activatedAtGridLevel;
      var totalXPRequired = xpToReachLevel(maxLevelRequired);

      var ascendNode = _.find(gridNodes, { hash: 1920788875 });

      // Fix for stuff that has nothing in early columns
      var minColumn = _.min(gridNodes, 'column').column;
      if (minColumn > 0) {
        gridNodes.forEach(function(node) { node.column -= minColumn; });
      }

      return {
        nodes: _.sortBy(gridNodes, function(node) { return node.column + (0.1 * node.row); }),
        xpComplete: totalXPRequired <= totalXP,
        totalXPRequired: totalXPRequired,
        totalXP: Math.min(totalXPRequired, totalXP),
        hasAscendNode: Boolean(ascendNode),
        ascended: Boolean(ascendNode && ascendNode.activated),
        infusable: _.any(gridNodes, { hash: 1270552711 })
      };
    }

    function buildRecords(recordBook, objectiveDef) {
      if (!recordBook.records || !recordBook.records.length) {
        return undefined;
      }

      let processRecord = (recordBook, record) => {
        var def = objectiveDef[record.objectives[0].objectiveHash];

        return {
          description: record.description,
          displayName: record.displayName,
          progress: record.objectives[0].progress,
          completionValue: def.completionValue,
          complete: record.objectives[0].isComplete,
          boolean: def.completionValue === 1
        };
      };

      processRecord = processRecord.bind(this, recordBook);

      return _.map(recordBook.records, processRecord);
    }

    function buildObjectives(objectives, objectiveDef) {
      if (!objectives || !objectives.length) {
        return undefined;
      }

      return objectives.map(function(objective) {
        var def = objectiveDef[objective.objectiveHash];

        return {
          description: '',
          displayName: def.displayDescription,
          progress: objective.progress,
          completionValue: def.completionValue,
          complete: objective.isComplete,
          boolean: def.completionValue === 1
        };
      });
    }

    function fitValue(light) {
      if (light > 300) {
        return (0.2546 * light) - 23.825;
      } if (light > 200) {
        return (0.1801 * light) - 1.4612;
      } else {
        return -1;
      }
    }

    function getScaledStat(base, light) {
      var max = 335;

      return {
        min: Math.floor((base) * (fitValue(max) / fitValue(light))),
        max: Math.floor((base + 1) * (fitValue(max) / fitValue(light)))
      };
    }

    // thanks to bungie armory for the max-base stats
    // thanks to /u/iihavetoes for rates + equation
    // https://www.reddit.com/r/DestinyTheGame/comments/4geixn/a_shift_in_how_we_view_stat_infusion_12tier/
    // TODO set a property on a bucket saying whether it can have quality rating, etc
    function getQualityRating(stats, light, type) {
      // For a quality property, return a range string (min-max percentage)
      function getQualityRange(light, quality) {
        if (!quality) {
          return '';
        }
        return ((quality.min === quality.max || light === 335)
                ? quality.min
                : (quality.min + "%-" + quality.max)) + '%';
      }

      if (!stats || light.value < 280) {
        return null;
      }

      var split = 0;
      switch (type.toLowerCase()) {
      case 'helmet':
        split = 46; // bungie reports 48, but i've only seen 46
        break;
      case 'gauntlets':
        split = 41; // bungie reports 43, but i've only seen 41
        break;
      case 'chest':
        split = 61;
        break;
      case 'leg':
        split = 56;
        break;
      case 'classitem':
      case 'ghost':
        split = 25;
        break;
      case 'artifact':
        split = 38;
        break;
      default:
        return null;
      }

      var ret = {
        total: {
          min: 0,
          max: 0
        },
        max: split * 2
      };

      var pure = 0;
      stats.forEach(function(stat) {
        var scaled = {
          min: 0,
          max: 0
        };
        if (stat.base) {
          scaled = getScaledStat(stat.base, light.value);
          pure = scaled.min;
        }
        stat.scaled = scaled;
        stat.split = split;
        stat.qualityPercentage = {
          min: Math.round(100 * stat.scaled.min / stat.split),
          max: Math.round(100 * stat.scaled.max / stat.split)
        };
        ret.total.min += scaled.min || 0;
        ret.total.max += scaled.max || 0;
      });

      if (pure === ret.total.min) {
        stats.forEach(function(stat) {
          stat.scaled = {
            min: Math.floor(stat.scaled.min / 2),
            max: Math.floor(stat.scaled.max / 2)
          };
          stat.qualityPercentage = {
            min: Math.round(100 * stat.scaled.min / stat.split),
            max: Math.round(100 * stat.scaled.max / stat.split)
          };
        });
      }

      var quality = {
        min: Math.round(ret.total.min / ret.max * 100),
        max: Math.round(ret.total.max / ret.max * 100)
      };

      if (type.toLowerCase() !== 'artifact') {
        stats.forEach(function(stat) {
          stat.qualityPercentage = {
            min: Math.min(100, stat.qualityPercentage.min),
            max: Math.min(100, stat.qualityPercentage.max)
          };
        });
        quality = {
          min: Math.min(100, quality.min),
          max: Math.min(100, quality.max)
        };
      }

      stats.forEach(function(stat) {
        stat.qualityPercentage.range = getQualityRange(light.value, stat.qualityPercentage);
      });
      quality.range = getQualityRange(light.value, quality);

      return quality;
    }

    // thanks to /u/iihavetoes for the bonuses at each level
    // thanks to /u/tehdaw for the spreadsheet with bonuses
    // https://docs.google.com/spreadsheets/d/1YyFDoHtaiOOeFoqc5Wc_WC2_qyQhBlZckQx5Jd4bJXI/edit?pref=2&pli=1#gid=0
    function getBonus(light, type) {
      switch (type.toLowerCase()) {
      case 'helmet':
      case 'helmets':
        return light < 292 ? 15
          : light < 307 ? 16
          : light < 319 ? 17
          : light < 332 ? 18
          : 19;
      case 'gauntlets':
        return light < 287 ? 13
          : light < 305 ? 14
          : light < 319 ? 15
          : light < 333 ? 16
          : 17;
      case 'chest':
      case 'chest armor':
        return light < 287 ? 20
          : light < 300 ? 21
          : light < 310 ? 22
          : light < 319 ? 23
          : light < 328 ? 24
          : 25;
      case 'leg':
      case 'leg armor':
        return light < 284 ? 18
          : light < 298 ? 19
          : light < 309 ? 20
          : light < 319 ? 21
          : light < 329 ? 22
          : 23;
      case 'classitem':
      case 'class items':
      case 'ghost':
      case 'ghosts':
        return light < 295 ? 8
          : light < 319 ? 9
          : 10;
      case 'artifact':
      case 'artifacts':
        return light < 287 ? 34
          : light < 295 ? 35
          : light < 302 ? 36
          : light < 308 ? 37
          : light < 314 ? 38
          : light < 319 ? 39
          : light < 325 ? 40
          : light < 330 ? 41
          : 42;
      }
      console.warn('item bonus not found', type);
      return 0;
    }

    function buildStats(item, itemDef, statDef, grid, type) {
      if (!item.stats || !item.stats.length || !itemDef.stats) {
        return undefined;
      }

      var armorNodes = [];
      var activeArmorNode;
      if (grid && grid.nodes && item.primaryStat.statHash === 3897883278) {
        armorNodes = _.filter(grid.nodes, function(node) {
          return _.contains([1034209669, 1263323987, 193091484], node.hash); // ['Increase Intellect', 'Increase Discipline', 'Increase Strength']
        });
        if (armorNodes) {
          activeArmorNode = _.findWhere(armorNodes, { activated: true }) || { hash: 0 };
        }
      }

      return _.sortBy(_.compact(_.map(itemDef.stats, function(stat) {
        var def = statDef[stat.statHash];
        if (!def) {
          return undefined;
        }

        const identifier = def.statIdentifier;

        // Only include these hidden stats, in this order
        var secondarySort = ['STAT_AIM_ASSISTANCE', 'STAT_EQUIP_SPEED'];
        var secondaryIndex = -1;

        var sort = _.findIndex(item.stats, { statHash: stat.statHash });
        var itemStat;
        if (sort < 0) {
          secondaryIndex = secondarySort.indexOf(identifier);
          sort = 50 + secondaryIndex;
        } else {
          itemStat = item.stats[sort];
          // Always at the end
          if (identifier === 'STAT_MAGAZINE_SIZE' || identifier === 'STAT_ATTACK_ENERGY') {
            sort = 100;
          }
        }

        if (!itemStat && secondaryIndex < 0) {
          return undefined;
        }

        var maximumValue = 100;
        if (itemStat && itemStat.maximumValue) {
          maximumValue = itemStat.maximumValue;
        }

        var val = itemStat ? itemStat.value : stat.value;
        var base = val;
        var bonus = 0;

        if (item.primaryStat.stat.statIdentifier === 'STAT_DEFENSE') {
          if ((identifier === 'STAT_INTELLECT' && _.find(armorNodes, { hash: 1034209669 /* Increase Intellect */ })) ||
             (identifier === 'STAT_DISCIPLINE' && _.find(armorNodes, { hash: 1263323987 /* Increase Discipline */ })) ||
             (identifier === 'STAT_STRENGTH' && _.find(armorNodes, { hash: 193091484 /* Increase Strength */ }))) {
            bonus = getBonus(item.primaryStat.value, type);

            if (activeArmorNode &&
                ((identifier === 'STAT_INTELLECT' && activeArmorNode.hash === 1034209669) ||
                 (identifier === 'STAT_DISCIPLINE' && activeArmorNode.hash === 1263323987) ||
                 (identifier === 'STAT_STRENGTH' && activeArmorNode.hash === 193091484))) {
              base = Math.max(0, val - bonus);
            }
          }
        }

        return {
          base: base,
          bonus: bonus,
          statHash: stat.statHash,
          name: def.statName,
          sort: sort,
          value: val,
          maximumValue: maximumValue,
          bar: identifier !== 'STAT_MAGAZINE_SIZE' && identifier !== 'STAT_ATTACK_ENERGY' // energy == magazine for swords
        };
      })), 'sort');
    }

    /** New Item Tracking **/

    function buildItemSet(stores) {
      var itemSet = new Set();
      stores.forEach((store) => {
        store.items.forEach((item) => {
          itemSet.add(item.id);
        });
      });
      return itemSet;
    }

    // Should this item display as new? Note the check for previousItems size, so that
    // we don't mark everything as new on the first load.
    function isItemNew(id, previousItems, newItems) {
      let isNew = false;
      if (newItems.has(id)) {
        isNew = true;
      } else if (_removedNewItems.has(id)) {
        isNew = false;
      } else if (previousItems.size) {
        // Zero id check is to ignore general items and consumables
        isNew = (id !== '0' && !previousItems.has(id));
        if (isNew) {
          newItems.add(id);
        }
      }
      return isNew;
    }

    function dropNewItem(item) {
      _removedNewItems.add(item.id);
      item.isNew = false;
      loadNewItems(dimPlatformService.getActive()).then((newItems) => {
        newItems.delete(item.id);
        service.hasNewItems = (newItems.size !== 0);
        saveNewItems(newItems);
      });
    }

    function clearNewItems() {
      _stores.forEach((store) => {
        store.items.forEach((item) => {
          if (item.isNew) {
            _removedNewItems.add(item.id);
            item.isNew = false;
          }
        });
      });
      service.hasNewItems = false;
      saveNewItems(new Set());
    }

    function loadNewItems(activePlatform) {
      if (activePlatform) {
        return SyncService.get().then(function processCachedNewItems(data) {
          return new Set(data[newItemsKey()]);
        });
      }
      return $q.resolve(new Set());
    }

    function saveNewItems(newItems) {
      SyncService.set({ [newItemsKey()]: [...newItems] });
    }

    function newItemsKey() {
      const platform = dimPlatformService.getActive();
      return 'newItems-' + (platform ? platform.type : '');
    }

    function processItems(owner, items, previousItems = new Set(), newItems = new Set()) {
      _idTracker = {};
      return $q.all([
        dimItemDefinitions,
        dimBucketService,
        dimStatDefinitions,
        dimObjectiveDefinitions,
        dimSandboxPerkDefinitions,
        dimTalentDefinitions,
        dimYearsDefinitions,
        dimProgressionDefinitions,
        dimRecordsDefinitions,
        dimItemCategoryDefinitions,
        previousItems,
        newItems])
        .then(function(args) {
          var result = [];
          dimManifestService.statusText = 'Loading Destiny characters and inventory...';
          _.each(items, function(item) {
            var createdItem = null;
            try {
              createdItem = processSingleItem(...args, item, owner);
            } catch (e) {
              console.error("Error processing item", item, e);
            }
            if (createdItem !== null) {
              createdItem.owner = owner.id;
              result.push(createdItem);
            }
          });
          return result;
        });
    }

    function getClass(type) {
      switch (type) {
      case 0:
        return 'titan';
      case 1:
        return 'hunter';
      case 2:
        return 'warlock';
      }
      return 'unknown';
    }

    // following code is from https://github.com/DestinyTrialsReport
    function getAbilityCooldown(subclass, ability, tier) {
      if (ability === 'STAT_INTELLECT') {
        switch (subclass) {
        case 2007186000: // Defender
        case 4143670656: // Nightstalker
        case 2455559914: // Striker
        case 3658182170: // Sunsinger
          return cooldownsSuperA[tier];
        default:
          return cooldownsSuperB[tier];
        }
      } else if (ability === 'STAT_DISCIPLINE') {
        return cooldownsGrenade[tier];
      } else if (ability === 'STAT_STRENGTH') {
        switch (subclass) {
        case 4143670656: // Nightstalker
        case 1716862031: // Gunslinger
          return cooldownsMelee[tier];
        default:
          return cooldownsGrenade[tier];
        }
      } else {
        return '-:--';
      }
    }

    function processVendors(vendors) {
      return $q.all([dimVendorDefinitions, dimItemDefinitions])
        .then(function([vendorDefs, itemDefs]) {
          return $q.all(_.map(vendors, function(vendor, vendorHash) {
            var def = vendorDefs[vendorHash].summary;
            vendor.vendorName = def.vendorName;
            vendor.vendorIcon = def.factionIcon || def.vendorIcon;
            vendor.items = [];
            vendor.costs = [];
            if (vendor.enabled) {
              var items = [];
              _.each(vendor.saleItemCategories, function(categoryData) {
                var filteredSaleItems = _.filter(categoryData.saleItems, function(saleItem) {
                  return saleItem.item.isEquipment && saleItem.costs.length;
                });
                items.push(...filteredSaleItems);
              });
              vendor.items = _.pluck(items, 'item');

              var costs = _.reduce(items, function(o, saleItem) {
                o[saleItem.item.itemHash] = {
                  cost: saleItem.costs[0].value,
                  currency: _.pick(itemDefs[saleItem.costs[0].itemHash], 'itemName', 'icon', 'itemHash')
                };
                return o;
              }, {});
              vendor.costs = costs;
            }
            return processItems({ id: null }, vendor.items)
              .then(function(items) {
                _.each(items, function(item) {
                  item.vendorIcon = vendor.vendorIcon;
                });
                vendor.items = {};
                vendor.items.armor = _.filter(items, function(item) {
                  return item.primStat && item.primStat.statHash === 3897883278 && item.primStat.value >= 280;
                });
                vendor.items.weapons = _.filter(items, function(item) {
                  return item.primStat && item.primStat.statHash === 368428387 && item.primStat.value >= 280;
                });
                return vendor;
              });
          }));
        });
    }

    function getStatsData(statDefs, data) {
      var statsWithTiers = ['STAT_INTELLECT', 'STAT_DISCIPLINE', 'STAT_STRENGTH'];
      var stats = ['STAT_INTELLECT', 'STAT_DISCIPLINE', 'STAT_STRENGTH', 'STAT_ARMOR', 'STAT_RECOVERY', 'STAT_AGILITY'];
      var ret = {};
      for (var s = 0; s < stats.length; s++) {
        var statHash = {};
        switch (stats[s]) {
        case 'STAT_INTELLECT': statHash.name = 'Intellect'; statHash.effect = 'Super'; break;
        case 'STAT_DISCIPLINE': statHash.name = 'Discipline'; statHash.effect = 'Grenade'; break;
        case 'STAT_STRENGTH': statHash.name = 'Strength'; statHash.effect = 'Melee'; break;
        }

        const stat = data.stats[stats[s]];
        if (!stat) {
          continue;
        }
        statHash.value = stat.value;
        const statDef = statDefs[stat.statHash];
        if (statDef) {
          statHash.name = statDef.statName; // localized name
        }

        if (statsWithTiers.indexOf(stats[s]) > -1) {
          statHash.normalized = statHash.value > 300 ? 300 : statHash.value;
          statHash.tier = Math.floor(statHash.normalized / 60);
          statHash.tiers = [];
          statHash.remaining = statHash.value;
          for (var t = 0; t < 5; t++) {
            statHash.remaining -= statHash.tiers[t] = statHash.remaining > 60 ? 60 : statHash.remaining;
          }
          if (data.peerView) {
            statHash.cooldown = getAbilityCooldown(data.peerView.equipment[0].itemHash, stats[s], statHash.tier);
          }
          statHash.percentage = Number(100 * statHash.normalized / 300).toFixed();
        } else {
          statHash.percentage = Number(100 * statHash.value / 10).toFixed();
        }

        ret[stats[s]] = statHash;
      }
      return ret;
    }
    // code above is from https://github.com/DestinyTrialsReport
  }
})();<|MERGE_RESOLUTION|>--- conflicted
+++ resolved
@@ -4,15 +4,9 @@
   angular.module('dimApp')
     .factory('dimStoreService', StoreService);
 
-<<<<<<< HEAD
-  StoreService.$inject = ['$rootScope', '$q', 'dimBungieService', 'dimPlatformService', 'dimCategory', 'dimItemDefinitions', 'dimVendorDefinitions', 'dimBucketService', 'dimStatDefinitions', 'dimObjectiveDefinitions', 'dimTalentDefinitions', 'dimSandboxPerkDefinitions', 'dimYearsDefinitions', 'dimProgressionDefinitions', 'dimRecordsDefinitions', 'dimItemCategoryDefinitions', 'dimClassDefinitions', 'dimRaceDefinitions', 'dimInfoService', 'SyncService', 'loadingTracker', 'dimManifestService', '$translate'];
-
-  function StoreService($rootScope, $q, dimBungieService, dimPlatformService, dimCategory, dimItemDefinitions, dimVendorDefinitions, dimBucketService, dimStatDefinitions, dimObjectiveDefinitions, dimTalentDefinitions, dimSandboxPerkDefinitions, dimYearsDefinitions, dimProgressionDefinitions, dimRecordsDefinitions, dimItemCategoryDefinitions, dimClassDefinitions, dimRaceDefinitions, dimInfoService, SyncService, loadingTracker, dimManifestService, $translate) {
-=======
-  StoreService.$inject = ['$rootScope', '$q', 'dimBungieService', 'dimPlatformService', 'dimSettingsService', 'dimCategory', 'dimItemDefinitions', 'dimVendorDefinitions', 'dimBucketService', 'dimStatDefinitions', 'dimObjectiveDefinitions', 'dimTalentDefinitions', 'dimSandboxPerkDefinitions', 'dimYearsDefinitions', 'dimProgressionDefinitions', 'dimRecordsDefinitions', 'dimInfoService', 'SyncService', 'loadingTracker'];
-
-  function StoreService($rootScope, $q, dimBungieService, dimPlatformService, dimSettingsService, dimCategory, dimItemDefinitions, dimVendorDefinitions, dimBucketService, dimStatDefinitions, dimObjectiveDefinitions, dimTalentDefinitions, dimSandboxPerkDefinitions, dimYearsDefinitions, dimProgressionDefinitions, dimRecordsDefinitions, dimInfoService, SyncService, loadingTracker) {
->>>>>>> 756757f1
+  StoreService.$inject = ['$rootScope', '$q', 'dimBungieService', 'dimPlatformService', 'dimSettingsService', 'dimCategory', 'dimItemDefinitions', 'dimVendorDefinitions', 'dimBucketService', 'dimStatDefinitions', 'dimObjectiveDefinitions', 'dimTalentDefinitions', 'dimSandboxPerkDefinitions', 'dimYearsDefinitions', 'dimProgressionDefinitions', 'dimRecordsDefinitions', 'dimItemCategoryDefinitions', 'dimClassDefinitions', 'dimRaceDefinitions', 'dimInfoService', 'SyncService', 'loadingTracker', 'dimManifestService', '$translate'];
+
+  function StoreService($rootScope, $q, dimBungieService, dimPlatformService, dimSettingsService, dimCategory, dimItemDefinitions, dimVendorDefinitions, dimBucketService, dimStatDefinitions, dimObjectiveDefinitions, dimTalentDefinitions, dimSandboxPerkDefinitions, dimYearsDefinitions, dimProgressionDefinitions, dimRecordsDefinitions, dimItemCategoryDefinitions, dimClassDefinitions, dimRaceDefinitions, dimInfoService, SyncService, loadingTracker, dimManifestService, $translate) {
     var _stores = [];
     var _idTracker = {};
 
@@ -82,15 +76,9 @@
         this.level = characterInfo.characterLevel;
         this.percentToNextLevel = characterInfo.percentToNextLevel / 100.0;
         this.powerLevel = characterInfo.characterBase.powerLevel;
-<<<<<<< HEAD
-        this.background = 'http://bungie.net/' + characterInfo.backgroundPath;
-        this.icon = 'http://bungie.net/' + characterInfo.emblemPath;
-        this.stats = getStatsData(statDefs, characterInfo.characterBase);
-=======
         this.background = 'https://bungie.net/' + characterInfo.backgroundPath;
         this.icon = 'https://bungie.net/' + characterInfo.emblemPath;
-        this.stats = getStatsData(characterInfo.characterBase);
->>>>>>> 756757f1
+        this.stats = getStatsData(statDefs, characterInfo.characterBase);
       },
       // Remove an item from this store. Returns whether it actually removed anything.
       removeItem: function(item) {
@@ -338,10 +326,9 @@
 
               store = angular.extend(Object.create(StoreProto), {
                 id: raw.id,
-<<<<<<< HEAD
-                icon: 'http://bungie.net/' + character.emblemPath,
+                icon: 'https://bungie.net/' + character.emblemPath,
                 lastPlayed: character.characterBase.dateLastPlayed,
-                background: 'http://bungie.net/' + character.backgroundPath,
+                background: 'https://bungie.net/' + character.backgroundPath,
                 level: character.characterLevel,
                 powerLevel: character.characterBase.powerLevel,
                 stats: getStatsData(statDefs, character.characterBase),
@@ -349,18 +336,6 @@
                 className: classes[character.characterBase.classHash].className,
                 genderRace: genderRace,
                 percentToNextLevel: character.percentToNextLevel / 100.0,
-=======
-                icon: 'https://bungie.net/' + raw.character.base.emblemPath,
-                lastPlayed: raw.character.base.characterBase.dateLastPlayed,
-                background: 'https://bungie.net/' + raw.character.base.backgroundPath,
-                level: raw.character.base.characterLevel,
-                powerLevel: raw.character.base.characterBase.powerLevel,
-                stats: getStatsData(raw.character.base.characterBase),
-                class: getClass(raw.character.base.characterBase.classType),
-                gender: getGender(raw.character.base.characterBase.genderType),
-                race: getRace(raw.character.base.characterBase.raceHash),
-                percentToNextLevel: raw.character.base.percentToNextLevel / 100.0,
->>>>>>> 756757f1
                 progression: raw.character.progression,
                 advisors: raw.character.advisors,
                 vendors: raw.character.vendors,
@@ -585,15 +560,10 @@
         hash: item.itemHash,
         // This is the type of the item (see dimCategory/dimBucketService) regardless of location
         type: itemType,
-<<<<<<< HEAD
         categories: categories, // see dimItemCategoryDefinitions
         tier: tiers[itemDef.tierType] || 'Common',
         isExotic: tiers[itemDef.tierType] === 'Exotic',
-=======
-        tier: itemDef.tierTypeName || 'Common',
-        isExotic: itemDef.tierTypeName === 'Exotic',
         isVendorItem: (!owner || owner.id === null),
->>>>>>> 756757f1
         name: itemDef.itemName,
         description: itemDef.itemDescription || '', // Added description for Bounties for now JFLAY2015
         icon: itemDef.icon,
