(function() {
  'use strict';

  angular.module('dimApp')
    .controller('dimMinMaxCtrl', dimMinMaxCtrl);

<<<<<<< HEAD
  dimMinMaxCtrl.$inject = ['$scope', '$rootScope', '$state', '$q', '$timeout', '$location', '$translate', 'dimSettingsService', 'dimStoreService', 'ngDialog', 'dimFeatureFlags', 'dimLoadoutService', 'dimDefinitions'];

  function dimMinMaxCtrl($scope, $rootScope, $state, $q, $timeout, $location, $translate, dimSettingsService, dimStoreService, ngDialog, dimFeatureFlags, dimLoadoutService, dimDefinitions) {
=======
  dimMinMaxCtrl.$inject = ['$scope', '$rootScope', '$state', '$q', '$timeout', '$location', '$translate', 'dimSettingsService', 'dimStoreService', 'ngDialog', 'dimFeatureFlags', 'dimLoadoutService', 'dimVendorService'];

  function dimMinMaxCtrl($scope, $rootScope, $state, $q, $timeout, $location, $translate, dimSettingsService, dimStoreService, ngDialog, dimFeatureFlags, dimLoadoutService, dimVendorService) {
>>>>>>> e4cfa08f
    var vm = this;
    vm.featureFlags = dimFeatureFlags;

    if (dimStoreService.getStores().length === 0) {
      $state.go('inventory');
      return;
    }

    var buckets = [];
    var vendorBuckets = [];
    var perks = {
      warlock: { Helmet: [], Gauntlets: [], Chest: [], Leg: [], ClassItem: [], Ghost: [], Artifact: [] },
      titan: { Helmet: [], Gauntlets: [], Chest: [], Leg: [], ClassItem: [], Ghost: [], Artifact: [] },
      hunter: { Helmet: [], Gauntlets: [], Chest: [], Leg: [], ClassItem: [], Ghost: [], Artifact: [] }
    };
    var vendorPerks = {
      warlock: { Helmet: [], Gauntlets: [], Chest: [], Leg: [], ClassItem: [], Ghost: [], Artifact: [] },
      titan: { Helmet: [], Gauntlets: [], Chest: [], Leg: [], ClassItem: [], Ghost: [], Artifact: [] },
      hunter: { Helmet: [], Gauntlets: [], Chest: [], Leg: [], ClassItem: [], Ghost: [], Artifact: [] }
    };

    function getBonusType(armorpiece) {
      if (!armorpiece.normalStats) {
        return '';
      }
      return (armorpiece.normalStats[144602215].bonus > 0 ? 'int ' : '') +
        (armorpiece.normalStats[1735777505].bonus > 0 ? 'dis ' : '') +
        (armorpiece.normalStats[4244567218].bonus > 0 ? 'str' : '');
    }

    function getBestItem(armor, stats, type, nonExotic) {
      // for specifc armor (Helmet), look at stats (int/dis), return best one.
      return {
        item: _.max(armor, function(o) {
          if (nonExotic && o.isExotic) {
            return 0;
          }
          var bonus = 0;
          var total = 0;
          stats.forEach(function(stat) {
            var scaleType = (o.tier === 'Rare') ? 'base' : vm.scaleType;
            total += o.normalStats[stat][scaleType];
            bonus = o.normalStats[stat].bonus;
          });
          return total + bonus;
        }),
        bonusType: type
      };
    }

    function hasPerks(item, lockedPerks) {
      if (_.isEmpty(lockedPerks)) {
        return true;
      }

      var andPerkHashes = _.map(_.filter(_.keys(lockedPerks), function(perkHash) { return lockedPerks[perkHash].lockType === 'and'; }), Number);
      var orPerkHashes = _.map(_.filter(_.keys(lockedPerks), function(perkHash) { return lockedPerks[perkHash].lockType === 'or'; }), Number);

      return _.some(orPerkHashes, function(perkHash) { return _.findWhere(item.talentGrid.nodes, { hash: perkHash }); }) ||
             (andPerkHashes.length && _.every(andPerkHashes, function(perkHash) { return _.findWhere(item.talentGrid.nodes, { hash: perkHash }); }));
    }

    function calcArmorStats(set) {
      _.each(set.armor, function(armor) {
        var int = armor.item.normalStats[144602215];
        var dis = armor.item.normalStats[1735777505];
        var str = armor.item.normalStats[4244567218];

        var scaleType = (armor.item.tier === 'Rare') ? 'base' : vm.scaleType;

        set.stats.STAT_INTELLECT.value += int[scaleType];
        set.stats.STAT_DISCIPLINE.value += dis[scaleType];
        set.stats.STAT_STRENGTH.value += str[scaleType];

        switch (armor.bonusType) {
        case 'int': set.stats.STAT_INTELLECT.value += int.bonus; break;
        case 'dis': set.stats.STAT_DISCIPLINE.value += dis.bonus; break;
        case 'str': set.stats.STAT_STRENGTH.value += str.bonus; break;
        }
      });
    }

    function getBonusConfig(armor) {
      return {
        Helmet: armor.Helmet.bonusType,
        Gauntlets: armor.Gauntlets.bonusType,
        Chest: armor.Chest.bonusType,
        Leg: armor.Leg.bonusType,
        ClassItem: armor.ClassItem.bonusType,
        Artifact: armor.Artifact.bonusType,
        Ghost: armor.Ghost.bonusType
      };
    }

    function genSetHash(armor) {
      return _.map(armor, function(piece) { return piece.item.id; }).join('');
    }

    function getBestArmor(bucket, vendorBucket, locked, excluded, lockedPerks) {
      var statHashes = [
          { stats: [144602215, 1735777505], type: 'intdis' },
          { stats: [144602215, 4244567218], type: 'intstr' },
          { stats: [1735777505, 4244567218], type: 'disstr' },
          { stats: [144602215], type: 'int' },
          { stats: [1735777505], type: 'dis' },
          { stats: [4244567218], type: 'str' }
      ];
      var armor = {};
      var best = [];
      var curbest;
      var bestCombs;
      var armortype;

      for (armortype in bucket) {
        var combined = (vm.includeVendors) ? bucket[armortype].concat(vendorBucket[armortype]) : bucket[armortype];
        if (locked[armortype]) {
          best = [{ item: locked[armortype], bonusType: getBonusType(locked[armortype]) }];
        } else {
          best = [];

          // Filter out excluded and non-wanted perks
          var filtered = _.filter(combined, function(item) {
            return !_.findWhere(excluded, { index: item.index }) && hasPerks(item, lockedPerks[armortype]); // Not excluded and has the correct locked perks
          });

          statHashes.forEach(function(hash, index) {
            if (!vm.fullMode && index > 2) {
              return;
            }

            curbest = getBestItem(filtered, hash.stats, hash.type);
            best.push(curbest);
            // add the best -> if best is exotic -> get best legendary
            if (curbest.item.isExotic && armortype !== 'ClassItem') {
              best.push(getBestItem(filtered, hash.stats, hash.type, true));
            }
          });
        }

        bestCombs = [];
        _.each(_.uniq(best, false, function(o) {
          return o.item.index;
        }), function(obj) {
          obj.bonusType = getBonusType(obj.item);
          if (obj.bonusType === '') {
            bestCombs.push({ item: obj.item, bonusType: '' });
          }
          if (obj.bonusType.indexOf('int') > -1) {
            bestCombs.push({ item: obj.item, bonusType: 'int' });
          }
          if (obj.bonusType.indexOf('dis') > -1) {
            bestCombs.push({ item: obj.item, bonusType: 'dis' });
          }
          if (obj.bonusType.indexOf('str') > -1) {
            bestCombs.push({ item: obj.item, bonusType: 'str' });
          }
        });
        armor[armortype] = bestCombs;
      }
      return armor;
    }

    function getActiveHighestSets(setMap, activeSets) {
      var count = 0;
      var topSets = [];
      _.each(setMap, function(setType) {
        if (count >= 10) {
          return;
        }

        if (setType.tiers[activeSets]) {
          topSets.push(setType);
          count += 1;
        }
      });
      return topSets;
    }

    function validSet(gearset) {
      return (
        gearset.Helmet.item.isExotic +
        gearset.Gauntlets.item.isExotic +
        gearset.Chest.item.isExotic +
        gearset.Leg.item.isExotic
      ) < 2;
    }

    function getId(index) {
      var split = index.split('-');
      return split[1] === '1' ? index : split[1];
    }

    function getItemById(id, type) {
      return _.findWhere(buckets[vm.active][type], { id: id }) || _.findWhere(vendorBuckets[vm.active][type], { index: id });
    }

    function alreadyExists(set, id) {
      return _.findWhere(set, { id: id }) || _.findWhere(set, { index: id });
    }

    function mergeBuckets(bucket1, bucket2) {
      var merged = {};
      _.each(_.keys(bucket1), function(type) {
        merged[type] = bucket1[type].concat(bucket2[type]);
      });
      return merged;
    }

    function getActiveBuckets(bucket1, bucket2, merge) {
      // Merge both buckets or return bucket1 if merge is false
      return (merge) ? mergeBuckets(bucket1, bucket2) : bucket1;
    }

    dimDefinitions.then(function(defs) {
      angular.extend(vm, {
        active: 'titan',
        i18nClassNames: _.object(['titan', 'hunter', 'warlock'], _.pluck(_.sortBy(defs.Class, function(classDef) { return classDef.classType; }), 'className')),
        i18nItemNames: _.object(['Helmet', 'Gauntlets', 'Chest', 'Leg', 'ClassItem', 'Artifact', 'Ghost'], _.map([45, 46, 47, 48, 49, 38, 39], function(key) { return defs.ItemCategory[key].title; })),
        activesets: '5/5/2',
        type: 'Helmet',
        scaleType: vm.featureFlags.qualityEnabled ? 'scaled' : 'base',
        progress: 0,
        fullMode: false,
        includeVendors: false,
        showBlues: false,
        showExotics: true,
        showYear1: false,
        allSetTiers: [],
        highestsets: {},
        activeHighestSets: [],
        ranked: {},
        activePerks: {},
        excludeditems: [],
        collapsedConfigs: [false, false, false, false, false, false, false, false, false, false],
        lockeditems: { Helmet: null, Gauntlets: null, Chest: null, Leg: null, ClassItem: null, Artifact: null, Ghost: null },
        lockedperks: { Helmet: {}, Gauntlets: {}, Chest: {}, Leg: {}, ClassItem: {}, Artifact: {}, Ghost: {} },
        setOrderValues: ['-str_val', '-dis_val', '-int_val'],
        lockedItemsValid: function(droppedId, droppedType) {
          droppedId = getId(droppedId);
          if (alreadyExists(vm.excludeditems, droppedId)) {
            return false;
          }

          var item = getItemById(droppedId, droppedType);
          var startCount = ((item.isExotic && item.type !== 'ClassItem') ? 1 : 0);
          return (
            startCount +
            (droppedType !== 'Helmet' && vm.lockeditems.Helmet && vm.lockeditems.Helmet.isExotic) +
            (droppedType !== 'Gauntlets' && vm.lockeditems.Gauntlets && vm.lockeditems.Gauntlets.isExotic) +
            (droppedType !== 'Chest' && vm.lockeditems.Chest && vm.lockeditems.Chest.isExotic) +
            (droppedType !== 'Leg' && vm.lockeditems.Leg && vm.lockeditems.Leg.isExotic)
          ) < 2;
        },
        excludedItemsValid: function(droppedId, droppedType) {
          return !(vm.lockeditems[droppedType] && alreadyExists([vm.lockeditems[droppedType]], droppedId));
        },
        onCharacterChange: function() {
          vm.ranked = getActiveBuckets(buckets[vm.active], vendorBuckets[vm.active], vm.includeVendors);
          vm.activePerks = getActiveBuckets(perks[vm.active], vendorPerks[vm.active], vm.includeVendors);
          vm.lockeditems = { Helmet: null, Gauntlets: null, Chest: null, Leg: null, ClassItem: null, Artifact: null, Ghost: null };
          vm.lockedperks = { Helmet: {}, Gauntlets: {}, Chest: {}, Leg: {}, ClassItem: {}, Artifact: {}, Ghost: {} };
          vm.excludeditems = [];
          vm.highestsets = vm.getSetBucketsStep(vm.active);
        },
        onActiveSetsChange: function() {
          vm.activeHighestSets = getActiveHighestSets(vm.highestsets, vm.activesets);
        },
        onModeChange: function() {
          vm.highestsets = vm.getSetBucketsStep(vm.active);
        },
        onIncludeVendorsChange: function() {
          vm.activePerks = getActiveBuckets(perks[vm.active], vendorPerks[vm.active], vm.includeVendors);
          if (vm.includeVendors) {
            vm.ranked = mergeBuckets(buckets[vm.active], vendorBuckets[vm.active]);
          } else {
            vm.ranked = buckets[vm.active];

            // Filter any vendor items from locked or excluded items
            _.each(vm.lockeditems, function(item, type) {
              if (item && item.isVendorItem) {
                vm.lockeditems[type] = null;
              }
            });

            vm.excludeditems = _.filter(vm.excludeditems, function(item) {
              return !item.isVendorItem;
            });

            // Filter any vendor perks from locked perks
            _.each(vm.lockedperks, function(perkMap, type) {
              vm.lockedperks[type] = _.omit(perkMap, function(perk, perkHash) {
                return _.findWhere(vendorPerks[vm.active][type], { hash: Number(perkHash) });
              });
            });
          }
          vm.highestsets = vm.getSetBucketsStep(vm.active);
        },
        onPerkLocked: function(perk, type, $event) {
          var activeType = 'none';
          if ($event.shiftKey) {
            activeType = (vm.lockedperks[type][perk.hash] && vm.lockedperks[type][perk.hash].lockType === 'and') ? 'none' : 'and';
          } else {
            activeType = (vm.lockedperks[type][perk.hash] && vm.lockedperks[type][perk.hash].lockType === 'or') ? 'none' : 'or';
          }

          if (activeType === 'none') {
            delete vm.lockedperks[type][perk.hash];
          } else {
            vm.lockedperks[type][perk.hash] = { icon: perk.icon, description: perk.description, lockType: activeType };
          }
          vm.highestsets = vm.getSetBucketsStep(vm.active);
          if (vm.progress < 1.0) {
            vm.perkschanged = true;
          }
        },
        onDrop: function(droppedId, type) {
          droppedId = getId(droppedId);
          if (vm.lockeditems[type] && alreadyExists([vm.lockeditems[type]], droppedId)) {
            return;
          }
          var item = getItemById(droppedId, type);
          vm.lockeditems[type] = item;
          vm.highestsets = vm.getSetBucketsStep(vm.active);
          if (vm.progress < 1.0) {
            vm.lockedchanged = true;
          }
        },
        onRemove: function(removedType) {
          vm.lockeditems[removedType] = null;

          vm.highestsets = vm.getSetBucketsStep(vm.active);
          if (vm.progress < 1.0) {
            vm.lockedchanged = true;
          }
        },
        excludeItem: function(item) {
          vm.onExcludedDrop(item.index, item.type);
        },
        onExcludedDrop: function(droppedId, type) {
          droppedId = getId(droppedId);
          if (alreadyExists(vm.excludeditems, droppedId) || (vm.lockeditems[type] && alreadyExists([vm.lockeditems[type]], droppedId))) {
            return;
          }
          var item = getItemById(droppedId, type);
          vm.excludeditems.push(item);
          vm.highestsets = vm.getSetBucketsStep(vm.active);
          if (vm.progress < 1.0) {
            vm.excludedchanged = true;
          }
        },
        onExcludedRemove: function(removedIndex) {
          vm.excludeditems = _.filter(vm.excludeditems, function(excludeditem) { return excludeditem.index !== removedIndex; });

          vm.highestsets = vm.getSetBucketsStep(vm.active);
          if (vm.progress < 1.0) {
            vm.excludedchanged = true;
          }
        },
        newLoadout: function(set) {
          ngDialog.closeAll();
          var loadout = { items: {} };
          var items = _.pick(set.armor, 'Helmet', 'Chest', 'Gauntlets', 'Leg', 'ClassItem', 'Ghost', 'Artifact');
          _.each(items, function(itemContainer, itemType) {
            loadout.items[itemType.toLowerCase()] = [itemContainer.item];
          });
          loadout.classType = ({ warlock: 0, titan: 1, hunter: 2 })[vm.active];

          $scope.$broadcast('dim-edit-loadout', {
            loadout: loadout,
            equipAll: true
          });
        },
        equipItems: function(set) {
          ngDialog.closeAll();
          var loadout = { items: {}, name: $translate.instant('LoadoutAppliedAuto') };
          var items = _.pick(set.armor, 'Helmet', 'Chest', 'Gauntlets', 'Leg', 'ClassItem', 'Ghost', 'Artifact');
          loadout.items.helmet = [items.Helmet.item];
          loadout.items.chest = [items.Chest.item];
          loadout.items.gauntlets = [items.Gauntlets.item];
          loadout.items.leg = [items.Leg.item];
          loadout.items.classitem = [items.ClassItem.item];
          loadout.items.ghost = [items.Ghost.item];
          loadout.items.artifact = [items.Artifact.item];
          loadout.classType = ({ warlock: 0, titan: 1, hunter: 2 })[vm.active];

          loadout = angular.copy(loadout);

          _.each(loadout.items, function(val) {
            val[0].equipped = true;
          });

          return dimLoadoutService.applyLoadout(dimStoreService.getActiveStore(), loadout, true);
        },
        getSetBucketsStep: function(activeGaurdian) {
          var bestArmor = getBestArmor(buckets[activeGaurdian], vendorBuckets[activeGaurdian], vm.lockeditems, vm.excludeditems, vm.lockedperks);
          var helms = bestArmor.Helmet || [];
          var gaunts = bestArmor.Gauntlets || [];
          var chests = bestArmor.Chest || [];
          var legs = bestArmor.Leg || [];
          var classItems = bestArmor.ClassItem || [];
          var ghosts = bestArmor.Ghost || [];
          var artifacts = bestArmor.Artifact || [];
          var setMap = {};
          var set;
          var tiersSet = new Set();
          var combos = (helms.length * gaunts.length * chests.length * legs.length * classItems.length * ghosts.length * artifacts.length);
          if (combos === 0) {
            return null;
          }

          function step(activeGaurdian, h, g, c, l, ci, gh, ar, processedCount) {
            for (; h < helms.length; ++h) {
              for (; g < gaunts.length; ++g) {
                for (; c < chests.length; ++c) {
                  for (; l < legs.length; ++l) {
                    for (; ci < classItems.length; ++ci) {
                      for (; gh < ghosts.length; ++gh) {
                        for (; ar < artifacts.length; ++ar) {
                          set = {
                            armor: {
                              Helmet: helms[h],
                              Gauntlets: gaunts[g],
                              Chest: chests[c],
                              Leg: legs[l],
                              ClassItem: classItems[ci],
                              Artifact: artifacts[ar],
                              Ghost: ghosts[gh]
                            },
                            stats: {
                              STAT_INTELLECT: {
                                value: 0,
                                name: 'Intellect'
                              },
                              STAT_DISCIPLINE: {
                                value: 0,
                                name: 'Discipline'
                              },
                              STAT_STRENGTH: {
                                value: 0,
                                name: 'Strength'
                              }
                            },
                            setHash: 0
                          };
                          if (validSet(set.armor)) {
                            set.setHash = genSetHash(set.armor);
                            calcArmorStats(set);
                            var tiersString = Math.min(Math.floor(set.stats.STAT_INTELLECT.value / 60), 5) +
                                '/' + Math.min(Math.floor(set.stats.STAT_DISCIPLINE.value / 60), 5) +
                                '/' + Math.min(Math.floor(set.stats.STAT_STRENGTH.value / 60), 5);

                            tiersSet.add(tiersString);

                            // Build a map of all sets but only keep one copy of armor
                            // so we reduce memory usage
                            if (setMap[set.setHash]) {
                              if (setMap[set.setHash].tiers[tiersString]) {
                                setMap[set.setHash].tiers[tiersString].configs.push(getBonusConfig(set.armor));
                              } else {
                                setMap[set.setHash].tiers[tiersString] = { stats: set.stats, configs: [getBonusConfig(set.armor)] };
                              }
                            } else {
                              setMap[set.setHash] = { set: set, tiers: {} };
                              setMap[set.setHash].tiers[tiersString] = { stats: set.stats, configs: [getBonusConfig(set.armor)] };
                            }
                          }

                          processedCount++;
                          if (processedCount % 50000 === 0) { // do this so the page doesn't lock up
                            if (vm.active !== activeGaurdian || vm.lockedchanged || vm.excludedchanged || vm.perkschanged || $location.path() !== '/best') {
                              // If active gaurdian or page is changed then stop processing combinations
                              vm.lockedchanged = false;
                              vm.excludedchanged = false;
                              vm.perkschanged = false;
                              return;
                            }
                            vm.progress = processedCount / combos;
                            $timeout(step, 0, true, activeGaurdian, h, g, c, l, ci, gh, ar, processedCount);
                            return;
                          }
                        } ar = 0; } gh = 0; } ci = 0; } l = 0; } c = 0; } g = 0; }

            var tiers = _.each(_.groupBy([...tiersSet.keys()], function(tierString) {
              return _.reduce(tierString.split('/'), function(memo, num){
                return memo + parseInt(num, 10);
              }, 0);
            }), function(tier) {
              tier.sort().reverse();
            });

            vm.allSetTiers = [];
            var tierKeys = Object.keys(tiers);
            for (var t = tierKeys.length; t-- > tierKeys.length - 3;) {
              if (tierKeys[t]) {
                vm.allSetTiers.push('- Tier ' + tierKeys[t] + ' -');
                _.each(tiers[tierKeys[t]], function(set) {
                  vm.allSetTiers.push(set);
                });
              }
            }

            vm.activesets = vm.allSetTiers[1];
            vm.activeHighestSets = getActiveHighestSets(setMap, vm.activesets);
            vm.collapsedConfigs = [false, false, false, false, false, false, false, false, false, false];

            // Finish progress
            vm.progress = processedCount / combos;
            console.log('processed', combos, 'combinations.');
            console.timeEnd('elapsed');
          }
          console.time('elapsed');
          vm.lockedchanged = false;
          vm.excludedchanged = false;
          vm.perkschanged = false;
          $timeout(step, 0, true, activeGaurdian, 0, 0, 0, 0, 0, 0, 0, 0);
          return setMap;
        },
        getBonus: dimStoreService.getBonus,
        getStore: dimStoreService.getStore,
        getItems: function() {
          var stores = dimStoreService.getStores();

          if (stores.length === 0) {
            $state.go('inventory');
            return;
          }

          function filterPerks(perks, item) {
            // ['Infuse', 'Twist Fate', 'Reforge Artifact', 'Reforge Shell', 'Increase Intellect', 'Increase Discipline', 'Increase Strength', 'Deactivate Chroma']
            var unwantedPerkHashes = [1270552711, 217480046, 191086989, 913963685, 1034209669, 1263323987, 193091484, 2133116599];
            return _.chain(perks.concat(item.talentGrid.nodes))
                    .uniq(function(node) { return node.hash; })
                    .reject(function(node) { return _.contains(unwantedPerkHashes, node.hash); })
                    .value();
          }

          function filterItems(items) {
            return _.filter(items, function(item) {
              return item.primStat &&
                item.primStat.statHash === 3897883278 && // has defense hash
                item.talentGrid && item.talentGrid.nodes &&
                ((vm.showBlues && item.tier === 'Rare') || item.tier === 'Legendary' || (vm.showExotics && item.isExotic)) && // is legendary or exotic
                item.stats;
            });
          }

          vm.active = dimStoreService.getActiveStore().class || 'titan';

          var allItems = [];
          var vendorItems = [];
          _.each(stores, function(store) {
            var items = filterItems(store.items);

<<<<<<< HEAD
            allItems = allItems.concat(items);

            // Build a map of perks
            _.each(items, function(item) {
              if (item.classType === 3) {
                _.each(['warlock', 'titan', 'hunter'], function(classType) {
                  perks[classType][item.type] = filterPerks(perks[classType][item.type], item);
                });
              } else {
                perks[item.classTypeName][item.type] = filterPerks(perks[item.classTypeName][item.type], item);
              }
            });

            // Process vendors here
            _.each(store.vendors, function(vendor) {
              var vendItems = filterItems(vendor.items.armor);

              vendorItems = vendorItems.concat(vendItems);

              // Build a map of perks
              _.each(vendItems, function(item) {
                if (item.classType === 3) {
                  _.each(['warlock', 'titan', 'hunter'], function(classType) {
                    vendorPerks[classType][item.type] = filterPerks(vendorPerks[classType][item.type], item);
                  });
                } else {
                  vendorPerks[item.classTypeName][item.type] = filterPerks(vendorPerks[item.classTypeName][item.type], item);
                }
              });
            });

            // Remove overlapping perks in allPerks from vendorPerks
            _.each(vendorPerks, function(perksWithType, classType) {
              _.each(perksWithType, function(perkArr, type) {
                vendorPerks[classType][type] = _.reject(perkArr, function(perk) { return _.contains(_.pluck(perks[classType][type], 'hash'), perk.hash); });
              });
            });
=======
          allItems = allItems.concat(items);

          // Build a map of perks
          _.each(items, function(item) {
            if (item.classType === 3) {
              _.each(['warlock', 'titan', 'hunter'], function(classType) {
                perks[classType][item.type] = filterPerks(perks[classType][item.type], item);
              });
            } else {
              perks[item.classTypeName][item.type] = filterPerks(perks[item.classTypeName][item.type], item);
            }
          });
        });

        // Process vendors here
        _.each(dimVendorService.vendors, function(vendor) {
          var vendItems = filterItems(_.select(_.pluck(vendor.allItems, 'item'), (item) => item.bucket.sort === 'Armor' || item.type === 'Artifact' || item.type === 'Ghost'));
          vendorItems = vendorItems.concat(vendItems);

          // Build a map of perks
          _.each(vendItems, function(item) {
            if (item.classType === 3) {
              _.each(['warlock', 'titan', 'hunter'], function(classType) {
                vendorPerks[classType][item.type] = filterPerks(vendorPerks[classType][item.type], item);
              });
            } else {
              vendorPerks[item.classTypeName][item.type] = filterPerks(vendorPerks[item.classTypeName][item.type], item);
            }
          });
        });

        // Remove overlapping perks in allPerks from vendorPerks
        _.each(vendorPerks, function(perksWithType, classType) {
          _.each(perksWithType, function(perkArr, type) {
            vendorPerks[classType][type] = _.reject(perkArr, function(perk) { return _.contains(_.pluck(perks[classType][type], 'hash'), perk.hash); });
>>>>>>> e4cfa08f
          });

          function initBuckets() {
            function normalizeStats(item) {
              item.normalStats = {};
              _.each(item.stats, function(stat) {
                item.normalStats[stat.statHash] = {
                  statHash: stat.statHash,
                  base: stat.base,
                  scaled: stat.scaled ? stat.scaled.min : 0,
                  bonus: stat.bonus,
                  split: stat.split,
                  qualityPercentage: stat.qualityPercentage ? stat.qualityPercentage.min : 0
                };
              });
              return item;
            }
            function getBuckets(items) {
              return {
                Helmet: items.filter(function(item) {
                  return item.type === 'Helmet';
                }).map(normalizeStats),
                Gauntlets: items.filter(function(item) {
                  return item.type === 'Gauntlets';
                }).map(normalizeStats),
                Chest: items.filter(function(item) {
                  return item.type === 'Chest';
                }).map(normalizeStats),
                Leg: items.filter(function(item) {
                  return item.type === 'Leg';
                }).map(normalizeStats),
                ClassItem: items.filter(function(item) {
                  return item.type === 'ClassItem';
                }).map(normalizeStats),
                Artifact: items.filter(function(item) {
                  return item.type === 'Artifact';
                }).map(normalizeStats),
                Ghost: items.filter(function(item) {
                  return item.type === 'Ghost';
                }).map(normalizeStats)
              };
            }
            function loadBucket(classType, useVendorItems = false) {
              var items = (useVendorItems) ? vendorItems : allItems;
              return getBuckets(items.filter(function(item) {
                return (item.classType === classType || item.classType === 3) && item.stats.length;
              }));
            }
            buckets = {
              titan: loadBucket(0),
              hunter: loadBucket(1),
              warlock: loadBucket(2)
            };

            vendorBuckets = {
              titan: loadBucket(0, true),
              hunter: loadBucket(1, true),
              warlock: loadBucket(2, true)
            };
          }

          initBuckets();  // Get items
          vm.onCharacterChange(); // Start processing
        }
      });

      // Entry point of builder this get stores and starts processing
      vm.getItems();
    });

    $rootScope.$on('dim-active-platform-updated', function() {
      vm.activePerks = {};
      vm.excludeditems = [];
      vm.lockeditems = { Helmet: null, Gauntlets: null, Chest: null, Leg: null, ClassItem: null, Artifact: null, Ghost: null };
      vm.lockedperks = { Helmet: {}, Gauntlets: {}, Chest: {}, Leg: {}, ClassItem: {}, Artifact: {}, Ghost: {} };
      vm.getItems();
    });
  }
})();<|MERGE_RESOLUTION|>--- conflicted
+++ resolved
@@ -4,15 +4,9 @@
   angular.module('dimApp')
     .controller('dimMinMaxCtrl', dimMinMaxCtrl);
 
-<<<<<<< HEAD
-  dimMinMaxCtrl.$inject = ['$scope', '$rootScope', '$state', '$q', '$timeout', '$location', '$translate', 'dimSettingsService', 'dimStoreService', 'ngDialog', 'dimFeatureFlags', 'dimLoadoutService', 'dimDefinitions'];
-
-  function dimMinMaxCtrl($scope, $rootScope, $state, $q, $timeout, $location, $translate, dimSettingsService, dimStoreService, ngDialog, dimFeatureFlags, dimLoadoutService, dimDefinitions) {
-=======
-  dimMinMaxCtrl.$inject = ['$scope', '$rootScope', '$state', '$q', '$timeout', '$location', '$translate', 'dimSettingsService', 'dimStoreService', 'ngDialog', 'dimFeatureFlags', 'dimLoadoutService', 'dimVendorService'];
-
-  function dimMinMaxCtrl($scope, $rootScope, $state, $q, $timeout, $location, $translate, dimSettingsService, dimStoreService, ngDialog, dimFeatureFlags, dimLoadoutService, dimVendorService) {
->>>>>>> e4cfa08f
+  dimMinMaxCtrl.$inject = ['$scope', '$rootScope', '$state', '$q', '$timeout', '$location', '$translate', 'dimSettingsService', 'dimStoreService', 'ngDialog', 'dimFeatureFlags', 'dimLoadoutService', 'dimDefinitions', 'dimVendorService'];
+
+  function dimMinMaxCtrl($scope, $rootScope, $state, $q, $timeout, $location, $translate, dimSettingsService, dimStoreService, ngDialog, dimFeatureFlags, dimLoadoutService, dimDefinitions, dimVendorService) {
     var vm = this;
     vm.featureFlags = dimFeatureFlags;
 
@@ -565,8 +559,6 @@
           var vendorItems = [];
           _.each(stores, function(store) {
             var items = filterItems(store.items);
-
-<<<<<<< HEAD
             allItems = allItems.concat(items);
 
             // Build a map of perks
@@ -579,68 +571,30 @@
                 perks[item.classTypeName][item.type] = filterPerks(perks[item.classTypeName][item.type], item);
               }
             });
-
-            // Process vendors here
-            _.each(store.vendors, function(vendor) {
-              var vendItems = filterItems(vendor.items.armor);
-
-              vendorItems = vendorItems.concat(vendItems);
-
-              // Build a map of perks
-              _.each(vendItems, function(item) {
-                if (item.classType === 3) {
-                  _.each(['warlock', 'titan', 'hunter'], function(classType) {
-                    vendorPerks[classType][item.type] = filterPerks(vendorPerks[classType][item.type], item);
-                  });
-                } else {
-                  vendorPerks[item.classTypeName][item.type] = filterPerks(vendorPerks[item.classTypeName][item.type], item);
-                }
-              });
-            });
-
-            // Remove overlapping perks in allPerks from vendorPerks
-            _.each(vendorPerks, function(perksWithType, classType) {
-              _.each(perksWithType, function(perkArr, type) {
-                vendorPerks[classType][type] = _.reject(perkArr, function(perk) { return _.contains(_.pluck(perks[classType][type], 'hash'), perk.hash); });
-              });
-            });
-=======
-          allItems = allItems.concat(items);
-
-          // Build a map of perks
-          _.each(items, function(item) {
-            if (item.classType === 3) {
-              _.each(['warlock', 'titan', 'hunter'], function(classType) {
-                perks[classType][item.type] = filterPerks(perks[classType][item.type], item);
-              });
-            } else {
-              perks[item.classTypeName][item.type] = filterPerks(perks[item.classTypeName][item.type], item);
-            }
-          });
-        });
-
-        // Process vendors here
-        _.each(dimVendorService.vendors, function(vendor) {
-          var vendItems = filterItems(_.select(_.pluck(vendor.allItems, 'item'), (item) => item.bucket.sort === 'Armor' || item.type === 'Artifact' || item.type === 'Ghost'));
-          vendorItems = vendorItems.concat(vendItems);
-
-          // Build a map of perks
-          _.each(vendItems, function(item) {
-            if (item.classType === 3) {
-              _.each(['warlock', 'titan', 'hunter'], function(classType) {
-                vendorPerks[classType][item.type] = filterPerks(vendorPerks[classType][item.type], item);
-              });
-            } else {
-              vendorPerks[item.classTypeName][item.type] = filterPerks(vendorPerks[item.classTypeName][item.type], item);
-            }
-          });
-        });
-
-        // Remove overlapping perks in allPerks from vendorPerks
-        _.each(vendorPerks, function(perksWithType, classType) {
-          _.each(perksWithType, function(perkArr, type) {
-            vendorPerks[classType][type] = _.reject(perkArr, function(perk) { return _.contains(_.pluck(perks[classType][type], 'hash'), perk.hash); });
->>>>>>> e4cfa08f
+          });
+
+          // Process vendors here
+          _.each(dimVendorService.vendors, function(vendor) {
+            var vendItems = filterItems(_.select(_.pluck(vendor.allItems, 'item'), (item) => item.bucket.sort === 'Armor' || item.type === 'Artifact' || item.type === 'Ghost'));
+            vendorItems = vendorItems.concat(vendItems);
+
+            // Build a map of perks
+            _.each(vendItems, function(item) {
+              if (item.classType === 3) {
+                _.each(['warlock', 'titan', 'hunter'], function(classType) {
+                  vendorPerks[classType][item.type] = filterPerks(vendorPerks[classType][item.type], item);
+                });
+              } else {
+                vendorPerks[item.classTypeName][item.type] = filterPerks(vendorPerks[item.classTypeName][item.type], item);
+              }
+            });
+          });
+
+          // Remove overlapping perks in allPerks from vendorPerks
+          _.each(vendorPerks, function(perksWithType, classType) {
+            _.each(perksWithType, function(perkArr, type) {
+              vendorPerks[classType][type] = _.reject(perkArr, function(perk) { return _.contains(_.pluck(perks[classType][type], 'hash'), perk.hash); });
+            });
           });
 
           function initBuckets() {
