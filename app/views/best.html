--- conflicted
+++ resolved
@@ -109,12 +109,8 @@
     </div>
     <div ng-show="normal.progress >= 1" style='clear:both;'>
       <p>Set Tiers (Int/Dis/Str):
-<<<<<<< HEAD
-        <select ng-model='normal.activesets' ng-options="val disable when val.charAt(0) == '-' for val in normal.allSetTiers"></select>&nbsp; Order:
-=======
         <select ng-model='normal.activesets' ng-options="val disable when val.charAt(0) == '-' for val in normal.allSetTiers"></select>
         &nbsp; Order:
->>>>>>> 83b69e90
         <select ng-model='normal.setOrder' ng-change="normal.onOrderChange()">
           <option value="-int_val,-disc_val,-str_val">Int/Dis/Str</option>
           <option value="-int_val,-str_val,-disc_val">Int/Str/Dis</option>
