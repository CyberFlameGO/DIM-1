--- conflicted
+++ resolved
@@ -1,12 +1,10 @@
 ## Next
 
-<<<<<<< HEAD
+* Show bars next to armor stats in Compare.
+
 ### Beta Only
 
 * We're testing out a new Loadouts page that makes it easy to browse through your loadouts. The Loadout Optimizer is accessible from that page. Also, loadouts are now sorted by when they were created, rather than their name. Let us know what you think, and how it can be made more useful!
-=======
-* Show bars next to armor stats in Compare.
->>>>>>> d68b221d
 
 ## 6.91.2 <span class="changelog-date">(2021-11-16)</span>
 
