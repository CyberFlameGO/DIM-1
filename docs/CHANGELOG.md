## Next

* When you have 10 or more loadouts, a search box will appear in the Inventory page loadout dropdown, allowing you to search names just like on the Loadouts page.
* Old loadouts with void subclasses in them will upgrade automatically to the new version with fragments and aspects, instead of telling you the loadout is missing an item.
* Removed D2Gunsmith link from the item details popup while they work on revamping the site for all the new changes.
* The Item Feed is available on both desktop and mobile. It shows your gear in the order it dropped, and gives you quick controls to tag incoming loot. Click on the item tile to get the full item popup.
* Tagging an item from the Item Feed also marks it as not-new.
* Added `deepsight:complete` and `deepsight:incomplete` filters.
* Added `is:craftable` filter.
* Loadout Optimizer Mod picker will now correctly update when switching between mod slots without closing Mod Picker.

## 7.7.0 <span class="changelog-date">(2022-02-28)</span>

* Increased the strings we search through when filtering by mods/perks.
* Crafted weapons' levels and level progress are now shown on the item popup.
* Added `is:crafted` and `is:deepsight` filters.
* Crafting materials are now included in the currency counter. Tap and hold, or hover, the consumables count in the vault header to check them.
* Fixed a bug where "Use Equipped" would not update fashion in existing loadout.

## 7.6.0 <span class="changelog-date">(2022-02-21)</span>

* Fix applying D1 loadouts.
* `inloadout:` filter now matches partial loadout names -- use `inloadout:"pvp"` for items in loadouts where "pvp" is in the loadout's name.
* If your loadout includes ornaments, items are shown as if they had the loadout applied in the loadout page and loadout editor.
* You can now change the Aeon sect mod through the item popup.
* You can now edit your equipped Emotes from DIM. You can't add them to loadouts... yet.
* Fix issue where Loadout Optimizer armor upgrade settings were not being migrated from existing loadouts.
* Clan Banners are no longer shown in DIM.
* Weapon compare sheet now includes a button to compare with other legendary weapons of the same category, excluding exotics.
<<<<<<< HEAD
* We have brand new Loadout Editor! Check it out from the character menu or the Loadouts page.
  * The layout mirrors the Loadout page's new design which has clear areas for different types of items. Each section also has a menu of additional actions like re-syncing from your currently equipped items, or clearing out a whole section.
  * As part of this change, we're removing support for "multi-class" loadouts. Loadouts will either be tied to one class, or can be toggled to "Any Class". "Any Class" loadouts cannot contain Subclass, Armor, or Fashion. If you edit an existing "Any Class" loadout and save it, those items will be removed unless you turn off "Any Class".
  * Double-click items to toggle between equipped and unequipped instead of single clicking. We'll be continuing to improve how you choose items and specify whether they're equipped in the future.
  * A new setting allows you to clear out all other mods from your armor when applying a loadout. This works even if you've chosen no mods in your loadout, so you can make a "Reset mods" loadout.
  * With this new design we have space to add even more loadout editing tools over the next few seasons.
  * The loadout editor stays open if you navigate to the Inventory or Loadouts screen while it's already open.
  * The new Loadout Editor is not available for D1.
=======
* Armor in collections now displays its collections stat roll.
* Fix issues with button text wrapping in some languages.
* Fix potential element blurriness in Edge browser.
* Fix for Loadout Optimizer suggesting armor with insufficient energy.
* Fix a clash between `power:1234` and `is:power` filters.
* Loadout Optimizer is now a little more thorough in preventing an item from being both pinned and excluded.

### Witch Queen updates

* There's a good chance crafted items will display correctly in DIM. No promises though.
* Prepare Records page for a new section featuring craftable items.

### Beta Only

* Loadout Editor
  * Fix issue where subclasses were counted as general items when dropping into a loadout or filling general from equipped.
  * Allow removal of a single mod through the editor display.
>>>>>>> fdba76e8

## 7.5.1 <span class="changelog-date">(2022-02-14)</span>

### Beta Only

* We're testing a brand new Loadout Editor. Check it out from the character menu or the Loadouts page.
  * The layout mirrors the Loadout page's new design which has clear areas for different types of items. Each section also has a menu of additional actions like re-syncing from your currently equipped items, or clearing out a whole section.
  * As part of this change, we're removing support for "multi-class" loadouts. Loadouts will either be tied to one class, or can be toggled to "Any Class". "Any Class" loadouts cannot contain Subclass, Armor, or Fashion. If you edit an existing "Any Class" loadout and save it, those items will be removed unless you turn off "Any Class".
  * Double-click items to toggle between equipped and unequipped instead of single clicking. We'll be continuing to improve how you choose items and specify whether they're equipped in the future.
  * A new setting allows you to clear out all other mods from your armor when applying a loadout. This works even if you've chosen no mods in your loadout, so you can make a "Reset mods" loadout.
  * With this new design we have space to add even more loadout editing tools over the next few seasons.
  * The loadout editor stays open if you navigate to the Inventory or Loadouts screen while it's already open.
  * The new Loadout Editor is not available for D1.

## 7.5.0 <span class="changelog-date">(2022-02-13)</span>

* Collect Postmaster now requires an additional click to confirm.
* Transferring ships via search query should now reliably transfer all selected items.
* Filters Help now groups stat comparison operators for a more compact page.
* Milestones are grouped by how much power bonus their rewards can provide.
* On the Loadouts page, you can now drag existing items on the page, into the current Loadout Editor, just like you can on the Inventory page. Use it to grab a couple of your favorite pieces from another loadout!
* Loadout armor stat tiers now include the total tier.
* Changed the Loadout Optimizer's Armor Upgrade options for Assume Masterwork and Lock Element options. All armor will now have an assumed minimum energy capacity of 7. The new settings have the following options,
  * Assumed Masterwork
    * None - Armor will use their current stats.
    * Legendary - Only legendary armor will have assumed masterwork stats and energy capacity
    * All - Legendary and exotic armor will have masterwork stats and energy capacity
  * Lock Element
    * None - No armor will have its element locked
    * Masterworked - Only armor that is already masterworked will have their element locked
    * All - All armor will have element locked

## 7.4.0 <span class="changelog-date">(2022-02-06)</span>

* Masterwork picker now only shows higher tiers of the current masterwork and full masterworks compatible with the weapon type.
* Sharing a build from the Loadouts page or Loadout Optimizer now uses our dim.gg links which are easier to share and show a preview.
* If you prefer reduced motion (in your operating system preferences), sheets like the compare and loadout dialogs now appear and disappear instantly.
* Clearer feedback when uploading a wishlist file.
* Expanded Organizer categories to account for Fusions and LFRs in unusual weapon slots.
* Visual fixes for Organizer categories and Vendor page toggles.

## 7.3.0 <span class="changelog-date">(2022-01-30)</span>

* Organizer drill-down buttons now show a more accurate armor count.
* Delete Loadout button now looks more warning-ish, and asks for confirmation without using a popup.
* DIM will now try to recover from a state where the browser has a corrupted storage database.
* DIM will now try to avoid overwriting shaders you don't own and thus couldn't apply back.
* Removing subclass from loadout will now enable "Add Equipped" button.
* "Add Equipped" button will no longer cause multiple items in the same slot to be listed as equipped.
* Widened and reorganized the Loadouts menu.
  * Pull from Postmaster (and its lesser known cousin, Make room for Postmaster) are removed in favor of the button next to your Postmaster items.
  * Randomize loadout is now at the end of the list of loadouts.

## 7.2.0 <span class="changelog-date">(2022-01-23)</span>

* Weapons CSV download now includes a Zoom stat column.
* Shaders, ornaments, and mods can now be searched in their choosers.
* Trials passages now show the number of rounds won and the progress of completion is now tied to the number of wins.

## 7.1.0 <span class="changelog-date">(2022-01-16)</span>

* Applying a loadout *without* fashion will no longer remove shaders and ornaments from your armor.
* The shader picker now filters invalid shaders more consistently and won't call shaders "mods".
* Fixed Records page sometimes duplicating Triumphs or Seals section while missing Collections.
* When provided multiple wish lists, Settings page now shows info about all loaded wish lists, not just the first one.
* Compare Drawer should no longer refuse valid requests to add an item to comparison.

## 6.99.1 <span class="changelog-date">(2022-01-10)</span>

* The Loadouts page is a bit cleaner and more compact in the mobile view.
* You can once again click within the Compare sheet to close an item popup.
* Loadouts don't fail when they contain an ornament that can't be slotted into the current armor.
* Sharing loadout builds includes fashion.

## 6.99.0 <span class="changelog-date">(2022-01-09)</span>

* You can now add Fashion (shaders and ornaments) to loadouts. Creating a loadout from equipped automatically adds in the current shaders and ornaments, and you can edit them manually from the Loadouts editor.
* Fixed an issue where the progress bar for exotic weapons were clipping into other page elements.
* Fixed an issue that could make moving searches containing stacks of items to fail.
* Added Spoils of Conquest to the currencies hover menu.
* Fixed an issue where the Loadout Optimizer would let you pin items from other classes.
* Fixed an issue where the universal ornament picker would show too many ornaments as unlocked.
* Shader picker now hides unavailable, unobtainable shaders.
* "Preview Artifact Contents" in artifact popup now shows unlocked mods from the perspective of the owning character, not the current character.
* Creating a loadout now defaults the class to whichever character you had selected.

## 6.98.0 <span class="changelog-date">(2022-01-02)</span>

* Consumables can now be pulled from postmasters other than the active character's.
* Vendors page now correctly recognizes owned bounties per character and is more accurate about mods ownership.
* Fixed an issue that could make moving searches containing stacks of items to fail.
* Fixes for display on iPhones with rounded corners and a notch.
* Transmog Ornaments menu now correctly shows whether ornament has been unlocked or not.
* Happy New Year

## 6.97.3 <span class="changelog-date">(2021-12-30)</span>

* Fixed an issue for some users where Stasis Aspects were not shown when selecting Stasis subclass options.
  * This works around a Bungie API issue, and will allow users to select and try equipping Stasis Aspects they have not unlocked, which may result in failures applying loadouts, if the aspects are not unlocked.

## 6.97.2 <span class="changelog-date">(2021-12-30)</span>

* Improved the press-to-view tooltips on mobile. It should now be much easier to select perks on mobile.
* Removed notification when loading/updating a wish list. Go to the wish list section of the settings menu if you want to see details.
* The progress notification for applying a loadout now shows each item and mod as it's being applied.
* Mod picker now correctly names inserted thing (e.g Fragment, Shader).
* Dares of Eternity now shows streak information under Progress > Ranks
* Ignore outdated/removed artifact mods still attached to armor.
* You can now select Stasis subclasses in the Loadout Optimizer and use the stat effects from fragments.
* When determining mod assignments, DIM will now consider in game mod placement and attempt to use the same position if possible.
* Tracked Triumphs are now grouped together with similar records.
* Starting the Compare view from a single armor piece now includes other elements in initial comparison.
* Inventory items can now be sorted by Element.
* Prevent plugging some invalid ornaments.

## 6.97.1 <span class="changelog-date">(2021-12-26)</span>

* Transmog Ornaments menu once again *incorrectly* shows whether an ornament has been unlocked or not, but fixed a bug where an artifact mod, once slotted on your active gear, would show up as not unlocked.

## 6.97.0 <span class="changelog-date">(2021-12-26)</span>

* Transmog Ornaments menu now correctly shows whether ornament has been unlocked or not.
* The stat bars shown in Compare are more accurately sized, relative to each other.
* Fix an issue where mods might get plugged in too fast and bump into the armor's max Energy.
* Update some error messages for when equipping items fails.
* Added new filter `is:stackfull` to show items that are at max stack size.
* Searching by perk now works on languages that use accented characters.
* Tooltips for Mods, Fragments, Aspects, etc. now show information about their type.
* Fix Subclasses sometimes showing a progress badge on their icon.
* Fix cases where an item might inappropriately show with a wishlist thumbs-up.
* Loadouts/Loadout Optimizer
  * When re-Optimizing a loadout, the Loadout Optimizer's Compare button will now initially select the original loadout from the loadout page.
  * If you open an existing loadout in Loadout Optimizer and the loadout has an exotic equipped, that exotic will be pre-selected in the LO settings.
  * Armor set stats in Loadout Optimizer or Loadout Details will now show stat tiers exceeding T10 or going below T0.
  * Radiant Light and Powerful Friends' activation conditions will now be accounted for when showing mod placements and applying mods to a loadout. If possible they will be assigned to an item so that their conditional perks are active.
  * The option to view Mod Assignments for a loadout is now available outside of Beta.
  * Loadout notes now retain whitespace formatting.
  * On the Loadouts page, missing items show up dimmed-out instead of not at all.
  * The Loadouts page can be filtered from the search bar in the header.
  * Selecting toggleable subclass abilities like jumps and grenades now works more smoothly.
  * Fixed an error when applying mod loadouts to armor too old to have mod energy.

### Beta Only

* We're trying out a new tool for the desktop inventory screen called "Item Feed". Click the tab on the right to pop out a feed of your item drops with quick buttons to tag them. By default tagged items disappear from the view so you can focus on new stuff.

## 6.96.0 <span class="changelog-date">(2021-12-19)</span>

* Loadouts now show correct stats for subclass, item, and mod selections. All mods are accounted for whether they actually will fit or not.
* Equipping a generated loadout in the Loadout Optimizer will now apply the selected mods.
* Improved the time taken to apply a loadout with mods.
* Stasis subclass can also be applied in the Loadouts page.
* Fixed showing the amount of Dawning Spirit in the holiday oven popup.
* Add energy bar displays to the Mod Assignments view.
* Fixed the 5th slot on Artifice Armor not showing up in Loadout Optimizer if no mod was plugged in.

## 6.95.1 <span class="changelog-date">(2021-12-14)</span>

* Fixed issue where selecting mods from the Mod Picker, opened from an item socket, would clear other mod selections.
* Added the ability to favorite finishers

## 6.95.0 <span class="changelog-date">(2021-12-12)</span>

* Fix image paths for D1 perks.
* Strange Favor rank now correctly shows remaining reset count, when you hover the icon.
* Ability Cooldown times are no longer shown for stat tooltips. This may return but at the moment, they were incorrect.
* Added 'source:30th' for items coming from the Bungie 30th Anniversary.

### Loadouts
* Stasis subclass abilities, aspects, and fragments are now displayed in the loadouts page.
* When displaying mod placement in Loadouts, if an armor slot has no item in the loadout, the character's current armor piece will be used.
* Removed the "Max Power" loadout from the loadouts page. You can still apply it from the loadout menu on the inventory screen.
* If loadouts have notes, those notes are now displayed in the hover text on the loadout dropdown
* Artifice Armor mod slots are now handled in Loadouts and the Loadout Optimizer.
* Hitting +Equipped in the loadout editor will add current mods.
* Creating a new loadout from equipped items will also save your subclass configuration.
* Creating a new loadout from equipped, or hitting +Equipped in the loadout editor, will now also include your current emblem, ship, and sparrow.
* Added more visual distinction between loadouts on the loadouts page.
* Some repeat text and unnecessary instructions were removed from mods and Stasis Fragments, in the mod picker.

### Loadout Optimizer
* Fix an error that can occur when loading a shared build link.
* Fix issue where Optimizer throws an error when selecting a raid or combat mod.
* Fix an issue where energy swaps in the Optimizer where not displaying the correct resulting energy.

### Mod Plugging Capabilities
* Bungie has enabled the API capabilities to apply armor mods, toggle weapon perks, and perform other plugging-in type operations. So now you can take advantage of these features of DIM!
  * This works from the item popup, and when applying loadouts that contain mods.
  * DIM can apply weapon perks, armor mods, shaders, weapon & exotic ornaments, and Stasis Aspects and Fragments.
  * It cannot apply weapon mods, which still cost glimmer in the game.
  * It can't yet apply transmog/Synthesis ornaments, but Bungie is working on addressing this.
  * Swapping Stasis aspects & fragments via loadouts is coming soon.

### Mods in Loadouts
* When you apply a loadout with armor mods, DIM will automatically assign these among armor pieces.
* If there's no armor in the loadout, it will apply these mods to your character's current pieces.
* More specific/custom placement options are in the works.
* DIM will not clear off existing mods except to make room for requested ones.

### Plugging-Related Fixes
* Fix a bug that prevented applying shaders or ornaments from the item popup.
* Fix emblems and subclasses not applying from loadouts.
* The mod picker launched from the item popup or Loadout Optimizer will now correctly show the mods unlocked by the applicable character, rather than across all characters. This helps a lot with artifact mods where you may have different ones unlocked on different characters. Note that this also means opening the mod picker for items in the vault will show no artifact mods unlocked - move the item to a character if you want to apply that mod.
* Vendor items no longer offer to apply perks.

## 6.94.0 <span class="changelog-date">(2021-12-05)</span>

* You can change perks and slot zero-cost mods from the item Popup.
* Loadouts can now apply mods. See [Mods in Loadouts](https://destinyitemmanager.fandom.com/wiki/Mods_in_Loadouts) for details. Some things to keep in mind:
  * This will not work until the 30th Anniversary patch.
  * Applying mods will also strip off any mods that aren't in your loadout from your equipped armor.
  * Mods will be placed on your equipped armor whether that armor came from your loadout or not.
* Loadouts can now have notes.
* Share loadout build settings (mods, notes, loadout optimizer settings) from the Loadouts page.
* Loadouts can now save stasis subclass abilities, aspects, and fragments. These do not yet get applied when applying a loadout.
* We made several bugfixes to how loadouts are applied that should fix some issues where not all items got equipped or failures were shown when nothing failed.
* The "Create Loadout" button on the Loadouts page defaults the loadout to match the class of the selected character.
* The menu for pinning or excluding an item in Loadout Optimizer now only shows items that match the overall search filter.
* Stat searches support keywords like "highest" and "secondhighest" in stat total/mean expressions. e.g. basestat:highest&secondhighest:>=17.5

## 6.93.0 <span class="changelog-date">(2021-11-28)</span>

* Steam browser is officially unsupported, and we now show a banner explaining that.
* However, we have managed to fix DIM so it doesn't crash loop in the Steam overlay. Until the next time Steam updates...
* Loadout Optimizer performance has been improved significantly - so much so that we now always look at all possible combinations of armor. Previously we trimmed some items out to get below an a number that we could process in time. This means that your LO builds are now guaranteed to be optimal, and the "Max" range shown in the stat tiles will always be accurate.
* We no longer cap stats in the Loadout Optimizer's tooltips so you can see how far over 100 a stat goes.
* Fixed a bug where Loadout Optimizer would only show one set.
* Cryptolith Lure and Firewall Data Fragment have been moved from "Quests" to "Quest Items".
* We've launched a new Loadouts page that makes it easy to browse through your loadouts. The Loadout Optimizer is accessible from that page. Also, loadouts are now by default sorted by when they were last edited, rather than their name. You can change this on the Loadouts page or in settings.
* Some perks in the Armory view that showed as not rolling on the current version of an item now correctly show that they can roll.

## 6.92.1 <span class="changelog-date">(2021-11-23)</span>

* Fixed "Optimize Armor" button (formerly "Open in Loadout Optimizer") in the loadout drawer.

## 6.92.0 <span class="changelog-date">(2021-11-21)</span>

* Show bars next to armor stats in Compare.
* At long last, found and fixed a bug that could lead to tags and notes getting wiped if you switched accounts while another account's data was loading. Many apologies to anyone who lost their tags and notes from this bug, and we hope it's gone for good.
* Remove bright engram rewards from prestige season pass rewards as these were guesses and not quite right.

### Beta Only

* We're testing out a new Loadouts page that makes it easy to browse through your loadouts. The Loadout Optimizer is accessible from that page. Also, loadouts are now by default sorted by when they were last edited, rather than their name. You can change this on the Loadouts page or in settings. Let us know what you think, and how it can be made more useful!

## 6.91.2 <span class="changelog-date">(2021-11-16)</span>

* Put back the full item tile in Compare.

## 6.91.1 <span class="changelog-date">(2021-11-16)</span>

* Fix issue in Loadout Optimizer where only one set would show when using Safari or iOS apps.

## 6.91.0 <span class="changelog-date">(2021-11-14)</span>

* The link to D2Gunsmith from the Armory view is now shown on mobile.
* Currency counts won't get squished anymore
* Simplified item tiles in the Compare view since a lot of the tile info was redundant.

## 6.90.1 <span class="changelog-date">(2021-11-08)</span>

* Mod costs now show in Firefox.
* Fixed search transfer not moving items that aren't equippable on the selected character.

## 6.90.0 <span class="changelog-date">(2021-11-07)</span>

* If a loadout has items for multiple character classes in it, applying it to a character behaves as if only the items that can be equipped on that character are in the loadout.
* Fixed an issue where the Loadout Optimizer would allow masterworked items to have their energy changed when using the Ascendant Shard (not exotic) armor upgrade option.
* Fixed an issue where clicking a mod icon in the Loadout Optimizer would select more than one of the mod.

## 6.89.0 <span class="changelog-date">(2021-10-31)</span>

## 6.88.1 <span class="changelog-date">(2021-10-28)</span>

* `modslot:activity` now identifies Armor 2.0 items that have a modslot related to an activity (currently, a raid or a Nightmare mod slot).
* Fix an issue where an invalid query is passed to the Loadout Optimizer when you click a mod socket.

### Beta Only

* Loadouts can now show you an assignment strategy for mods. It optimizes for the least number of unassigned mods.

## 6.88.0 <span class="changelog-date">(2021-10-24)</span>

* DIM will now display Shaders if they were leftover in your Vault after the transmog conversion.
* The item popup has a toggle to choose between list-style perks (easier to read!) and grid-style perks (matches in game). No, we will not add an option to change the order of the list-style perks.
* List-style perks in the item popup have a hover tooltip on desktop so you don't have to click them if you don't want to.
* The item popup has a button to select all the wishlisted perks if they aren't already the active perks, so you can preview the wishlisted version of the item quickly.
* Added a "is:statlower" search that shows armor that has strictly worse stats than another piece of armor of the same type. This does not take into account special mod slots, element, or masterworked-ness. "is:customstatlower" is the same thing but only pays attention to the stats in each class' custom total stat.
* Stat bars now correctly subtract the value of mods from the base segment.

## 6.87.0 <span class="changelog-date">(2021-10-17)</span>

* Moved "Tracked Triumphs" section to the top of the Progress page.
* You can now track and untrack Seasonal Challenges from the Progress page.
* Loadout Optimizer now correctly handles nightmare mods.
* Loadout Optimizer makes a better attempt at assigning mods to compared loadouts.
* Added `is:infusionfodder` search to show items where a lower-power version of the same item exists. Use `tag:junk is:infusionfodder` to check your trash for its potential to infuse!
* Loadout Optimizer will warn you if you try to load a build that's for a character class you don't have.
* If your D1 account had disappeared from DIM, it's back now.
* Aeon exotic armor pieces now show mod slots again.
* In Loadout Optimizer, the Select Exotic menu now lets you select "No Exotic" and "Any Exotic". "No Exotic" is the same as searching "not:exotic" before, and "Any Exotic" makes sure each set has an exotic, but doesn't care which one.

## 6.86.0 <span class="changelog-date">(2021-10-10)</span>

* Clicking a perk in the item popup now previews the stat changes from switching to that perk.
* Clicking a perk in the Organizer view also previews the stats for that perk.
* Changes to the Armory view (bring up Armory by clicking an item's name in the item popup):
  * Armory highlights which perks cannot roll on new copies of the weapon.
  * Armory highlights the perks rolled on the item you clicked.
  * Clicking other perk option previews their stat effects.
  * You can click the "DIM" link to open the item info on its own, and share a roll with others.
  * Clicking modslots lets you change mods.
  * Selecting different ornaments shows what the ornament looks like on the item.
  * Added a link to D2 Gunsmith for weapons.
* Inventory screen can now be sorted by whether an item is masterworked. Check [Settings](/settings) to view and rearrange your sort strategy.
* Loadout Optimizer shows an estimate of how long it'll take to complete finding sets.
* DIM shouldn't bounce you to your D1 account when Bungie.net is having issues anymore.
* `is:maxpower` search now shows all the items at maximum power, instead of just the items that are part of your maximum power loadout. The previous meaning has been moved to `is:maxpowerloadout`. Keep in mind that because of exotics, you may not be able to equip all your max power items at once.

### Beta Only

* Loadout Optimizer now shows the maximum stat tier you can get for each stat, taking into account all of your loadout settings including min/max stats, mods, and search filter. We're still not sure of the best way to display this, so it's in Beta only for now to get some feedback.
* We've tweaked the way Loadout Optimizer chooses which subset of items to look at when you have too many items to process. We should be better at making use of items that have "spiky" stats.


## 6.85.0 <span class="changelog-date">(2021-10-03)</span>

* Postmaster and Engrams should be sorted exactly like in game now.
* Loadout Optimizer no longer saves stat min/max settings as the default for the next time you use it. Opening an existing loadout in the Optimizer will still reload the min/max settings for that loadout.
* We won't automatically refresh your inventory when you're on the Loadout Optimizer screen anymore - click the refresh button or hit R to recalculate sets with your latest items.
* The "Perks, Mods & Shaders" column in Organizer no longer shows the Kill Tracker socket.
* The Recoil Direction stat now sorts and highlights differently in both Compare and Organizer - the best recoil is now straight up, and recoil that goes side to side is worse.
* Farming mode can now be configured in settings to clear a preferred number of slots (1-9)

## 6.84.0 <span class="changelog-date">(2021-09-26)</span>

* Items in the Compare view no longer move around according to the character they're on.
* Fixed an issue where the Loadout Optimizer would not load due to deprecated settings.
* Hovering over stat tiers in the Loadout Optimizer's compare drawer now shows stat tier effects for the new set too.

## 6.83.0 <span class="changelog-date">(2021-09-19)</span>

* Still adjusting to Stasis... `is:kineticslot` now identifies items which are in the "Kinetic" slot (the top weapon slot) but aren't Kinetic type damage.
* Loadout Optimizer finds better mod assignments.
* Engram power level is now also shown on hover.
* Clicking on the title of an item now brings up a new item detail page which shows all possible perks and wishlist rolls.
* Note that D1 items no longer have a link at all. We're not adding D1 features anymore.
* Random-roll items in Collections now show all the perk possibilities they could roll with.
* Armor in Collections now shows what mod slots it has.
* Fixed vendor items showing some incorrect wishlist matches.

### Beta Only

* Removed the press-and-hold mobile item menu, which saw very limited use. This will also be removed in the release version after some time.
* Removed the "Active Mode" experiment - its ideas will come back in the future in other forms, but for now it doesn't offer enough above the Progress page (which can be opened in another tab/window next to Inventory if you want to see both).

## 6.82.0 <span class="changelog-date">(2021-09-12)</span>

* Loadout Optimizer remembers stats you've Ignored between sessions.
* Opening a saved loadout in Loadout Optimizer restores all the mods and other settings from when it was originally created.
* Share your Loadout Optimizer build - the new share button copies a link to all your build settings. Share great mod combos with other DIM users!
* Fixed issue in Loadout Optimizer where locking energy type didn't work for slot specific mods.
* Clicking on an item's picture in the Compare tool now opens the full item popup.
* Added a "pull" button (down-arrow) to each item in the Compare tool that will pull the item to your current character.
* Collapsed the Tag menu into an icon in Compare to allow more items to fit on screen.
* Shortened the names of stats in Compare to allow more items to fit on screen.
* Added hover titles to the new compare buttons for more clarity.
* Selecting "Add Unequipped" in the loadout editor no longer tries to equip all your unequipped items.
* Progress win streak will now correctly display when a user hits a 5 win streak.
* Fixed broken description for some new triumphs.
* Loadout Optimizer's exotic picker now consistently orders slots.
* Loadout Optimizer's stat filters no longer attempt to automatically limit to possible ranges.
* Added numerical faction ranks alongside rank names on the Progress page.
* Fixed the order of items in vendors and seasonal vendor upgrade grids.
* Seasonal artifact display now matches the games display.
* Ritual rank progress for vendors now matches the ritual rank circle shape.
* Fixed vendor ranks being off by 1.
* Accounts list shows your Bungie Name.
* Add a tip for how to scroll Compare on iOS.

## 6.81.0 <span class="changelog-date">(2021-09-05)</span>

* Fixed wonky rank display in the phone portrait layout.
* Elemental Capacitor stats are no longer added to weapons with the perk enabled.
* In the Loadout Optimizer, searching items now works in conjunction with locking exotics and items.
* Added `is:currentclass` filter, which selects items currently equippable on the logged in guardian.
* Fixed armor swaps away from Stasis in Loadout Optimizer.
* Added a warning indicator to previously created loadouts that are now missing items.

## 6.80.0 <span class="changelog-date">(2021-08-29)</span>

* Fix sorting by power and energy in Compare when "Show Base Stats" is enabled.
* Fixed misalignment in stat rows, and vertical scrolling, in Compare.
* Highlighting stats in Compare is faster.
* You can click any perk in Compare, not just the first couple.
* Clicking an item's name to find it in the inventory view will now change character on mobile to wherever the item is.
* In Compare for D1, fixed an issue where you could only see the first 2 perk options.
* Mods can be saved and viewed in Loadouts - this is automatic for loadouts created by Loadout Optimizer but you can edit the mods directly in the loadout editor.
* Search results can be shown in their own popup sheet now (this shows by default on mobile)
* There is now a helpful banner prompt to install the app on mobile.
* When the postmaster is near full, a banner will warn you even if you're not on the inventory screen.
* Artifact XP progress is now displayed for the correct season.
* Rearranged the search buttons so the menu icon never moves.
* Ranks for Vanguard and Trials are now shown in the Progress page.
* Changed the icons in the Vendors menu.
* Added Parallax Trajectory to the currencies hover menu.

## 6.79.1 <span class="changelog-date">(2021-08-25)</span>

* Legacy mods are no longer selectable in the Loadout Optimizer.

## 6.79.0 <span class="changelog-date">(2021-08-22)</span>

## 6.78.0 <span class="changelog-date">(2021-08-15)</span>

* Armor in the Organizer no longer displays the now-standard Combat Mod Slot

## 6.77.0 <span class="changelog-date">(2021-08-08)</span>

* Timelost weapons now include their additional Level 10 Masterwork stats.

## 6.76.0 <span class="changelog-date">(2021-08-01)</span>

* Legendary Marks and Silver once again appear in the D1 inventory view.
* Tap/hover the Artifact power level in the header, to check XP progress towards the next level.
* When you install DIM on your desktop or home screen, it will now be badged with the number of postmaster items on the current character. You can disable this from Settings. This won't work on iOS.

## 6.75.0 <span class="changelog-date">(2021-07-25)</span>

* When opening Compare for a Timelost weapon, we now also include non-Timelost versions of that weapon.
* Display the energy swap or upgrade details for items in the Optimizer.
* Optimizer is now better at matching a set to an existing loadout.
* Compare will properly close (and not just become invisible) if all the items you're comparing are deleted.
* Fixed the search actions (three dots) menu not appearing in Safari.

## 6.74.0 <span class="changelog-date">(2021-07-18)</span>

* Added the option to lock item element in the Optimizer's armor upgrade menu.
* Not be broken
* Fix issue with Optimizer crashing when socket data is not available.
* Invalid search queries are greyed out, and the save search star is hidden.
* Favour higher energy and equipped items for grouped items in the Optimizer. This will mainly be noticed by the shown class item.
* Adding unequipped items to a loadout no longer also adds items from the Postmaster.

### Beta Only

* The Search Results drawer is back in beta, ready for some more feedback. On mobile it shows up whenever you search, on desktop you can either click the icon or hit "Enter" in the search bar. Try clicking on items in the search results drawer - or even dragging them to characters!

## 6.73.0 <span class="changelog-date">(2021-07-11)</span>

* Solstice of Heroes pursuit list now shows the full description of the objectives, not just the checkboxes.
* Recent searches are now capped at 300 searches, down from 500.
* Armor synthesis materials are no longer shown in the currencies block under the vault.

## 6.72.1 <span class="changelog-date">(2021-07-06)</span>

* Solstice of Heroes is back and so is the **Solstice of Heroes** section of the **Progress** tab. Check it out and view your progress toward upgrading armor.

## 6.72.0 <span class="changelog-date">(2021-07-04)</span>

* Fixed issue with locked mod stats not being applied to a compared loadouts in the Optimizer.

## 6.71.0 <span class="changelog-date">(2021-06-27)</span>

* Armor 1 exotics are visible in the exotic picker, albeit unselectable.
* Default to similar loadout as comparison base in Loadout Optimizer.
* Armor upgrades in the Optimizer have full descriptions of their functionality. Added Ascendant Shard 'Not Masterworked' and 'Lock Energy Type' options.
* In the Exotic Selector, the currently selected exotic is now highlighted.

## 6.70.0 <span class="changelog-date">(2021-06-23)</span>

* Fixed an issue where unwanted energy swaps were happening in the Optimizer.
* Fixed an issue where mod energy types could be mismatched in the Optimizer.

## 6.69.2 <span class="changelog-date">(2021-06-22)</span>

* Fixed an issue with general mods returning no results in the Optimizer.

## 6.69.1 <span class="changelog-date">(2021-06-21)</span>

* Fix an issue crashing DIM on older versions of Safari.

## 6.69.0 <span class="changelog-date">(2021-06-20)</span>
* Added "Recency" Column & Sorting to Loadout Organizer, this allows viewing gear sorted by acquisition date.
* Added ctrl-click to toggle item selection in Organizer.
 * Fix over-eager prompt to backup data when signing in.
* Viewing artifact details no longer always shows The Gate Lord's Eye.
* Scrolling to an item tile is now more accurate.
* Vault of Glass milestone is now more clearly named.
* Loadout Optimizer support for Vault of Glass mods.

## 6.68.0 <span class="changelog-date">(2021-06-06)</span>

* Some support for Vault of Glass mods in filters. Expect Loadout Optimizer fixes next week.
* Clearer hover text for some Destiny icons inline with text.
* Hovering Consumables in the Vault header now shows a list of owned materials and currencies.
* `is:hasornament` now recognizes Synthesized armor.
* DIM is less likely to log you out if Bungie.net is experiencing difficulties.
* Stat searches now support `highest`, `secondhighest`, `thirdhighest`, etc as stat names.
  * Try out `basestat:highest:>=20 basestat:secondhighest:>=15`
* Login screen is now more descriptive, and helps back up your settings if you're enabling DIM Sync for the first time.

## 6.67.0 <span class="changelog-date">(2021-05-30)</span>

* Items tagged "archive" are no longer automatically excluded from Loadout Optimizer and the Organizer.
* Vendor items can now match wish lists. Check what Banshee has for sale each week!
* You can put tags and notes on Shaders again. And for the first time, you can put them on Mods. Both are accessible from the Collections row in the Records tab.
* iPhone X+ screens once again do not show grey corners in landscape mode.
* Fixed a bug that broke part of the Progress page.
* Fixed a bug that crashed DIM if you clicked the masterwork of some items.

## 6.66.2 <span class="changelog-date">(2021-05-25)</span>

* Fix for errors on viewing some items when DIM had just loaded.

## 6.66.1 <span class="changelog-date">(2021-05-24)</span>

* Fix for 404 errors when signing in with Bungie.

## 6.66.0 <span class="changelog-date">(2021-05-23)</span>

* Fix strange wrapping and blank space on the list of Currencies in the header.

## 6.65.1 <span class="changelog-date">(2021-05-17)</span>

* Fix for a crash on older browsers.

## 6.65.0 <span class="changelog-date">(2021-05-16)</span>

* Reimplemented the is:shaded / is:hasshader searches.
* Crucible and Gambit ranks show on the Progress page again.
* Fixed the display text for some bounties and rewards from a new text system in Season of the Splicer.
* Fixed currencies wrapping weirdly when you're not in-game.

## 6.64.1 <span class="changelog-date">(2021-05-11)</span>

* Fix an issue where owning Synthesis currency was causing a crash.

## 6.64.0 <span class="changelog-date">(2021-05-09)</span>

## 6.63.0 <span class="changelog-date">(2021-05-02)</span>

## 6.62.0 <span class="changelog-date">(2021-04-25)</span>

* Exotic class item perks don't prevent selecting another exotic perk in Loadout Optimizer.
* Buttons and menus are bigger and easier to tap on mobile.
* Fixes to the heights of Loadout Optimizer result sets.
* Aeon perks are highlighted as their armor's exotic effect.
* Notes field hashtag suggestions tuned a bit to be more helpful.
* Item notes are displayed in Compare sheet when hovering or holding down on an item icon.
* Improvements to how drawer-style elements size themselves and interact with mobile keyboard popups.
* Some quests were being skipped, but now display on the Progress page (catalyst quests, Guardian Games cards, Medal Case).
* Armor stats changes
  * Stats have been revamped and show their actual game effect, including stats past the in-game display caps of 0 and 42.
  * Base stats are no longer confused by very large or very low current values.
  * Multiple mods affecting the same stat now display as separate stat bar segments. You can hover or tap these for more information.
  * Armor in collections now includes default stats and their exotic perks.

### Beta Only

* If your postmaster is getting full, we'll show a banner if you're on a page where you wouldn't otherwise notice your full postmaster. Hopefully this helps avoid some lost items.
* On mobile, if you're using DIM through a browser, we prompt to install the app. Not trying to be annoying, but DIM is way better installed!

## 6.61.0 <span class="changelog-date">(2021-04-18)</span>

* Fixed the stats for some perks if they would bring a stat above the maximum value.
* Creating a loadout from existing items will also save the items' current mods in the loadout. Viewing the mods is still Beta-only.
* Fixed Loadout Optimizer mod assignment for raid mods.
* Fixed Loadout Optimizer sometimes not handling T10+ stats correctly.
* Loadout Optimizer knows about Nightmare Mods now.
* You can now combine stats in search with & to average multiple stats. For example `basestat:intellect&mobility:>=15` shows if the average of intellect & mobility is greater than or equal to 15.
* Notes field now suggests your previously-used hashtags as you type.
* Collect Postmaster button is looking as slick as the rest of the app now.

## 6.60.0 <span class="changelog-date">(2021-04-11)</span>

* When opening Compare for an Adept weapon, we now also include non-Adept versions of that weapon.
* We now remove leading or trailing spaces from loadout names when they are saved.
* In the item popup, exotic armor's exotic perk is now described in full above the mods.
* You can once again compare ghosts and ships. You can no longer compare emblems.
* Changing perks on items in Compare now re-sorts the items based on any updated stats.

### Beta Only

* You can now edit a loadout's mods in the loadout drawer.

## 6.59.1 <span class="changelog-date">(2021-04-05)</span>

* Correct suggestions & interpretation for `inloadout` filter.

## 6.59.0 <span class="changelog-date">(2021-04-04)</span>

* Visual refresh for buttons and some dropdowns.
* Swiping between characters on mobile by swiping the inventory works again.
* Swiping the character headers behaves more sensibly now.
* Search
  * Loadouts can be found by exact name. For instance, `inloadout:"My PVP Equipment"` will highlight any items in the `My PVP Equipment` loadout.
  * To help reduce typing and remembering, `inloadout` names, `perkname`s, and item `name`s are now suggested as you type them.
  * We will also suggest any #hashtags found in your notes, for instance... `#pve`?
* Loadout Optimizer
  * Mod groupings have been updated so inconsistent labels don't split them apart.
  * Half-tiers show up in results to warn you when a +5 stat mod might benefit you.
  * In these cases, a new +5 button can quickly the suggested mods to your loadout.

## 6.58.0 <span class="changelog-date">(2021-03-28)</span>

* When comparing items, the item you launched Compare from is now highlighted with an orange title.
* The Compare screen has an "Open in Organizer" button that shows the exact same items in the Organizer which has more options for comparing items.
* Fixed some mods in Loadout Organizer that weren't applying the right stats.
* You can now sort inventory by how recently you acquired the item.

## 6.57.1 <span class="changelog-date">(2021-03-22)</span>

* Remove `sunsetsin:` and `sunsetsafter:` filters, and remove power cap display from Compare/Organizer. Organizer gains a new "Sunset" column. Items that are sunset can still be selected with `is:sunset` and have a grey corner.
* Fix Loadout Optimizer acting as if "Assume Masterworked" was always checked.

## 6.57.0 <span class="changelog-date">(2021-03-21)</span>

* We went back to the old way search worked, reverting the change from v6.56. So now `gnaw rampage zen` searches for three independent properties instead of the literal string `"gnaw rampage zen"`.
* Clicking on the empty area below Organizer can now close item popups, where it didn't before.
* Fix an issue where an exotic perk could sometimes be unselectable in Loadout Optimizer.
* Added a new `is:pinnaclereward` search that searches for pinnacle rewards on the Progress page.
* DIM Sync now less picky about saving very simple searches.
* Fix mis-sized kill tracker icons in Organizer.
* Support addition syntax in stat filters, i.e. `stat:recovery+mobility:>30`
* Mulligan now shows up as a Wishlisted perk.
* Search bar expands more readily to replace the top tabs, so the field isn't squished really tiny.
* Loadout Optimizer
  * Reposition some misplaced pieces of UI
  * Performance optimizations and some tweaks that could theoretically include some builds that wouldn't have shown up before.
  * Fixed an issue that would show builds with more than 100 in a single stat once mods were included.
  * Removed the minimum power and minimum stat total filters. Minimum power didn't see much use and minimum stat total can be achieved by searching `basestat:total:>52` in the search bar.

## 6.56.1 <span class="changelog-date">(2021-03-14)</span>

* Fix a bug where clicking inside the mod picker would dismiss the popup.

## 6.56.0 <span class="changelog-date">(2021-03-14)</span>

* On the Compare screen, items will update to show their locked or unlocked state.
* Deleting multiple searches from your search history works now - before there was a bug where only the first delete would succeed.
* On the Search History page accessible from Settings, you can now clear all non-saved searches with a single button.
* Deprecated search filters no longer show up in Filter Help.
* Searches that don't use any special filters now search for the entire string in item names and descriptions and perk names and descriptions. e.g. `gnawing hunger` now searches for the full string "gnawing hunger" as opposed to being equivalent to `"gnawing" and "hunger"`.
* Invalid searches no longer save to search history.
* Bright engrams show up correctly in the seasonal progress again.
* Added an icon for Cabal Gold in objective text.
* You can sort items by ammo type.
* There's a new button in the Loadout editor to add all unequipped items, similar to adding all equipped items.
* The farming mode "stop" button no longer covers the category strip on mobile.
* Reverting a loadout (the button labeled "Before [LoadoutName]") no longer pulls items from Postmaster.

## 6.55.0 <span class="changelog-date">(2021-03-07)</span>

* You can once again select how much of a stackable item to move, by editing the amount in the move popup before clicking a move button. Holding shift during drag no longer allows you to select the amount - you must do it from the buttons in the popup.

## 6.54.0 <span class="changelog-date">(2021-02-28)</span>

## 6.53.0 <span class="changelog-date">(2021-02-21)</span>

* Pulling from postmaster, applying loadouts, moving searches, moving individual items, and more are now cancel-able. Click the "cancel" button in the notification to prevent any further actions.
* Bulk tagging in the Organizer no longer shows an "undo" popup. We expect you know what you're doing there!

## 6.52.0 <span class="changelog-date">(2021-02-14)</span>

* Search filters that operate on power levels now accept the keywords "pinnaclecap", "powerfulcap", "softcap", and "powerfloor" to refer to the current season's power limits. e.g "power:>=softcap"
  * `powerlimit:pinnaclecap` will show items with a power limit that matches this season's limit on all items.
  * `sunsetsin:next` will show the same items: items whose power limit won't reach next season's limit on all items.
* Confirm before pulling all items from Postmaster.
* Added Seasonal Challenges to the Records page. You can track as many of these as you want in DIM and the tracked ones will show up in the Progress page.
* Quests that expire after a certain season now show that info in the item popup.
* Quests show which step number on the questline they are.
* Triumphs that provide rewards for completing a part of the triumph now show that reward.

## 6.51.1 <span class="changelog-date">(2021-02-10)</span>

* Updates for Season of the Chosen

## 6.51.0 <span class="changelog-date">(2021-02-07)</span>

## 6.50.0 <span class="changelog-date">(2021-01-31)</span>

* Some emblem stats have better formatting now.
* Perks which would grant a bonus in a stat, but which grant zero points due to how stats work, now show +0 instead of just not showing the stat.
* Bounty guide for special grenade launchers now shows a label and not just an icon.
* Fixed some issues with Loadout Optimizer on mobile.

## 6.49.0 <span class="changelog-date">(2021-01-24)</span>

* Mod categorization in the Loadout Optimizer mod picker is now driven from game data - it should stay up to date better as new mods appear.
* Disabled weapon mods no longer contribute to stats.
* Automatic updates for the latest patch.

## 6.48.0 <span class="changelog-date">(2021-01-17)</span>

* Allow clicking through the loading screen to get to the troubleshooting link.

## 6.47.1 <span class="changelog-date">(2021-01-11)</span>

* Fix a bug that could crash loadout optimizer.

## 6.47.0 <span class="changelog-date">(2021-01-10)</span>

* Show a star icon for favorited finishers rather than a lock icon.
* Search history truncates huge searches to three lines and aligns the icons and delete button to the first line.
* Added indicators in the Compare view to show which stat we are sorting by, and in which direction.
* Fix visuals on the pull from postmaster buttons.
* Loadout Optimizer now allows selecting up to 5 raid mods, not just 2.
* Armor mods with conditional stats, like Powerful Friends and Radiant Light, now correctly take into account the conditions that cause their stats to be applied. This only works within a single piece of armor - for example, it will work if you have Powerful Friends and another Arc mod is socketed into that piece of armor, but will not yet correctly identify that the stats should be enabled when you have another Arc Charged With Light mod on *another* piece of armor.
* Masterworked Adept weapons should show all their stat bonuses.
* Fix a bug where using the move buttons instead of drag and drop wouldn't show item move progress popups or error popups.
* The most recent Steam Overlay browser version shouldn't be reported as not supported anymore. Keep in mind we can't really debug any problems that happen in the Steam Overlay.
* Fixed some event-specific searches, such as source:dawning.

## 6.46.0 <span className="changelog-date">(2021-01-03)</span>

* Base stats no longer cause sort issues in the compare pane, and no longer apply to weapons.
* Older pieces of Last Wish and Reverie Dawn armor now count as having normal Legacy mod slots.
* Deep Stone Crypt Raid mods now show up in the Loadout Optimizer mod picker.

## 6.45.2 <span className="changelog-date">(2020-12-30)</span>

* Fixed an issue that could harm the DIM Sync service.

## 6.45.1 <span className="changelog-date">(2020-12-29)</span>

* Fixed an issue where linking directly to any page would redirect to the inventory.

## 6.45.0 <span class="changelog-date">(2020-12-27)</span>

* Faster initial page load for inventory (loading a subset of things from bungie.net api)
* Wishlists now support multiple URLs
* Collection items in records now display the intrinsic perk.
* Fixed an issue with the item popup sidecar on safari.
* Fixes for compare view on mobile.
* The optimizer now clears results if a character is changed.
* Fix typo in energycapacity organizer search
* Clean up toolbar on organizer page on mobile.
* Some routes can now be accessed without being logged in (Whats New, Privacy Policy, etc.)
* What's new page is now rendered at build time instead of run-time, so it should load faster.
* Various dependency upgrades

## 6.44.0 <span class="changelog-date">(2020-12-20)</span>

* Fixed a bug that could potentially erase some tags/notes if there were errors in DIM.
* When Bungie.net is undergoing maintenance, item perks won't be shown anymore. Before, we'd show the default/collections roll, which confused people.
* Fix the element type of items not showing in some cases.
* Improved the sizing of sheet popups on Android when the keyboard is up.
* You can no longer transfer Spoils of Conquest anywhere.
* Hide action buttons on collections/vendors items.
* Fixed character headers wrapping on non-English locales.

### Beta Only

* We continue to experiment with the order of the list-style perk display on weapons - the most important perks tend to be on the rightmost column of the grid, so now we list the perks in right-to-left order from the original grid.

## 6.43.2 <span class="changelog-date">(2020-12-13)</span>

## 6.43.1 <span class="changelog-date">(2020-12-13)</span>

## 6.43.0 <span class="changelog-date">(2020-12-13)</span>

* New Rich Texts added for Lost Sectors and Stasis.
* Show reasons why you can't buy vendor items, and grey out bounties that you've already purchased on the vendors screen.
* Updated the item popup header for mobile and desktop. The buttons on mobile now have larger click targets and should be easier to find/use.
* Green items can no longer mess up loadout optimizer.
* Special-ammo grenade launchers are now distinguished from heavy grenade launchers.

## 6.42.3 <span class="changelog-date">(2020-12-07)</span>

* Filter ornaments to the correct class for season pass on progress page.
* Enable bounty guide on app.destinyitemmanager.com.
* Spoils of Conquest vault prevention.

### Beta Only

* Re-order sockets putting key traits first.

## 6.42.2 <span class="changelog-date">(2020-12-06)</span>

* Banner Tweaks

## 6.42.1 <span class="changelog-date">(2020-12-06)</span>

* Banner Tweaks

## 6.42.0 <span class="changelog-date">(2020-12-06)</span>

* Farming mode now refreshes only every 30 seconds, instead of every 10 seconds, to reduce load on Bungie.net.
* When the postmaster section is collapsed, it now shows the number of items in your postmaster so you can keep an eye on it.
* Fixed an issue where the Game2Give donation banner could sometimes appear in the mobile layout.

### Beta Only

* We're trying out a new display for weapon perks, which displays the name of the active perk and shows details on click, instead of on hover. This is partly to make perks easier to understand, but also to allow for more actions on perks in the future. Let us know what you think! Animations will be added later if this design catches on.
* Continued improvements to Active mode, incorporating Bounty Guide and better suggested vendor bounties.

## 6.41.1 <span class="changelog-date">(2020-12-02)</span>

## 6.41.0 <span class="changelog-date">(2020-12-02)</span>

* Bounties and Quests sections on the Progress page now show a summary of bounties by their requirement - weapon, location, activity, and element. Click on a category to see bounties that include that category. Other categories will light up to show "synergy" categories that can be worked on while you work on the selected one. Shift-click to select multiple categories. Click the (+) on a weapon type to pull a weapon matching that type.
* New item sort option to sort sunset items last.
* Engrams show their power level - click on small engrams to see their power level in the item popup.
* The checkmark for collectibles is now on the bottom right corner, so it doesn't cover mod cost.
* Mod costs display correctly on Firefox.
* Fixed the `is:powerfulreward` search to recognize new powerful/pinnacle engrams.
* When items are classified (like the new Raid gear was for a bit), any notes added to the item will show on the tile so you can keep track of them.
* Fixed filter helper only opening the first time it is selected in the search bar
* Pinnacle/powerful rewards show a more accurate bonus, taking into account your current max power.

### Beta Only

* A new "Single character mode" can be enabled through settings, or the « icon on desktop. This focuses down to a single character, and merges your other characters' inventories into the vault (they're really still on the other characters, we're just displaying them different). This is intended for people who are focused on one character, and always shows the last played character when collapsed.

## 6.40.0 <span class="changelog-date">(2020-11-22)</span>

* Mod and mod slot info in Loadout Optimizer have been updated to handle the new mod slots better.
* Postmaster items can be dragged over any items on your character to transfer them - they don't need to be dragged to the matching item type.
* Stop showing extra +3 stats on masterwork weapons. The fix for this means that Adept weapons may not show that bonus when they are released.
* Progress page now shows more Milestones/Challenges, shows rewards for all of them, includes vendor pictures where available, and gives a hint as to what power pinnacle/powerful engrams can drop at.

## 6.39.1 <span class="changelog-date">(2020-11-16)</span>

* Farming mode will no longer immediately kick out items you manually move onto your character.
* The Records page now includes all the Triumphs and Collections info that are in the game.
* Mods in the Loadout Optimizer can be searched by their description.
* Fixed Active Mode showing up in release version if you'd enabled it in Beta.
* Fixed a crash when viewing Stasis subclasses.

## 6.39.0 <span class="changelog-date">(2020-11-15)</span>

* Xur's location is now shown on his entry in the Vendors page.
* The Raids section is back in Progress, and Garden of Salvation shows up in Milestones.
* Search autocomplete suggests the `current` and `next` keywords for seasons.
* Reworked mod handling to account for new legacy and combat mod slots. New searches include `holdsmod:chargedwithlight`, `holdsmod:warmindcell`, etc., and `modslot:legacy` and `modslot:combatstyle`.
* Armor tiles now display the energy capacity of the armor.
* Masterwork levels in the mod details menu once again show which level masterwork they are.
* Added a new sort order for items, sort by Seasonal icon.
* Darkened the item actions sidecar to improve contrast with the background.
* Fixed a visual glitch where the tagging menu looked bad.
* Fixed logic for determining what can be pulled from postmaster to exclude stacked items like Upgrade Modules when you cannot actually pull any more of them.
* Removed the counter of how many items were selected in Organizer. This fixes a visual glitch that cut off the icons when items were selected.
* Fixed the vendor icon for Variks.
* Loadout drawer, Compare, Farming, and Infusion now work on every page that shows an item from your inventory.
* Deleting a loadout from the loadout drawer now closes the loadout drawer.
* When Bungie.net is not returning live perk information, we won't show the default perks anymore.

### Beta Only

* Preview of "Active Mode", an in-progress new view that focuses down to a single character plus your vault, and has easy access to pursuits, farming, max light, and more.

## 6.38.1 <span class="changelog-date">(2020-11-11)</span>

* Removed character gender from tiles and notifications.
* Don't show empty archetype bar for items in collections.
* Deprecated the `sunsetsafter` search filter because its meaning is unclear. Introduced the `sunsetsin` filter and the `is:sunset` filter.
  * Try out `sunsetsin:hunt` for weapons which reached their power cap in season 11.
  * `is:sunset` won't show anything until Beyond Light launches!
* Added `current` and `next` as season names for searches. Search `sunsetsin:next` to see what'll be capped in next season even before it has an official name.
* Vendorengrams.xyz integration has been removed, because of the vendor changes in Beyond Light.
* Legacy Triumphs have been removed.
* Fixed the Progress page not loading.
* Fixed Catalysts not showing on the Records page.
* Fix errors when selecting mods in Loadout Optimizer.
* Removed the opaque background from item season icons.

## 6.38.0 <span class="changelog-date">(2020-11-08)</span>

* New background color theme to tie in with Beyond Light. The character column coloring based on your equipped emblem has been removed.
* Perk and mod images are once again affected by the item size setting.

## 6.37.2 <span class="changelog-date">(2020-11-03)</span>

* Fix the item tagging popup not working on mobile by un-fixing the Safari desktop item popup.

## 6.37.1 <span class="changelog-date">(2020-11-02)</span>

* Fixed not being able to scroll on mobile.
* Fixed filter help not always showing up.

## 6.37.0 <span class="changelog-date">(2020-11-01)</span>

* Removed "Color Blind Mode" setting. This didn't help with DIM's accessibility - it just put a filter over the page to *simulate what it would be like* if you had various forms of color blindness.
* Added `hunt` as valid season synonym.
* Clicking on the energy track or element for armor can now let you preview how much it'd cost in total to upgrade energy or change element.
* Redesigned weapon perks/mods to more clearly call out archetype and key stats.
* Improved the buttons that show in the item popup for items in postmaster. For stacked items you can now take just one, or all of the item.
* Some items that DIM couldn't pull from postmaster before, can be pulled now.
* Fixed the display of stat trackers for raid speed runs.
* Hide the "kill tracker" perk column on masterworked weapons.
* Fixed the tagging dropdown not being attached on desktop Safari.

## 6.36.1 <span class="changelog-date">(2020-10-26)</span>

* Some more tweaks to the sidecar layout.
* Put back automatically showing dupes when launching compare.
* The item popup now closes when you start dragging an item.

## 6.36.0 <span class="changelog-date">(2020-10-25)</span>

* Rearranged equip/move buttons on sidecar to be horizontal icons instead of menu items.
* On mobile, you can switch characters in either direction, in a loop.
* Added cooldown and effect values to stat tooltips.
* Added stat tooltips to the Loadout Optimizer.
* Fixed descriptions for mod effects in the Loadout Optimizer's mod picker.
* New keyboard shortcuts for pull item (P), vault item (V), lock/unlock item (L), expand/collapse sidecar (K), and clear tag (Shift+0). Remember, you must click an item before being able to use shortcuts.
* Made the item popup a bit thinner.
* Collapsing sections now animate open and closed.

### Beta Only

* We're experimenting with a new "Search Results" sheet that shows all the items matching your search in one place.

## 6.35.0 <span class="changelog-date">(2020-10-18)</span>

* Added the "sidecar" for item popup actions on desktop. This lets us have more actions, and they're easier to understand. If you always use drag and drop, you can collapse the sidecar down into a smaller version.
* On mobile, press and hold on an item to access a quick actions menu, then drag your finger to an option and release to execute it. Move items faster than ever before!
* Added buttons to the settings page to restore the default wish list URL.
* Tweaked the Loadout Optimizer to make it easier to understand, and more clearly highlight that stats can be dragged to reorder them.
* In Loadout Optimizer, Compare Loadout can now compare with your currently equipped gear. Also, clicking "Save Loadout" will prompt you for whether you want to overwrite the loadout you're comparing with.
* Fixed an issue where you couldn't directly edit the minimum power field in Loadout Optimizer.
* D1 items can no longer incorrectly offer the ability to pull from postmaster.
* Tuned the search autocomplete algorithm a bit to prefer shorter matches.
* Fixed multi-stat masterworked exotics messing up the CSV export.
* Darkened the keyboard shortcut help overlay (accessed via the ? key).
* Removed tagging keyboard shortcut tips from places where they wouldn't work.

## 6.34.0 <span class="changelog-date">(2020-10-11)</span>

* Replaced the tagging dropdown with a nicer one that shows the icon and keyboard shortcut hints.
* Made the farming mode popup on mobile not overlap the category selector, and made it smaller.
* Secretly started recording which mods you selected in Loadout Optimizer when you create a loadout, for future use.
* In the Organizer, the selected perk for multi-option perks is now bold.
* Updated the style and tooltip for wishlist perks to match the thumb icon shown on tiles.
* Fix some display of masterworked exotics in the CSV export.

## 6.33.0 <span class="changelog-date">(2020-10-04)</span>

* The Organizer's buttons now show you how many items you have in each category. These counts update when you use a search too!
* On mobile, the search bar appears below the header, instead of on top of it.
* Changed the effect when hovering over character headers.
* Hitting Tab while in the search bar will only autocomplete when the menu is open.
* Fixed the "custom stat" setting not being editable from Safari.
* Consumables may no longer be added to loadouts for D2.
* The Loadout Optimizer lock item picker will show items that are in the Postmaster.

### Beta Only

* Removed the ability to move a specific amount of a stacked consumable item.
* Continued updates to our new background style and desktop item actions menu.

## 6.32.2 <span class="changelog-date">(2020-09-29)</span>

* Actually fixed "Store" buttons not showing for items in Postmaster.
* Fix wishlists not highlighting the right rolls.

## 6.32.1 <span class="changelog-date">(2020-09-29)</span>

* Fixed "Store" buttons not showing for items in Postmaster.
* Fixed masterwork stats for Exotics not displaying correctly.
* Fixed character stats only displaying the current character's stats on mobile.
* Fixed Postmaster not appearing on D1 for mobile.

## 6.32.0 <span class="changelog-date">(2020-09-27)</span>

* In Compare, you can click on perks to see what the new stats would look like if you chose another option.
* When the item popup is open, hitting the "c" key will open Compare.
* Your subclass has been moved below weapons and armor (it's been this way in Beta for a while).
* On mobile, instead of showing all your items at once, there's now a category selection bar that lets you quickly swap between weapons, armor, etc. The postmaster is under "inventory".
* Transferring items is just a touch snappier.
* The tag and compare button on the search bar have been replaced with a dropdown menu (three dots) with a lot more options for things you can do with the items that match your search.
* On mobile, your equipped emblem no longer affects the color of your screen.
* Loadout Optimizer has a nicer layout on mobile and narrower screens.
* Fix some masterwork stats not showing.
* Fix some issues with how mods got auto-assigned in Loadout Optimizer.
* Fix masterwork stats not always highlighting.
* Fix masterwork tier for some items.
* Fix an issue where searching for "ote" wouldn't suggest "note:"
* The Organizer shows up in the mobile menu, but it just tells you to turn your phone.

### Beta Only

* We're experimenting with moving the item action buttons to the side of the item popup on desktop - we call it the "sidecar". It moves the actions closer to the mouse, allows room to have clearer labels, and gives more room to add more commands. Plus generally people have screens that are wider than they are tall, so this reduces the height of the popup which could previously put buttons off screen. We'll be tweaking this for a while before it launches fully.
* Beta now has an early preview of a new theme for DIM.

## 6.31.2 <span class="changelog-date">(2020-09-22)</span>

* Fix an issue where moving Exotic Cipher to vault with DIM would cause your characters to be filled up with items from your vault.

## 6.31.1 <span class="changelog-date">(2020-09-21)</span>

* Loadout Optimizer highlights loadouts you've already saved.
* Add new searches `kills:`, `kills:pvp:`, and `kills:pve:` for Masterwork kill trackers.
* Fixed: "Source" was not being set for all items.
* Fixed: Item type searches (e.g. is:pulserifle) not working for D1.
* Fixed: Spreadsheets missing power cap.

## 6.31.0 <span class="changelog-date">(2020-09-20)</span>

* Added a link to the DIM User Guide to the hamburger menu.
* "Clear new items" has been moved into the Settings page instead of being a floating button. The "X" keyboard shortcut no longer clears new items.
* Linear Fusion rifles are technically Fusion Rifles, but they won't show up in Organizer or in searches under Fusion Rifle anymore.
* While API performance is ultimately up to Bungie, we've changed things around in DIM to hopefully make item transfers snappier. Note that these changes mean you may see outdated information in DIM if you've deleted or vaulted items in-game and haven't clicked the refresh button in DIM.
* Improved the autocomplete for `sunsetsafter:` searches.
* Fix the `is:new` search.
* The D1 Activities page now shows Challenge of the Elders completion.
* Fixed buttons not showing up on tablets for track/untrack triumphs.
* Invalid searches are no longer saved to your search history.
* The "Filter Help" page is now searchable, and clicking on search terms applies them to your current search.
* Added a Search History page accessible from "Filter Help" and Settings so you can review and delete old searches.
* Shift+Delete while highlighting a past search in the search dropdown will delete it from your history.
* Fixed the `masterwork:` filters.
* Fixed the icon for "Take" on the item popup for stackable items.
* Removed the ability to restore old backups from Google Drive, or backups created from versions of DIM pre-6.0 (when DIM Sync was introduced).
* Armor 1.0 mods and Elemental Affinities removed from the perk picker in Loadout Optimizer.
* Improved search performance.
* Items in collections now show their power cap.
* Character stats now scroll with items on mobile, instead of always being visible. Max power is still shown in the character header.
* Added "Location" column to the Organizer to show what character the item is on.
* When "Base Stats" is checked in the Compare tool, clicking on stats will sort by base stat, not actual stat.

### Beta Only

* On mobile, there is now a bar to quickly swap between different item categories on the inventory screen.

## 6.30.0 <span class="changelog-date">(2020-09-13)</span>

* Compare loadouts in Loadout Optimizer to your existing loadout by clicking the "Compare Loadout" button next to a build.
* Improvements to search performance, and search autocomplete suggestions.
* Fix cases where some odd stats would show up as kill trackers.
* Sword-specific stats now show up in `stat:` filters.

## 6.29.1 <span class="changelog-date">(2020-09-11)</span>

* Improved performance of item transfers. We're still limited by how fast Bungie.net's API can go, though.
* Fixed a couple of the legacy triumphs that indicated the wrong triumph was being retired.
* Completed legacy triumph categories, and collections categories, now show the "completed" yellow background.
* is:seasonaldupe now correctly pays attention to the season of the item.
* Fixed a bug where notes wouldn't be saved if you clicked another item before dismissing the item popup.
* Tweaks to the display of legacy triumphs.
* Reduce the number of situations in which we autoscroll the triumph category you clicked into view.

## 6.29.0 <span class="changelog-date">(2020-09-10)</span>

* Legacy Triumphs are now indicated on the Records page and have their own checklist section. Legacy Triumphs are triumphs that will not be possible to complete after Beyond Light releases. The list of which Triumphs are Legacy Triumphs was provided by Bungie.
* Mods in the Loadout Optimizer mod picker are now split up by season.
* The number of selected items is now shown on the Organizer page.
* Empty mod slot tooltips spell out which season they're from.
* Locking/unlocking items in D1 works again.

## 6.28.1 <span class="changelog-date">(2020-09-06)</span>

* Actually release the Records page

## 6.28.0 <span class="changelog-date">(2020-09-06)</span>

* Triumphs, Collections, and Stat Trackers are now all together in the new Records page.
* You can track triumphs in DIM - tracked triumphs are stored and synced with DIM Sync. These show up on both the Progress and Records pages.
* Everything on the Records page responds to search - search through your Collections, Triumphs, and Stat Trackers all at once!
* Unredeemed triumphs show their rewards
* Compare sheet now offers a Base Stat option for armor, so you can directly compare your stat rolls
* Mod costs now shown in Loadout Optimizer results
* Vendors can now track some "pluggable" items like emotes & ghost projections, to filter by whether you already own them
* Clearing the search input no longer re-opens the search dropdown
* Mod slot column in the Organizer now shows all supported mod types (i.e. season 10 armor will show seasons 9,10,11)
* Support for `mod:` and `modname:` filters to parallel the `perk:` and `perkname:` ones
* Use the dark theme for Twitter widget

## 6.27.0 <span class="changelog-date">(2020-08-30)</span>

* The new armor 2.0 mod workflow is available in the Loadout Optimizer, this includes:
  * A new Mod Picker component to let you choose armor 2.0 mods to lock.
  * The mod sockets shown in the optimizer are now the locked mods, rather than the mods currently equipped on the item.
  * Clicking on a mod socket will open the picker to show available mods for that slot. Note that locking a mod from this won't guarantee it gets locked to the item specifically.
  * Items have different levels of grouping depending on the requirements of the locked mods. Locking no mods keeps the previous grouping behavior.
  * The mods stat contributions are now shown in the picker.
  * The Mod Picker can now filter for items from a specific season, just filter by the season number directly e.g. "11" for arrivals.
* The search bar now remembers your past searches and allows you to save your favorite searches. These saved and recent searches are synced between devices using DIM Sync.
* The quick item picker (plus icon) menu no longer has an option to equip the selected item. Instead it will always just move the item - very few users selected "Equip" and it won't ever work in game activities.
* Added background colors for items and characters before their images load in, which should reduce the "pop-in" effect.
* Shaders can be tagged from the Collections page and the tags/notes show up there as well.
* Shift+Click on the Notes field in Organizer while in edit mode no longer applies a search.
* For pages with sidebars (like Progress), scrollbars appearing will no longer cover content.
* Add character stats to loadout sheet if full armor set is added.

### Beta Only

* Long-pressing on an item in mobile mode will bring up a quick actions menu - drag and release on a button to apply the action to the item you pressed on.
* Move Sub-class out of Weapons to the General category

## 6.26.0 <span class="changelog-date">(2020-08-23)</span>

* Better touchscreen support for drag and drop.
* Wishlists now support Github gists (raw text URLs), so there's no need to set up an entire repository to host them. If you are making wishlists, you can try out changes easier than ever. If you're not making wishlists, hopefully you're using them. If you don't know what wishlists are, [here you go](https://destinyitemmanager.fandom.com/wiki/Wish_Lists)
* Engrams get a more form-fitting outline on mouse hover.
* If you have a search query active, DIM will not automatically reload to update itself.
* The `is:curated` search has been overhauled to better find curated rolls.
* Fixes to how the character headers look in different browsers.
* Fixed the missing armor.csv button on the Organizer.

### Beta Only
* Loadout Optimizer: DIM Beta is now using the new Mod Picker, a separate and improved picker just for armor mods. Try it out and let us know how it feels
* In Beta only, the filter search bar has been upgraded to remember recent searches and let you save your favorite searches.
* Phone/mobile resolutions will now show a mini-popup to make inspecting and moving items much easier.

## 6.25.0 <span class="changelog-date">(2020-08-16)</span>

* Removed `is:reacquireable` as it is inaccurate in its current state
* Removed outline from clicked character headers on iOS
* Adjusted spacing on items in the loadout drawer, so they can fit 3-wide again
* Main (top) search field is now the place to filter items for the Loadout Optimizer
* For real, stat bars should be the right length this time
* Keyboard controls in the Notes field: ESC reverts and leaves editing, ENTER saves the value
* Item notes can now be edited directly in the notes column of the Organizer tab
* Mobile - changes in DIM beta only: different parts of the header now stick with you as you scroll down.
* Armor CSV export appearing properly on the Organizer tab again.

## 6.24.1 <span class="changelog-date">(2020-08-12)</span>

* Updated the character tiles, now uses triple dot instead of chevron
* Solstice of Heroes is back and so is the **Solstice of Heroes** section of the **Progress** tab. Check it out and view your progress toward upgrading armor.

## 6.24.0 <span class="changelog-date">(2020-08-09)</span>

* Configure a custom armor stat per-class in Settings, and it'll show up in item popups, Organizer, Compare, and the new `stat:custom:` search.
* Speed improvements to wishlist processing.
* `is:smg` for if you're as bad at remembering "submachine gun" as.. some of us are.
* No more accidental app reloads when swiping down hard on the page on mobile.
* Spring (Summer?) cleaning in the Item Popup. Some less important elements have been moved or removed, to make room for more functionality and stats.
* Bar-based stat values in the Mod preview menu are no longer extremely large bois.
* Anti-champion damage types are now interpreted in tooltip descriptions.
* Seasonal Artifact is now previewable, but be warned:
  * Some data from the API is wrong, and the Season 11 artifact is incorrectly labeled.
  * It can show seasonal mods you have equipped, but Season 11 mods still aren't in Collections data, so mod unlocks aren't displayed.
* Spreadsheet columns slightly adjusted to get them back to their usual column names.
* Lots going on behind the scenes to clear up errors and get Loadout Optimizer ready for upgrades!

## 6.23.0 <span class="changelog-date">(2020-08-02)</span>

* You can add tags and notes to shaders! Keep track of your favorites and which shaders you could do without.
* Searches now support parentheses for grouping, the "and" keyword, and the "not" keyword. Example: `(is:weapon and is:sniperrifle) or not (is:armor and modslot:arrival)`. "and" has higher precedence than "or", which has higher precedence than just a space (which still means "and").
* Fixed the size of damage type icons in D1.
* Our Content Security Policy is more restrictive now, external and injected scripts may fail but this keeps your account and data safer.

## 6.22.1 <span class="changelog-date">(2020-07-27)</span>

## 6.22.0 <span class="changelog-date">(2020-07-26)</span>

* New: More detailed gear information is available by hovering or clicking the Maximum Gear Power stat in each character's header.
* Improved detection that you need to reauthorize DIM to your Bungie account.
* Fixes to how stat bars display when affected by negative modifiers & perks.
* Clearer errors if DIM is unable to save the item information database.
* Organizer
  * Power Limit column now generates the right filter when Shift-clicked.
  * Traits column content has been narrowed down.
  * Improved top level categories take fewer clicks to reach your items.
* Loadout Optimizer
  * Fixed finding slots for seasonal mods.

## 6.21.0 <span class="changelog-date">(2020-07-19)</span>

* Added support for negative stats on mods. This should be visible in item displays and make loadout optimizer results more accurate.
* Fix quick item picker not remembering your preference for "equip" vs "store".
* Some quests can now be tracked or untracked from DIM.
* Locking or unlocking items from DIM is now reflected immediately on the item tiles.
* Items with the Arrivals mod slot now match the `holdsmod:dawn` search.

## 6.20.0 <span class="changelog-date">(2020-07-12)</span>

* Fix sorting by Power Limit in the compare pane.
* When opening a loadout in the loadout optimizer from the inventory page, the correct character is now selected rather than the last played character.
* Allow masterworks to affect more than one stat
* Exclude subclasses from `is:weapon` filter.
* Fixed Loadout Optimizer not including all the right tiers when tier filtering was in place.

## 6.19.0 <span class="changelog-date">(2020-07-05)</span>

* Loadout Optimizer has been... optimized. It now calculates sets in the background, so you can still interact with it while it works.
* Removed ghosts from loadout optimizer as they don't have enough interesting perks to build into loadouts.
* The filter help button is now always shown in the search bar, even when a search is active.
* The item count in the search bar is now more accurate to what you see on the inventory screen.
* Make it clearer that not having Google Drive set up doesn't matter that much since it's only for importing legacy data.
* Better handling for if the DIM Sync API is down.

## 6.18.0 <span class="changelog-date">(2020-07-02)</span>

* Breaker type is now shown on the item popup and in the Organizer.
* New filter for breaker types on weapons, `breaker:`.
* Fixed another crash on the vendors screen also caused by the Twitch gift sub shader.
* Protect against certain weird cases where DIM can get stuck in a non-working state until you really, thoroughly, clear your cache.

## 6.17.1 <span class="changelog-date">(2020-07-01)</span>

* Fix a crash with the Twitch gift sub shader.

## 6.17.0 <span class="changelog-date">(2020-06-28)</span>

* You can now filter out armor in the Loadout Optimizer by minimum total stats. This narrows down how many items are considered for builds and speeds up the optimizer.
* Renamed the "is:reacquireable" filter to "is:reacquirable"
* Searches like "is:inleftchar" now work with consumables in the postmaster.
* Fixed the inventory screen jumping a bit when the item popup is open on mobile.
* Add a link to the troubleshooting guide to error pages.
* Seasonal mods in the loadout optimizer now force armor to match their element, again.
* The stat in parentheses in a weapon perk tooltip, is the stat matching the masterwork. UI slightly updated to help show this.

## 6.16.1 <span class="changelog-date">(2020-06-22)</span>

* Fix a crash when opening some items in Organizer.

## 6.16.0 <span class="changelog-date">(2020-06-21)</span>

* Remove `is:ikelos` filter
* Loadout Optimizer: Save stat order and "assume masterworked" choices.
* Fixed a bug that caused the inventory view to jump to the top of the screen when items were inspected.
* Add a disclaimer to power limit displays that they may change in the future. Please see https://www.bungie.net/en/Help/Article/49106 for updates
* Save column selection for Ghosts in the Organizer separate from Armor.
* Display how many tags were cleaned up in the DIM Sync audit log.
* Fix a bug where canceling setting a note in the Organizer would wipe notes from selected items.
* Add a pointer cursor on item icons in the Organizer to indicate they're clickable.
* Fix minimum page width when there are fewer than three characters.
* Fix Arrival mods not appearing in the Loadout Optimizer.
* Fix a bug when DIM Sync is off that could repeatedly show a notification that an import had failed. Please consider enabling DIM Sync though, your data WILL get lost if it's disabled.

## 6.15.1 <span class="changelog-date">(2020-06-15)</span>

## 6.15.0 <span class="changelog-date">(2020-06-14)</span>

* Items now show their power limit in the item popup, Compare, and in the Organizer (new column). Keep in mind some power limits may change in upcoming seasons.
* Try the `sunsetsafter:` or `powerlimit:` filters to find things by their power limit.
* Fix the season icon for reissued items.
* Fix not being able to dismiss the item popup on the Organizer in certain cases.
* Remove the 15 second timeout for loading data from Bungie.net.
* Fix umbral engrams showing up weird in the engram row.
* Prevent Chrome on Android from showing a "download this image" prompt when long-pressing on images.
* Fix non-selected perks not showing on old fixed-roll weapons.
* Add Charge Rate and Guard Endurance stat to swords.

## 6.14.0 <span class="changelog-date">(2020-06-07)</span>

* Fixed misdetection of seasonal mods in Compare.
* Work around a Bungie.net issue that could prevent the Destiny info database from loading.
* Improved the experience for users who previously had DIM Sync off.

## 6.13.2 <span class="changelog-date">(2020-06-03)</span>

## 6.13.1 <span class="changelog-date">(2020-06-01)</span>

* Add a banner to support Black Lives Matter.
* Avoid an issue where shift-clicking on empty space near perks in the Organizer can enable a useless filter.

## 6.13.0 <span class="changelog-date">(2020-05-31)</span>

* DIM data (loadouts, tags, settings) can no longer be stored in Google Drive. If you already have things stored there, you can use that data to import into the new storage, but it will no longer be updated. Disabling DIM Sync will now store data locally only.
* The Vault Organizer is now available for D1.
* CSV export will no longer erroneously consider calus as a source and instead output the correct source.
* CSV export will now export the same source information that DIM uses for items that do not have a source in the API.
* Fixed import/export of data - if your backups didn't load before, they should now.
* Fixed Organizer default sorting for stats, and shift-click filtering for modslot.
* Vendors data no longer has to reload every time you visit the page.
* is:dupelower search is stabilized so that tagging items as junk doesn't change what is considered "lower"
* Fixed loadouts with subclasses not fully transferring to the vault.
* Don't display "ms" unit on Charge Time stat for D1 fusion rifles.

## 6.12.0 <span class="changelog-date">(2020-05-24)</span>

* DIM has a new community-driven user guide at https://destinyitemmanager.fandom.com/wiki/Destiny_Item_Manager_Wiki

## 6.11.0 <span class="changelog-date">(2020-05-17)</span>

* Added the Organizer page, which lets you see all your items in a table form, which you can sort and filter (try shift-clicking on a cell!). Add and remove columns and bulk-tag your items to help quickly figure out which items you want to keep and which you can get rid of.
* Fixed stat calculations for special Taken King class items in D1.

## 6.10.0 <span class="changelog-date">(2020-05-10)</span>

## 6.9.0 <span class="changelog-date">(2020-05-03)</span>

* In the Loadout Optimizer, mods have been split into their own menu, separate from perks.
* Fixed a bug where wishlists would ignore settings and load the default wishlist instead.

## 6.8.0 <span class="changelog-date">(2020-04-26)</span>

* Added "armor 2.0" column to spreadsheet exports.
* Fixed a bug that could affect the display of percentage-based objectives.

## 6.7.0 <span class="changelog-date">(2020-04-19)</span>

* Emblems now show a preview of their equipped stat tracker, and show which types of stat tracker the emblem can use.
* Certain stat trackers (under "Metrics" in "Collections") had the wrong display value, like KDA. These have been fixed.
* Loadout Optimizer now allows you to select seasonal mods independent of the gear they go on - it'll try to slot them into any gear.

## 6.6.0 <span class="changelog-date">(2020-04-12)</span>

* Better handling of logging out and into a different Bungie.net account.
* Improved error handling for Bungie.net and DIM Sync issues.

## 6.5.0 <span class="changelog-date">(2020-04-10)</span>

* Improved overall performance and memory usage of DIM - as the game grows, so has DIM's memory usage. If your browser was crashing before, give it a try now.
* Collectibles now show perks.

## 6.4.0 <span class="changelog-date">(2020-04-05)</span>

* Added stat trackers to the Collections page (under "Metrics")
* Improved error handling when Bungie.net is down or something is wrong with your account. Includes helpful tips for D1 users locked out by Twitch-linking bug. If your D1 accounts disappeared, they're in the menu now.
* Accounts in the menu are now always ordered by last-played date.
* DIM will no longer bounce you to a different account if the one you wanted cannot be loaded.
* Fixed some bugs that could cause D1 pages to not display.
* Fix display of collectibles that are tied to one of your alternate characters.
* Fix the levels that reward Bright Engrams after season rank 100.

## 6.3.1 <span class="changelog-date">(2020-03-29)</span>

* Fixed a bug where D1 items could fail to display.
* Fixed a bug where responding "Not now" to the DIM Sync prompt wouldn't cause it to go away forever.
* Make mod slot for Reverie Dawn armor set detect correctly as outlaw.

## 6.3.0 <span class="changelog-date">(2020-03-29)</span>

* Removed duplicate Mods section from the top level of the Collections screen - they're still under the normal collections tree.
* Fixed a missing icon when season rank is over 100.

## 6.2.0 <span class="changelog-date">(2020-03-22)</span>

## 6.1.1 <span class="changelog-date">(2020-03-22)</span>

## 6.1.0 <span class="changelog-date">(2020-03-22)</span>

* Introducing [DIM Sync](https://github.com/DestinyItemManager/DIM/wiki/DIM-Sync-(new-storage-for-tags,-loadouts,-and-settings)), a brand new way for DIM to store your loadouts and tags and sync them between all your devices. This is a big step forward that'll let us build lots of new things and share data between other apps and websites! Plus, you no longer have to log into anything separate, and we should avoid some of the bugs that have in the past led to lost data.
* External wish lists will be checked daily. Settings menu shows last fetched time.
* Seasonal Artifact is no longer considered a weapon or a dupe when searching.
* Event sources for items like Festival of the Lost and Revelry are now under the `source:` search like other sources, instead of `event:`.
* Fixed some recent bugs that prevented editing loadouts.
* Show how much of each material you have next to Spider's vendor info.
* Updated privacy policy with DIM Sync info.<|MERGE_RESOLUTION|>--- conflicted
+++ resolved
@@ -8,6 +8,14 @@
 * Added `deepsight:complete` and `deepsight:incomplete` filters.
 * Added `is:craftable` filter.
 * Loadout Optimizer Mod picker will now correctly update when switching between mod slots without closing Mod Picker.
+* We have brand new Loadout Editor! Check it out from the character menu or the Loadouts page.
+  * The layout mirrors the Loadout page's new design which has clear areas for different types of items. Each section also has a menu of additional actions like re-syncing from your currently equipped items, or clearing out a whole section.
+  * As part of this change, we're removing support for "multi-class" loadouts. Loadouts will either be tied to one class, or can be toggled to "Any Class". "Any Class" loadouts cannot contain Subclass, Armor, or Fashion. If you edit an existing "Any Class" loadout and save it, those items will be removed unless you turn off "Any Class".
+  * Double-click items to toggle between equipped and unequipped instead of single clicking. We'll be continuing to improve how you choose items and specify whether they're equipped in the future.
+  * A new setting allows you to clear out all other mods from your armor when applying a loadout. This works even if you've chosen no mods in your loadout, so you can make a "Reset mods" loadout.
+  * With this new design we have space to add even more loadout editing tools over the next few seasons.
+  * The loadout editor stays open if you navigate to the Inventory or Loadouts screen while it's already open.
+  * The new Loadout Editor is not available for D1.
 
 ## 7.7.0 <span class="changelog-date">(2022-02-28)</span>
 
@@ -27,16 +35,6 @@
 * Fix issue where Loadout Optimizer armor upgrade settings were not being migrated from existing loadouts.
 * Clan Banners are no longer shown in DIM.
 * Weapon compare sheet now includes a button to compare with other legendary weapons of the same category, excluding exotics.
-<<<<<<< HEAD
-* We have brand new Loadout Editor! Check it out from the character menu or the Loadouts page.
-  * The layout mirrors the Loadout page's new design which has clear areas for different types of items. Each section also has a menu of additional actions like re-syncing from your currently equipped items, or clearing out a whole section.
-  * As part of this change, we're removing support for "multi-class" loadouts. Loadouts will either be tied to one class, or can be toggled to "Any Class". "Any Class" loadouts cannot contain Subclass, Armor, or Fashion. If you edit an existing "Any Class" loadout and save it, those items will be removed unless you turn off "Any Class".
-  * Double-click items to toggle between equipped and unequipped instead of single clicking. We'll be continuing to improve how you choose items and specify whether they're equipped in the future.
-  * A new setting allows you to clear out all other mods from your armor when applying a loadout. This works even if you've chosen no mods in your loadout, so you can make a "Reset mods" loadout.
-  * With this new design we have space to add even more loadout editing tools over the next few seasons.
-  * The loadout editor stays open if you navigate to the Inventory or Loadouts screen while it's already open.
-  * The new Loadout Editor is not available for D1.
-=======
 * Armor in collections now displays its collections stat roll.
 * Fix issues with button text wrapping in some languages.
 * Fix potential element blurriness in Edge browser.
@@ -54,7 +52,6 @@
 * Loadout Editor
   * Fix issue where subclasses were counted as general items when dropping into a loadout or filling general from equipped.
   * Allow removal of a single mod through the editor display.
->>>>>>> fdba76e8
 
 ## 7.5.1 <span class="changelog-date">(2022-02-14)</span>
 
