## Next

<<<<<<< HEAD
* D1 accounts should reappear for you if it had disappeared.
=======
* Moved "Tracked Triumphs" section to the top of the Progress page.
* You can now track and untrack Seasonal Challenges from the Progress page.
* Loadout Optimizer now correctly handles nightmare mods.
* Added `is:infusionfodder` search to show items where a lower-power version of the same item exists. Use `tag:junk is:infusionfodder` to check your trash for its potential to infuse!
>>>>>>> 917e6ad3

## 6.86.0 <span class="changelog-date">(2021-10-10)</span>

* Clicking a perk in the item popup now previews the stat changes from switching to that perk.
* Clicking a perk in the Organizer view also previews the stats for that perk.
* Changes to the Armory view (bring up Armory by clicking an item's name in the item popup):
  * Armory highlights which perks cannot roll on new copies of the weapon.
  * Armory highlights the perks rolled on the item you clicked.
  * Clicking other perk option previews their stat effects.
  * You can click the "DIM" link to open the item info on its own, and share a roll with others.
  * Clicking modslots lets you change mods.
  * Selecting different ornaments shows what the ornament looks like on the item.
  * Added a link to D2 Gunsmith for weapons.
* Inventory screen can now be sorted by whether an item is masterworked. Check [Settings](/settings) to view and rearrange your sort strategy.
* Loadout Optimizer shows an estimate of how long it'll take to complete finding sets.
* DIM shouldn't bounce you to your D1 account when Bungie.net is having issues anymore.
* `is:maxpower` search now shows all the items at maximum power, instead of just the items that are part of your maximum power loadout. The previous meaning has been moved to `is:maxpowerloadout`. Keep in mind that because of exotics, you may not be able to equip all your max power items at once.

### Beta Only

* Loadout Optimizer now shows the maximum stat tier you can get for each stat, taking into account all of your loadout settings including min/max stats, mods, and search filter. We're still not sure of the best way to display this, so it's in Beta only for now to get some feedback.
* We've tweaked the way Loadout Optimizer chooses which subset of items to look at when you have too many items to process. We should be better at making use of items that have "spiky" stats.


## 6.85.0 <span class="changelog-date">(2021-10-03)</span>

* Postmaster and Engrams should be sorted exactly like in game now.
* Loadout Optimizer no longer saves stat min/max settings as the default for the next time you use it. Opening an existing loadout in the Optimizer will still reload the min/max settings for that loadout.
* We won't automatically refresh your inventory when you're on the Loadout Optimizer screen anymore - click the refresh button or hit R to recalculate sets with your latest items.
* The "Perks, Mods & Shaders" column in Organizer no longer shows the Kill Tracker socket.
* The Recoil Direction stat now sorts and highlights differently in both Compare and Organizer - the best recoil is now straight up, and recoil that goes side to side is worse.

## 6.84.0 <span class="changelog-date">(2021-09-26)</span>

* Items in the Compare view no longer move around according to the character they're on.
* Fixed an issue where the Loadout Optimizer would not load due to deprecated settings.
* Hovering over stat tiers in the Loadout Optimizer's compare drawer now shows stat tier effects for the new set too.

## 6.83.0 <span class="changelog-date">(2021-09-19)</span>

* Still adjusting to Stasis... `is:kineticslot` now identifies items which are in the "Kinetic" slot (the top weapon slot) but aren't Kinetic type damage.
* Loadout Optimizer finds better mod assignments.
* Engram power level is now also shown on hover.
* Clicking on the title of an item now brings up a new item detail page which shows all possible perks and wishlist rolls.
* Note that D1 items no longer have a link at all. We're not adding D1 features anymore.
* Random-roll items in Collections now show all the perk possibilities they could roll with.
* Armor in Collections now shows what mod slots it has.
* Fixed vendor items showing some incorrect wishlist matches.

### Beta Only

* Removed the press-and-hold mobile item menu, which saw very limited use. This will also be removed in the release version after some time.
* Removed the "Active Mode" experiment - its ideas will come back in the future in other forms, but for now it doesn't offer enough above the Progress page (which can be opened in another tab/window next to Inventory if you want to see both).

## 6.82.0 <span class="changelog-date">(2021-09-12)</span>

* Loadout Optimizer remembers stats you've Ignored between sessions.
* Opening a saved loadout in Loadout Optimizer restores all the mods and other settings from when it was originally created.
* Share your Loadout Optimizer build - the new share button copies a link to all your build settings. Share great mod combos with other DIM users!
* Fixed issue in Loadout Optimizer where locking energy type didn't work for slot specific mods.
* Clicking on an item's picture in the Compare tool now opens the full item popup.
* Added a "pull" button (down-arrow) to each item in the Compare tool that will pull the item to your current character.
* Collapsed the Tag menu into an icon in Compare to allow more items to fit on screen.
* Shortened the names of stats in Compare to allow more items to fit on screen.
* Added hover titles to the new compare buttons for more clarity.
* Selecting "Add Unequipped" in the loadout editor no longer tries to equip all your unequipped items.
* Progress win streak will now correctly display when a user hits a 5 win streak.
* Fixed broken description for some new triumphs.
* Loadout Optimizer's exotic picker now consistently orders slots.
* Loadout Optimizer's stat filters no longer attempt to automatically limit to possible ranges.
* Added numerical faction ranks alongside rank names on the Progress page.
* Fixed the order of items in vendors and seasonal vendor upgrade grids.
* Seasonal artifact display now matches the games display.
* Ritual rank progress for vendors now matches the ritual rank circle shape.
* Fixed vendor ranks being off by 1.
* Accounts list shows your Bungie Name.
* Add a tip for how to scroll Compare on iOS.

## 6.81.0 <span class="changelog-date">(2021-09-05)</span>

* Fixed wonky rank display in the phone portrait layout.
* Elemental Capacitor stats are no longer added to weapons with the perk enabled.
* In the Loadout Optimizer, searching items now works in conjunction with locking exotics and items.
* Added `is:currentclass` filter, which selects items currently equippable on the logged in guardian.
* Fixed armor swaps away from Stasis in Loadout Optimizer.
* Added a warning indicator to previously created loadouts that are now missing items.

## 6.80.0 <span class="changelog-date">(2021-08-29)</span>

* Fix sorting by power and energy in Compare when "Show Base Stats" is enabled.
* Fixed misalignment in stat rows, and vertical scrolling, in Compare.
* Highlighting stats in Compare is faster.
* You can click any perk in Compare, not just the first couple.
* Clicking an item's name to find it in the inventory view will now change character on mobile to wherever the item is.
* In Compare for D1, fixed an issue where you could only see the first 2 perk options.
* Mods can be saved and viewed in Loadouts - this is automatic for loadouts created by Loadout Optimizer but you can edit the mods directly in the loadout editor.
* Search results can be shown in their own popup sheet now (this shows by default on mobile)
* There is now a helpful banner prompt to install the app on mobile.
* When the postmaster is near full, a banner will warn you even if you're not on the inventory screen.
* Artifact XP progress is now displayed for the correct season.
* Rearranged the search buttons so the menu icon never moves.
* Ranks for Vanguard and Trials are now shown in the Progress page.
* Changed the icons in the Vendors menu.
* Added Parallax Trajectory to the currencies hover menu.

## 6.79.1 <span class="changelog-date">(2021-08-25)</span>

* Legacy mods are no longer selectable in the Loadout Optimizer.

## 6.79.0 <span class="changelog-date">(2021-08-22)</span>

## 6.78.0 <span class="changelog-date">(2021-08-15)</span>

* Armor in the Organizer no longer displays the now-standard Combat Mod Slot

## 6.77.0 <span class="changelog-date">(2021-08-08)</span>

* Timelost weapons now include their additional Level 10 Masterwork stats.

## 6.76.0 <span class="changelog-date">(2021-08-01)</span>

* Legendary Marks and Silver once again appear in the D1 inventory view.
* Tap/hover the Artifact power level in the header, to check XP progress towards the next level.
* When you install DIM on your desktop or home screen, it will now be badged with the number of postmaster items on the current character. You can disable this from Settings. This won't work on iOS.

## 6.75.0 <span class="changelog-date">(2021-07-25)</span>

* When opening Compare for a Timelost weapon, we now also include non-Timelost versions of that weapon.
* Display the energy swap or upgrade details for items in the Optimiser.
* Optimiser is now better at matching a set to an existing loadout.
* Compare will properly close (and not just become invisible) if all the items you're comparing are deleted.
* Fixed the search actions (three dots) menu not appearing in Safari.

## 6.74.0 <span class="changelog-date">(2021-07-18)</span>

* Added the option to lock item element in the Optimizer's armor upgrade menu.
* Not be broken
* Fix issue with Optimiser crashing when socket data is not available.
* Invalid search queries are greyed out, and the save search star is hidden.
* Favour higher energy and equipped items for grouped items in the Optimizer. This will mainly be noticed by the shown class item.
* Adding unequipped items to a loadout no longer also adds items from the Postmaster.

### Beta Only

* The Search Results drawer is back in beta, ready for some more feedback. On mobile it shows up whenever you search, on desktop you can either click the icon or hit "Enter" in the search bar. Try clicking on items in the search results drawer - or even dragging them to characters!

## 6.73.0 <span class="changelog-date">(2021-07-11)</span>

* Solstice of Heroes pursuit list now shows the full description of the objectives, not just the checkboxes.
* Recent searches are now capped at 300 searches, down from 500.
* Armor synthesis materials are no longer shown in the currencies block under the vault.

## 6.72.1 <span class="changelog-date">(2021-07-06)</span>

* Solstice of Heroes is back and so is the **Solstice of Heroes** section of the **Progress** tab. Check it out and view your progress toward upgrading armor.

## 6.72.0 <span class="changelog-date">(2021-07-04)</span>

* Fixed issue with locked mod stats not being applied to a compared loadouts in the Optimizer.

## 6.71.0 <span class="changelog-date">(2021-06-27)</span>

* Armor 1 exotics are visible in the exotic picker, albeit unselectable.
* Default to similar loadout as comparison base in Loadout Optimizer.
* Armor upgrades in the Optimizer have full descriptions of their functionality. Added Ascendant Shard 'Not Masterworked' and 'Lock Energy Type' options.
* In the Exotic Selector, the currently selected exotic is now highlighted.

## 6.70.0 <span class="changelog-date">(2021-06-23)</span>

* Fixed an issue where unwanted energy swaps were happening in the Optimizer.
* Fixed an issue where mod energy types could be mismatched in the Optimizer.

## 6.69.2 <span class="changelog-date">(2021-06-22)</span>

* Fixed an issue with general mods returning no results in the Optimizer.

## 6.69.1 <span class="changelog-date">(2021-06-21)</span>

* Fix an issue crashing DIM on older versions of Safari.

## 6.69.0 <span class="changelog-date">(2021-06-20)</span>
* Added "Recency" Column & Sorting to Loadout Organizer, this allows viewing gear sorted by acquisition date.
* Added ctrl-click to toggle item selection in Organizer.
 * Fix over-eager prompt to backup data when signing in.
* Viewing artifact details no longer always shows The Gate Lord's Eye.
* Scrolling to an item tile is now more accurate.
* Vault of Glass milestone is now more clearly named.
* Loadout Optimizer support for Vault of Glass mods.

## 6.68.0 <span class="changelog-date">(2021-06-06)</span>

* Some support for Vault of Glass mods in filters. Expect Loadout Optimizer fixes next week.
* Clearer hover text for some Destiny icons inline with text.
* Hovering Consumables in the Vault header now shows a list of owned materials and currencies.
* `is:hasornament` now recognizes Synthesized armor.
* DIM is less likely to log you out if Bungie.net is experiencing difficulties.
* Stat searches now support `highest`, `secondhighest`, `thirdhighest`, etc as stat names.
  * Try out `basestat:highest:>=20 basestat:secondhighest:>=15`
* Login screen is now more descriptive, and helps back up your settings if you're enabling DIM Sync for the first time.

## 6.67.0 <span class="changelog-date">(2021-05-30)</span>

* Items tagged "archive" are no longer automatically excluded from Loadout Optimizer and the Organizer.
* Vendor items can now match wish lists. Check what Banshee has for sale each week!
* You can put tags and notes on Shaders again. And for the first time, you can put them on Mods. Both are accessible from the Collections row in the Records tab.
* iPhone X+ screens once again do not show grey corners in landscape mode.
* Fixed a bug that broke part of the Progress page.
* Fixed a bug that crashed DIM if you clicked the masterwork of some items.

## 6.66.2 <span class="changelog-date">(2021-05-25)</span>

* Fix for errors on viewing some items when DIM had just loaded.

## 6.66.1 <span class="changelog-date">(2021-05-24)</span>

* Fix for 404 errors when signing in with Bungie.

## 6.66.0 <span class="changelog-date">(2021-05-23)</span>

* Fix strange wrapping and blank space on the list of Currencies in the header.

## 6.65.1 <span class="changelog-date">(2021-05-17)</span>

* Fix for a crash on older browsers.

## 6.65.0 <span class="changelog-date">(2021-05-16)</span>

* Reimplemented the is:shaded / is:hasshader searches.
* Crucible and Gambit ranks show on the Progress page again.
* Fixed the display text for some bounties and rewards from a new text system in Season of the Splicer.
* Fixed currencies wrapping weirdly when you're not in-game.

## 6.64.1 <span class="changelog-date">(2021-05-11)</span>

* Fix an issue where owning Synthesis currency was causing a crash.

## 6.64.0 <span class="changelog-date">(2021-05-09)</span>

## 6.63.0 <span class="changelog-date">(2021-05-02)</span>

## 6.62.0 <span class="changelog-date">(2021-04-25)</span>

* Exotic class item perks don't prevent selecting another exotic perk in Loadout Optimizer.
* Buttons and menus are bigger and easier to tap on mobile.
* Fixes to the heights of Loadout Optimizer result sets.
* Aeon perks are highlighted as their armor's exotic effect.
* Notes field hashtag suggestions tuned a bit to be more helpful.
* Item notes are displayed in Compare sheet when hovering or holding down on an item icon.
* Improvements to how drawer-style elements size themselves and interact with mobile keyboard popups.
* Some quests were being skipped, but now display on the Progress page (catalyst quests, Guardian Games cards, Medal Case).
* Armor stats changes
  * Stats have been revamped and show their actual game effect, including stats past the in-game display caps of 0 and 42.
  * Base stats are no longer confused by very large or very low current values.
  * Multiple mods affecting the same stat now display as separate stat bar segments. You can hover or tap these for more information.
  * Armor in collections now includes default stats and their exotic perks.

### Beta Only

* If your postmaster is getting full, we'll show a banner if you're on a page where you wouldn't otherwise notice your full postmaster. Hopefully this helps avoid some lost items.
* On mobile, if you're using DIM through a browser, we prompt to install the app. Not trying to be annoying, but DIM is way better installed!

## 6.61.0 <span class="changelog-date">(2021-04-18)</span>

* Fixed the stats for some perks if they would bring a stat above the maximum value.
* Creating a loadout from existing items will also save the items' current mods in the loadout. Viewing the mods is still Beta-only.
* Fixed Loadout Optimizer mod assignment for raid mods.
* Fixed Loadout Optimizer sometimes not handling T10+ stats correctly.
* Loadout Optimizer knows about Nightmare Mods now.
* You can now combine stats in search with & to average multiple stats. For example `basestat:intellect&mobility:>=15` shows if the average of intellect & mobility is greater than or equal to 15.
* Notes field now suggests your previously-used hashtags as you type.
* Collect Postmaster button is looking as slick as the rest of the app now.

## 6.60.0 <span class="changelog-date">(2021-04-11)</span>

* When opening Compare for an Adept weapon, we now also include non-Adept versions of that weapon.
* We now remove leading or trailing spaces from loadout names when they are saved.
* In the item popup, exotic armor's exotic perk is now described in full above the mods.
* You can once again compare ghosts and ships. You can no longer compare emblems.
* Changing perks on items in Compare now re-sorts the items based on any updated stats.

### Beta Only

* You can now edit a loadout's mods in the loadout drawer.

## 6.59.1 <span class="changelog-date">(2021-04-05)</span>

* Correct suggestions & interpretation for `inloadout` filter.

## 6.59.0 <span class="changelog-date">(2021-04-04)</span>

* Visual refresh for buttons and some dropdowns.
* Swiping between characters on mobile by swiping the inventory works again.
* Swiping the character headers behaves more sensibly now.
* Search
  * Loadouts can be found by exact name. For instance, `inloadout:"My PVP Equipment"` will highlight any items in the `My PVP Equipment` loadout.
  * To help reduce typing and remembering, `inloadout` names, `perkname`s, and item `name`s are now suggested as you type them.
  * We will also suggest any #hashtags found in your notes, for instance... `#pve`?
* Loadout Optimizer
  * Mod groupings have been updated so inconsistent labels don't split them apart.
  * Half-tiers show up in results to warn you when a +5 stat mod might benefit you.
  * In these cases, a new +5 button can quickly the suggested mods to your loadout.

## 6.58.0 <span class="changelog-date">(2021-03-28)</span>

* When comparing items, the item you launched Compare from is now highlighted with an orange title.
* The Compare screen has an "Open in Organizer" button that shows the exact same items in the Organizer which has more options for comparing items.
* Fixed some mods in Loadout Organizer that weren't applying the right stats.
* You can now sort inventory by how recently you acquired the item.

## 6.57.1 <span class="changelog-date">(2021-03-22)</span>

* Remove `sunsetsin:` and `sunsetsafter:` filters, and remove power cap display from Compare/Organizer. Organizer gains a new "Sunset" column. Items that are sunset can still be selected with `is:sunset` and have a grey corner.
* Fix Loadout Optimizer acting as if "Assume Masterworked" was always checked.

## 6.57.0 <span class="changelog-date">(2021-03-21)</span>

* We went back to the old way search worked, reverting the change from v6.56. So now `gnaw rampage zen` searches for three independent properties instead of the literal string `"gnaw rampage zen"`.
* Clicking on the empty area below Organizer can now close item popups, where it didn't before.
* Fix an issue where an exotic perk could sometimes be unselectable in Loadout Optimizer.
* Added a new `is:pinnaclereward` search that searches for pinnacle rewards on the Progress page.
* DIM Sync now less picky about saving very simple searches.
* Fix mis-sized kill tracker icons in Organizer.
* Support addition syntax in stat filters, i.e. `stat:recovery+mobility:>30`
* Mulligan now shows up as a Wishlisted perk.
* Search bar expands more readily to replace the top tabs, so the field isn't squished really tiny.
* Loadout Optimizer
  * Reposition some misplaced pieces of UI
  * Performance optimizations and some tweaks that could theoretically include some builds that wouldn't have shown up before.
  * Fixed an issue that would show builds with more than 100 in a single stat once mods were included.
  * Removed the minimum power and minimum stat total filters. Minimum power didn't see much use and minimum stat total can be achieved by searching `basestat:total:>52` in the search bar.

## 6.56.1 <span class="changelog-date">(2021-03-14)</span>

* Fix a bug where clicking inside the mod picker would dismiss the popup.

## 6.56.0 <span class="changelog-date">(2021-03-14)</span>

* On the Compare screen, items will update to show their locked or unlocked state.
* Deleting multiple searches from your search history works now - before there was a bug where only the first delete would succeed.
* On the Search History page accessible from Settings, you can now clear all non-saved searches with a single button.
* Deprecated search filters no longer show up in Filter Help.
* Searches that don't use any special filters now search for the entire string in item names and descriptions and perk names and descriptions. e.g. `gnawing hunger` now searches for the full string "gnawing hunger" as opposed to being equivalent to `"gnawing" and "hunger"`.
* Invalid searches no longer save to search history.
* Bright engrams show up correctly in the seasonal progress again.
* Added an icon for Cabal Gold in objective text.
* You can sort items by ammo type.
* There's a new button in the Loadout editor to add all unequipped items, similar to adding all equipped items.
* The farming mode "stop" button no longer covers the category strip on mobile.
* Reverting a loadout (the button labeled "Before [LoadoutName]") no longer pulls items from Postmaster.

## 6.55.0 <span class="changelog-date">(2021-03-07)</span>

* You can once again select how much of a stackable item to move, by editing the amount in the move popup before clicking a move button. Holding shift during drag no longer allows you to select the amount - you must do it from the buttons in the popup.

## 6.54.0 <span class="changelog-date">(2021-02-28)</span>

## 6.53.0 <span class="changelog-date">(2021-02-21)</span>

* Pulling from postmaster, applying loadouts, moving searches, moving individual items, and more are now cancel-able. Click the "cancel" button in the notification to prevent any further actions.
* Bulk tagging in the Organizer no longer shows an "undo" popup. We expect you know what you're doing there!

## 6.52.0 <span class="changelog-date">(2021-02-14)</span>

* Search filters that operate on power levels now accept the keywords "pinnaclecap", "powerfulcap", "softcap", and "powerfloor" to refer to the current season's power limits. e.g "power:>=softcap"
  * `powerlimit:pinnaclecap` will show items with a power limit that matches this season's limit on all items.
  * `sunsetsin:next` will show the same items: items whose power limit won't reach next season's limit on all items.
* Confirm before pulling all items from Postmaster.
* Added Seasonal Challenges to the Records page. You can track as many of these as you want in DIM and the tracked ones will show up in the Progress page.
* Quests that expire after a certain season now show that info in the item popup.
* Quests show which step number on the questline they are.
* Triumphs that provide rewards for completing a part of the triumph now show that reward.

## 6.51.1 <span class="changelog-date">(2021-02-10)</span>

* Updates for Season of the Chosen

## 6.51.0 <span class="changelog-date">(2021-02-07)</span>

## 6.50.0 <span class="changelog-date">(2021-01-31)</span>

* Some emblem stats have better formatting now.
* Perks which would grant a bonus in a stat, but which grant zero points due to how stats work, now show +0 instead of just not showing the stat.
* Bounty guide for special grenade launchers now shows a label and not just an icon.
* Fixed some issues with Loadout Optimizer on mobile.

## 6.49.0 <span class="changelog-date">(2021-01-24)</span>

* Mod categorization in the Loadout Optimizer mod picker is now driven from game data - it should stay up to date better as new mods appear.
* Disabled weapon mods no longer contribute to stats.
* Automatic updates for the latest patch.

## 6.48.0 <span class="changelog-date">(2021-01-17)</span>

* Allow clicking through the loading screen to get to the troubleshooting link.

## 6.47.1 <span class="changelog-date">(2021-01-11)</span>

* Fix a bug that could crash loadout optimizer.

## 6.47.0 <span class="changelog-date">(2021-01-10)</span>

* Show a star icon for favorited finishers rather than a lock icon.
* Search history truncates huge searches to three lines and aligns the icons and delete button to the first line.
* Added indicators in the Compare view to show which stat we are sorting by, and in which direction.
* Fix visuals on the pull from postmaster buttons.
* Loadout Optimizer now allows selecting up to 5 raid mods, not just 2.
* Armor mods with conditional stats, like Powerful Friends and Radiant Light, now correctly take into account the conditions that cause their stats to be applied. This only works within a single piece of armor - for example, it will work if you have Powerful Friends and another Arc mod is socketed into that piece of armor, but will not yet correctly identify that the stats should be enabled when you have another Arc Charged With Light mod on *another* piece of armor.
* Masterworked Adept weapons should show all their stat bonuses.
* Fix a bug where using the move buttons instead of drag and drop wouldn't show item move progress popups or error popups.
* The most recent Steam Overlay browser version shouldn't be reported as not supported anymore. Keep in mind we can't really debug any problems that happen in the Steam Overlay.
* Fixed some event-specific searches, such as source:dawning.

## 6.46.0 <span className="changelog-date">(2021-01-03)</span>

* Base stats no longer cause sort issues in the compare pane, and no longer apply to weapons.
* Older pieces of Last Wish and Reverie Dawn armor now count as having normal Legacy mod slots.
* Deep Stone Crypt Raid mods now show up in the Loadout Optimizer mod picker.

## 6.45.2 <span className="changelog-date">(2020-12-30)</span>

* Fixed an issue that could harm the DIM Sync service.

## 6.45.1 <span className="changelog-date">(2020-12-29)</span>

* Fixed an issue where linking directly to any page would redirect to the inventory.

## 6.45.0 <span class="changelog-date">(2020-12-27)</span>

* Faster initial page load for inventory (loading a subset of things from bungie.net api)
* Wishlists now support multiple URLs
* Collection items in records now display the intrinsic perk.
* Fixed an issue with the item popup sidecar on safari.
* Fixes for compare view on mobile.
* The optimizer now clears results if a character is changed.
* Fix typo in energycapacity organizer search
* Clean up toolbar on organizer page on mobile.
* Some routes can now be accessed without being logged in (Whats New, Privacy Policy, etc.)
* What's new page is now rendered at build time instead of run-time, so it should load faster.
* Various dependency upgrades

## 6.44.0 <span class="changelog-date">(2020-12-20)</span>

* Fixed a bug that could potentially erase some tags/notes if there were errors in DIM.
* When Bungie.net is undergoing maintenance, item perks won't be shown anymore. Before, we'd show the default/collections roll, which confused people.
* Fix the element type of items not showing in some cases.
* Improved the sizing of sheet popups on Android when the keyboard is up.
* You can no longer transfer Spoils of Conquest anywhere.
* Hide action buttons on collections/vendors items.
* Fixed character headers wrapping on non-English locales.

### Beta Only

* We continue to experiment with the order of the list-style perk display on weapons - the most important perks tend to be on the rightmost column of the grid, so now we list the perks in right-to-left order from the original grid.

## 6.43.2 <span class="changelog-date">(2020-12-13)</span>

## 6.43.1 <span class="changelog-date">(2020-12-13)</span>

## 6.43.0 <span class="changelog-date">(2020-12-13)</span>

* New Rich Texts added for Lost Sectors and Stasis.
* Show reasons why you can't buy vendor items, and grey out bounties that you've already purchased on the vendors screen.
* Updated the item popup header for mobile and desktop. The buttons on mobile now have larger click targets and should be easier to find/use.
* Green items can no longer mess up loadout optimizer.
* Special-ammo grenade launchers are now distinguished from heavy grenade launchers.

## 6.42.3 <span class="changelog-date">(2020-12-07)</span>

* Filter ornaments to the correct class for season pass on progress page.
* Enable bounty guide on app.destinyitemmanager.com.
* Spoils of Conquest vault prevention.

### Beta Only

* Re-order sockets putting key traits first.

## 6.42.2 <span class="changelog-date">(2020-12-06)</span>

* Banner Tweaks

## 6.42.1 <span class="changelog-date">(2020-12-06)</span>

* Banner Tweaks

## 6.42.0 <span class="changelog-date">(2020-12-06)</span>

* Farming mode now refreshes only every 30 seconds, instead of every 10 seconds, to reduce load on Bungie.net.
* When the postmaster section is collapsed, it now shows the number of items in your postmaster so you can keep an eye on it.
* Fixed an issue where the Game2Give donation banner could sometimes appear in the mobile layout.

### Beta Only

* We're trying out a new display for weapon perks, which displays the name of the active perk and shows details on click, instead of on hover. This is partly to make perks easier to understand, but also to allow for more actions on perks in the future. Let us know what you think! Animations will be added later if this design catches on.
* Continued improvements to Active mode, incorporating Bounty Guide and better suggested vendor bounties.

## 6.41.1 <span class="changelog-date">(2020-12-02)</span>

## 6.41.0 <span class="changelog-date">(2020-12-02)</span>

* Bounties and Quests sections on the Progress page now show a summary of bounties by their requirement - weapon, location, activity, and element. Click on a category to see bounties that include that category. Other categories will light up to show "synergy" categories that can be worked on while you work on the selected one. Shift-click to select multiple categories. Click the (+) on a weapon type to pull a weapon matching that type.
* New item sort option to sort sunset items last.
* Engrams show their power level - click on small engrams to see their power level in the item popup.
* The checkmark for collectibles is now on the bottom right corner, so it doesn't cover mod cost.
* Mod costs display correctly on Firefox.
* Fixed the `is:powerfulreward` search to recognize new powerful/pinnacle engrams.
* When items are classified (like the new Raid gear was for a bit), any notes added to the item will show on the tile so you can keep track of them.
* Fixed filter helper only opening the first time it is selected in the search bar
* Pinnacle/powerful rewards show a more accurate bonus, taking into account your current max power.

### Beta Only

* A new "Single character mode" can be enabled through settings, or the « icon on desktop. This focuses down to a single character, and merges your other characters' inventories into the vault (they're really still on the other characters, we're just displaying them different). This is intended for people who are focused on one character, and always shows the last played character when collapsed.

## 6.40.0 <span class="changelog-date">(2020-11-22)</span>

* Mod and mod slot info in Loadout Optimizer have been updated to handle the new mod slots better.
* Postmaster items can be dragged over any items on your character to transfer them - they don't need to be dragged to the matching item type.
* Stop showing extra +3 stats on masterwork weapons. The fix for this means that Adept weapons may not show that bonus when they are released.
* Progress page now shows more Milestones/Challenges, shows rewards for all of them, includes vendor pictures where available, and gives a hint as to what power pinnacle/powerful engrams can drop at.

## 6.39.1 <span class="changelog-date">(2020-11-16)</span>

* Farming mode will no longer immediately kick out items you manually move onto your character.
* The Records page now includes all the Triumps and Collections info that are in the game.
* Mods in the Loadout Optimizer can be searched by their description.
* Fixed Active Mode showing up in release version if you'd enabled it in Beta.
* Fixed a crash when viewing Stasis subclasses.

## 6.39.0 <span class="changelog-date">(2020-11-15)</span>

* Xur's location is now shown on his entry in the Vendors page.
* The Raids section is back in Progress, and Garden of Salvation shows up in Milestones.
* Search autocomplete suggests the `current` and `next` keywords for seasons.
* Reworked mod handling to account for new legacy and combat mod slots. New searches include `holdsmod:chargedwithlight`, `holdsmod:warmindcell`, etc., and `modslot:legacy` and `modslot:combatstyle`.
* Armor tiles now display the energy capacity of the armor.
* Masterwork levels in the mod details menu once again show which level masterwork they are.
* Added a new sort order for items, sort by Seasonal icon.
* Darkened the item actions sidecar to improve contrast with the background.
* Fixed a visual glitch where the tagging menu looked bad.
* Fixed logic for determining what can be pulled from postmaster to exclude stacked items like Upgrade Modules when you cannot actually pull any more of them.
* Removed the counter of how many items were selected in Organizer. This fixes a visual glitch that cut off the icons when items were selected.
* Fixed the vendor icon for Variks.
* Loadout drawer, Compare, Farming, and Infusion now work on every page that shows an item from your inventory.
* Deleting a loadout from the loadout drawer now closes the loadout drawer.
* When Bungie.net is not returning live perk information, we won't show the default perks anymore.

### Beta Only

* Preview of "Active Mode", an in-progress new view that focuses down to a single character plus your vault, and has easy access to pursuits, farming, max light, and more.

## 6.38.1 <span class="changelog-date">(2020-11-11)</span>

* Removed character gender from tiles and notifications.
* Don't show empty archetype bar for items in collections.
* Deprecated the `sunsetsafter` search filter because its meaning is unclear. Introduced the `sunsetsin` filter and the `is:sunset` filter.
  * Try out `sunsetsin:hunt` for weapons which reached their power cap in season 11.
  * `is:sunset` won't show anything until Beyond Light launches!
* Added `current` and `next` as season names for searches. Search `sunsetsin:next` to see what'll be capped in next season even before it has an official name.
* Vendorengrams.xyz integration has been removed, because of the vendor changes in Beyond Light.
* Legacy Triumphs have been removed.
* Fixed the Progress page not loading.
* Fixed Catalysts not showing on the Records page.
* Fix errors when selecting mods in Loadout Optimizer.
* Removed the opaque background from item season icons.

## 6.38.0 <span class="changelog-date">(2020-11-08)</span>

* New background color theme to tie in with Beyond Light. The character column coloring based on your equipped emblem has been removed.
* Perk and mod images are once again affected by the item size setting.

## 6.37.2 <span class="changelog-date">(2020-11-03)</span>

* Fix the item tagging popup not working on mobile by un-fixing the Safari desktop item popup.

## 6.37.1 <span class="changelog-date">(2020-11-02)</span>

* Fixed not being able to scroll on mobile.
* Fixed filter help not always showing up.

## 6.37.0 <span class="changelog-date">(2020-11-01)</span>

* Removed "Color Blind Mode" setting. This didn't help with DIM's accessibility - it just put a filter over the page to *simulate what it would be like* if you had various forms of color blindness.
* Added `hunt` as valid season synonym.
* Clicking on the energy track or element for armor can now let you preview how much it'd cost in total to upgrade energy or change element.
* Redesigned weapon perks/mods to more clearly call out archetype and key stats.
* Improved the buttons that show in the item popup for items in postmaster. For stacked items you can now take just one, or all of the item.
* Some items that DIM couldn't pull from postmaster before, can be pulled now.
* Fixed the display of stat trackers for raid speed runs.
* Hide the "kill tracker" perk column on masterworked weapons.
* Fixed the tagging dropdown not being attached on desktop Safari.

## 6.36.1 <span class="changelog-date">(2020-10-26)</span>

* Some more tweaks to the sidecar layout.
* Put back automatically showing dupes when launching compare.
* The item popup now closes when you start dragging an item.

## 6.36.0 <span class="changelog-date">(2020-10-25)</span>

* Rearranged equip/move buttons on sidecar to be horizontal icons instead of menu items.
* On mobile, you can switch characters in either direction, in a loop.
* Added cooldown and effect values to stat tooltips.
* Added stat tooltips to the Loadout Optimizer.
* Fixed descriptions for mod effects in the Loadout Optimizer's mod picker.
* New keyboard shortcuts for pull item (P), vault item (V), lock/unlock item (L), expand/collapse sidecar (K), and clear tag (Shift+0). Remember, you must click an item before being able to use shortcuts.
* Made the item popup a bit thinner.
* Collapsing sections now animate open and closed.

### Beta Only

* We're experimenting with a new "Search Results" sheet that shows all the items matching your search in one place.

## 6.35.0 <span class="changelog-date">(2020-10-18)</span>

* Added the "sidecar" for item popup actions on desktop. This lets us have more actions, and they're easier to understand. If you always use drag and drop, you can collapse the sidecar down into a smaller version.
* On mobile, press and hold on an item to access a quick actions menu, then drag your finger to an option and release to execute it. Move items faster than ever before!
* Added buttons to the settings page to restore the default wish list URL.
* Tweaked the Loadout Optimizer to make it easier to understand, and more clearly highlight that stats can be dragged to reorder them.
* In Loadout Optimizer, Compare Loadout can now compare with your currently equipped gear. Also, clicking "Save Loadout" will prompt you for whether you want to overwrite the loadout you're comparing with.
* Fixed an issue where you couldn't directly edit the minimum power field in Loadout Optimizer.
* D1 items can no longer incorrectly offer the ability to pull from postmaster.
* Tuned the search autocomplete algorithm a bit to prefer shorter matches.
* Fixed multi-stat masterworked exotics messing up the CSV export.
* Darkened the keyboard shortcut help overlay (accessed via the ? key).
* Removed tagging keyboard shortcut tips from places where they wouldn't work.

## 6.34.0 <span class="changelog-date">(2020-10-11)</span>

* Replaced the tagging dropdown with a nicer one that shows the icon and keyboard shortcut hints.
* Made the farming mode popup on mobile not overlap the category selector, and made it smaller.
* Secretly started recording which mods you selected in Loadout Optimizer when you create a loadout, for future use.
* In the Organizer, the selected perk for multi-option perks is now bold.
* Updated the style and tooltip for wishlist perks to match the thumb icon shown on tiles.
* Fix some display of masterworked exotics in the CSV export.

## 6.33.0 <span class="changelog-date">(2020-10-04)</span>

* The Organizer's buttons now show you how many items you have in each category. These counts update when you use a search too!
* On mobile, the search bar appears below the header, instead of on top of it.
* Changed the effect when hovering over character headers.
* Hitting Tab while in the search bar will only autocomplete when the menu is open.
* Fixed the "custom stat" setting not being editable from Safari.
* Consumables may no longer be added to loadouts for D2.
* The Loadout Optimizer lock item picker will show items that are in the Postmaster.

### Beta Only

* Removed the ability to move a specific amount of a stacked consumable item.
* Continued updates to our new background style and desktop item actions menu.

## 6.32.2 <span class="changelog-date">(2020-09-29)</span>

* Actually fixed "Store" buttons not showing for items in Postmaster.
* Fix wishlists not highlighting the right rolls.

## 6.32.1 <span class="changelog-date">(2020-09-29)</span>

* Fixed "Store" buttons not showing for items in Postmaster.
* Fixed masterwork stats for Exotics not displaying correctly.
* Fixed character stats only displaying the current character's stats on mobile.
* Fixed Postmaster not appearing on D1 for mobile.

## 6.32.0 <span class="changelog-date">(2020-09-27)</span>

* In Compare, you can click on perks to see what the new stats would look like if you chose another option.
* When the item popup is open, hitting the "c" key will open Compare.
* Your subclass has been moved below weapons and armor (it's been this way in Beta for a while).
* On mobile, instead of showing all your items at once, there's now a category selection bar that lets you quickly swap between weapons, armor, etc. The postmaster is under "inventory".
* Transferring items is just a touch snappier.
* The tag and compare button on the search bar have been replaced with a dropdown menu (three dots) with a lot more options for things you can do with the items that match your search.
* On mobile, your equipped emblem no longer affects the color of your screen.
* Loadout Optimizer has a nicer layout on mobile and narrower screens.
* Fix some masterwork stats not showing.
* Fix some issues with how mods got auto-assigned in Loadout Optimizer.
* Fix masterwork stats not always highlighting.
* Fix masterwork tier for some items.
* Fix an issue where searching for "ote" wouldn't suggest "note:"
* The Organizer shows up in the mobile menu, but it just tells you to turn your phone.

### Beta Only

* We're experimenting with moving the item action buttons to the side of the item popup on desktop - we call it the "sidecar". It moves the actions closer to the mouse, allows room to have clearer labels, and gives more room to add more commands. Plus generally people have screens that are wider than they are tall, so this reduces the height of the popup which could previously put buttons off screen. We'll be tweaking this for a while before it launches fully.
* Beta now has an early preview of a new theme for DIM.

## 6.31.2 <span class="changelog-date">(2020-09-22)</span>

* Fix an issue where moving Exotic Cipher to vault with DIM would cause your characters to be filled up with items from your vault.

## 6.31.1 <span class="changelog-date">(2020-09-21)</span>

* Loadout Optimizer highlights loadouts you've already saved.
* Add new searches `kills:`, `kills:pvp:`, and `kills:pve:` for Masterwork kill trackers.
* Fixed: "Source" was not being set for all items.
* Fixed: Item type searches (e.g. is:pulserifle) not working for D1.
* Fixed: Spreadsheets missing power cap.

## 6.31.0 <span class="changelog-date">(2020-09-20)</span>

* Added a link to the DIM User Guide to the hamburger menu.
* "Clear new items" has been moved into the Settings page instead of being a floating button. The "X" keyboard shortcut no longer clears new items.
* Linear Fusion rifles are technically Fusion Rifles, but they won't show up in Organizer or in searches under Fusion Rifle anymore.
* While API performance is ultimately up to Bungie, we've changed things around in DIM to hopefully make item transfers snappier. Note that these changes mean you may see outdated information in DIM if you've deleted or vaulted items in-game and haven't clicked the refresh button in DIM.
* Improved the autocomplete for `sunsetsafter:` searches.
* Fix the `is:new` search.
* The D1 Activities page now shows Challenge of the Elders completion.
* Fixed buttons not showing up on tablets for track/untrack triumphs.
* Invalid searches are no longer saved to your search history.
* The "Filter Help" page is now searchable, and clicking on search terms applies them to your current search.
* Added a Search History page accessible from "Filter Help" and Settings so you can review and delete old searches.
* Shift+Delete while highlighting a past search in the search dropdown will delete it from your history.
* Fixed the `masterwork:` filters.
* Fixed the icon for "Take" on the item popup for stackable items.
* Removed the ability to restore old backups from Google Drive, or backups created from versions of DIM pre-6.0 (when DIM Sync was introduced).
* Armor 1.0 mods and Elemental Affinities removed from the perk picker in Loadout Optimizer.
* Improved search performance.
* Items in collections now show their power cap.
* Character stats now scroll with items on mobile, instead of always being visible. Max power is still shown in the character header.
* Added "Location" column to the Organizer to show what character the item is on.
* When "Base Stats" is checked in the Compare tool, clicking on stats will sort by base stat, not actual stat.

### Beta Only

* On mobile, there is now a bar to quickly swap between different item categories on the inventory screen.

## 6.30.0 <span class="changelog-date">(2020-09-13)</span>

* Compare loadouts in Loadout Optimizer to your existing loadout by clicking the "Compare Loadout" button next to a build.
* Improvements to search performance, and search autocomplete suggestions.
* Fix cases where some odd stats would show up as kill trackers.
* Sword-specific stats now show up in `stat:` filters.

## 6.29.1 <span class="changelog-date">(2020-09-11)</span>

* Improved performance of item transfers. We're still limited by how fast Bungie.net's API can go, though.
* Fixed a couple of the legacy triumphs that indicated the wrong triumph was being retired.
* Completed legacy triumph categories, and collections categories, now show the "completed" yellow background.
* is:seasonaldupe now correctly pays attention to the season of the item.
* Fixed a bug where notes wouldn't be saved if you clicked another item before dismissing the item popup.
* Tweaks to the display of legacy triumphs.
* Reduce the number of situations in which we autoscroll the triumph category you clicked into view.

## 6.29.0 <span class="changelog-date">(2020-09-10)</span>

* Legacy Triumphs are now indicated on the Records page and have their own checklist section. Legacy Triumphs are triumphs that will not be possible to complete after Beyond Light releases. The list of which Triumphs are Legacy Triumphs was provided by Bungie.
* Mods in the Loadout Optimizer mod picker are now split up by season.
* The number of selected items is now shown on the Organizer page.
* Empty mod slot tooltips spell out which season they're from.
* Locking/unlocking items in D1 works again.

## 6.28.1 <span class="changelog-date">(2020-09-06)</span>

* Actually release the Records page

## 6.28.0 <span class="changelog-date">(2020-09-06)</span>

* Triumphs, Collections, and Stat Trackers are now all together in the new Records page.
* You can track triumphs in DIM - tracked triumphs are stored and synced with DIM Sync. These show up on both the Progress and Records pages.
* Everything on the Records page responds to search - search through your Collections, Triumphs, and Stat Trackers all at once!
* Unredeemed triumphs show their rewards
* Compare sheet now offers a Base Stat option for armor, so you can directly compare your stat rolls
* Mod costs now shown in Loadout Optimizer results
* Vendors can now track some "pluggable" items like emotes & ghost projections, to filter by whether you already own them
* Clearing the search input no longer re-opens the search dropdown
* Mod slot column in the Organizer now shows all supported mod types (i.e. season 10 armor will show seasons 9,10,11)
* Support for `mod:` and `modname:` filters to parallel the `perk:` and `perkname:` ones
* Use the dark theme for Twitter widget

## 6.27.0 <span class="changelog-date">(2020-08-30)</span>

* The new armor 2.0 mod workflow is available in the Loadout Optimizer, this includes:
  * A new Mod Picker component to let you choose armor 2.0 mods to lock.
  * The mod sockets shown in the optimiser are now the locked mods, rather than the mods currently equipped on the item.
  * Clicking on a mod socket will open the picker to show available mods for that slot. Note that locking a mod from this won't guarantee it gets locked to the item specifically.
  * Items have different levels of grouping depending on the requirements of the locked mods. Locking no mods keeps the previous grouping behaviour.
  * The mods stat contributions are now shown in the picker.
  * The Mod Picker can now filter for items from a specific season, just filter by the season number directly e.g. "11" for arrivals.
* The search bar now remembers your past searches and allows you to save your favorite searches. These saved and recent searches are synced between devices using DIM Sync.
* The quick item picker (plus icon) menu no longer has an option to equip the selected item. Instead it will always just move the item - very few users selected "Equip" and it won't ever work in game activities.
* Added background colors for items and characters before their images load in, which should reduce the "pop-in" effect.
* Shaders can be tagged from the Collections page and the tags/notes show up there as well.
* Shift+Click on the Notes field in Organizer while in edit mode no longer applies a search.
* For pages with sidebars (like Progress), scrollbars appearing will no longer cover content.
* Add character stats to loadout sheet if full armor set is added.

### Beta Only

* Long-pressing on an item in mobile mode will bring up a quick actions menu - drag and release on a button to apply the action to the item you pressed on.
* Move Sub-class out of Weapons to the General category

## 6.26.0 <span class="changelog-date">(2020-08-23)</span>

* Better touchscreen support for drag and drop.
* Wishlists now support Github gists (raw text URLs), so there's no need to set up an entire repository to host them. If you are making wishlists, you can try out changes easier than ever. If you're not making wishlists, hopefully you're using them. If you don't know what wishlists are, [here you go](https://destinyitemmanager.fandom.com/wiki/Wish_Lists)
* Engrams get a more form-fitting outline on mouse hover.
* If you have a search query active, DIM will not automatically reload to update itself.
* The `is:curated` search has been overhauled to better find curated rolls.
* Fixes to how the character headers look in different browsers.
* Fixed the missing armor.csv button on the Organizer.

### Beta Only
* Loadout Optimizer: DIM Beta is now using the new Mod Picker, a separate and improved picker just for armor mods. Try it out and let us know how it feels
* In Beta only, the filter search bar has been upgraded to remember recent searches and let you save your favorite searches.
* Phone/mobile resolutions will now show a mini-popup to make inspecting and moving items much easier.

## 6.25.0 <span class="changelog-date">(2020-08-16)</span>

* Removed `is:reacquireable` as it is inaccurate in its current state
* Removed outline from clicked character headers on iOS
* Adjusted spacing on items in the loadout drawer, so they can fit 3-wide again
* Main (top) search field is now the place to filter items for the Loadout Optimizer
* For real, stat bars should be the right length this time
* Keyboard controls in the Notes field: ESC reverts and leaves editing, ENTER saves the value
* Item notes can now be edited directly in the notes column of the Organizer tab
* Mobile - changes in DIM beta only: different parts of the header now stick with you as you scroll down.
* Armor CSV export appearing properly on the Organizer tab again.

## 6.24.1 <span class="changelog-date">(2020-08-12)</span>

* Updated the character tiles, now uses triple dot instead of chevron
* Solstice of Heroes is back and so is the **Solstice of Heroes** section of the **Progress** tab. Check it out and view your progress toward upgrading armor.

## 6.24.0 <span class="changelog-date">(2020-08-09)</span>

* Configure a custom armor stat per-class in Settings, and it'll show up in item popups, Organizer, Compare, and the new `stat:custom:` search.
* Speed improvements to wishlist processing.
* `is:smg` for if you're as bad at remembering "submachine gun" as.. some of us are.
* No more accidental app reloads when swiping down hard on the page on mobile.
* Spring (Summer?) cleaning in the Item Popup. Some less important elements have been moved or removed, to make room for more functionality and stats.
* Bar-based stat values in the Mod preview menu are no longer extremely large bois.
* Anti-champion damage types are now interpreted in tooltip descriptions.
* Seasonal Artifact is now previewable, but be warned:
  * Some data from the API is wrong, and the Season 11 artifact is incorrectly labeled.
  * It can show seasonal mods you have equipped, but Season 11 mods still aren't in Collections data, so mod unlocks aren't displayed.
* Spreadsheet columns slightly adjusted to get them back to their usual column names.
* Lots going on behind the scenes to clear up errors and get Loadout Optimizer ready for upgrades!

## 6.23.0 <span class="changelog-date">(2020-08-02)</span>

* You can add tags and notes to shaders! Keep track of your favorites and which shaders you could do without.
* Searches now support parentheses for grouping, the "and" keyword, and the "not" keyword. Example: `(is:weapon and is:sniperrifle) or not (is:armor and modslot:arrival)`. "and" has higher precedence than "or", which has higher precedence than just a space (which still means "and").
* Fixed the size of damage type icons in D1.
* Our Content Security Policy is more restrictive now, external and injected scripts may fail but this keeps your account and data safer.

## 6.22.1 <span class="changelog-date">(2020-07-27)</span>

## 6.22.0 <span class="changelog-date">(2020-07-26)</span>

* New: More detailed gear information is available by hovering or clicking the Maximum Gear Power stat in each character's header.
* Improved detection that you need to reauthorize DIM to your Bungie account.
* Fixes to how stat bars display when affected by negative modifiers & perks.
* Clearer errors if DIM is unable to save the item information database.
* Organizer
  * Power Limit column now generates the right filter when Shift-clicked.
  * Traits column content has been narrowed down.
  * Improved top level categories take fewer clicks to reach your items.
* Loadout Optimizer
  * Fixed finding slots for seasonal mods.

## 6.21.0 <span class="changelog-date">(2020-07-19)</span>

* Added support for negative stats on mods. This should be visible in item displays and make loadout optimizer results more accurate.
* Fix quick item picker not remembering your preference for "equip" vs "store".
* Some quests can now be tracked or untracked from DIM.
* Locking or unlocking items from DIM is now reflected immediately on the item tiles.
* Items with the Arrivals mod slot now match the `holdsmod:dawn` search.

## 6.20.0 <span class="changelog-date">(2020-07-12)</span>

* Fix sorting by Power Limit in the compare pane.
* When opening a loadout in the loadout optimizer from the inventory page, the correct character is now selected rather than the last played character.
* Allow masterworks to affect more than one stat
* Exclude subclasses from `is:weapon` filter.
* Fixed Loadout Optimizer not including all the right tiers when tier filtering was in place.

## 6.19.0 <span class="changelog-date">(2020-07-05)</span>

* Loadout Optimizer has been... optimized. It now calculates sets in the background, so you can still interact with it while it works.
* Removed ghosts from loadout optimizer as they don't have enough interesting perks to build into loadouts.
* The filter help button is now always shown in the search bar, even when a search is active.
* The item count in the search bar is now more accurate to what you see on the inventory screen.
* Make it clearer that not having Google Drive set up doesn't matter that much since it's only for importing legacy data.
* Better handling for if the DIM Sync API is down.

## 6.18.0 <span class="changelog-date">(2020-07-02)</span>

* Breaker type is now shown on the item popup and in the Organizer.
* New filter for breaker types on weapons, `breaker:`.
* Fixed another crash on the vendors screen also caused by the Twitch gift sub shader.
* Protect against certain weird cases where DIM can get stuck in a non-working state until you really, thoroughly, clear your cache.

## 6.17.1 <span class="changelog-date">(2020-07-01)</span>

* Fix a crash with the Twitch gift sub shader.

## 6.17.0 <span class="changelog-date">(2020-06-28)</span>

* You can now filter out armor in the Loadout Optimizer by minimum total stats. This narrows down how many items are considered for builds and speeds up the optimizer.
* Renamed the "is:reacquireable" filter to "is:reacquirable"
* Searches like "is:inleftchar" now work with consumables in the postmaster.
* Fixed the inventory screen jumping a bit when the item popup is open on mobile.
* Add a link to the troubleshooting guide to error pages.
* Seasonal mods in the loadout optimizer now force armor to match their element, again.
* The stat in parentheses in a weapon perk tooltip, is the stat matching the masterwork. UI slightly updated to help show this.

## 6.16.1 <span class="changelog-date">(2020-06-22)</span>

* Fix a crash when opening some items in Organizer.

## 6.16.0 <span class="changelog-date">(2020-06-21)</span>

* Remove `is:ikelos` filter
* Loadout Optimizer: Save stat order and "assume masterworked" choices.
* Fixed a bug that caused the inventory view to jump to the top of the screen when items were inspected.
* Add a disclaimer to power limit displays that they may change in the future. Please see https://www.bungie.net/en/Help/Article/49106 for updates
* Save column selection for Ghosts in the Organizer separate from Armor.
* Display how many tags were cleaned up in the DIM Sync audit log.
* Fix a bug where canceling setting a note in the Organizer would wipe notes from selected items.
* Add a pointer cursor on item icons in the Organzier to indicate they're clickable.
* Fix minimum page width when there are fewer than three characters.
* Fix Arrival mods not appearing in the Loadout Optimizer.
* Fix a bug when DIM Sync is off that could repeatedly show a notification that an import had failed. Please consider enabling DIM Sync though, your data WILL get lost if it's disabled.

## 6.15.1 <span class="changelog-date">(2020-06-15)</span>

## 6.15.0 <span class="changelog-date">(2020-06-14)</span>

* Items now show their power limit in the item popup, Compare, and in the Organizer (new column). Keep in mind some power limits may change in upcoming seasons.
* Try the `sunsetsafter:` or `powerlimit:` filters to find things by their power limit.
* Fix the season icon for reissued items.
* Fix not being able to dismiss the item popup on the Organizer in certain cases.
* Remove the 15 second timeout for loading data from Bungie.net.
* Fix umbral engrams showing up weird in the engram row.
* Prevent Chrome on Android from showing a "download this image" prompt when long-pressing on images.
* Fix non-selected perks not showing on old fixed-roll weapons.
* Add Charge Rate and Guard Endurance stat to swords.

## 6.14.0 <span class="changelog-date">(2020-06-07)</span>

* Fixed misdetection of seasonal mods in Compare.
* Work around a Bungie.net issue that could prevent the Destiny info database from loading.
* Improved the experience for users who previously had DIM Sync off.

## 6.13.2 <span class="changelog-date">(2020-06-03)</span>

## 6.13.1 <span class="changelog-date">(2020-06-01)</span>

* Add a banner to support Black Lives Matter.
* Avoid an issue where shift-clicking on empty space near perks in the Organizer can enable a useless filter.

## 6.13.0 <span class="changelog-date">(2020-05-31)</span>

* DIM data (loadouts, tags, settings) can no longer be stored in Google Drive. If you already have things stored there, you can use that data to import into the new storage, but it will no longer be updated. Disabling DIM Sync will now store data locally only.
* The Vault Organizer is now available for D1.
* CSV export will no longer erroneously consider calus as a source and instead output the correct source.
* CSV export will now export the same source information that DIM uses for items that do not have a source in the API.
* Fixed import/export of data - if your backups didn't load before, they should now.
* Fixed Organizer default sorting for stats, and shift-click filtering for modslot.
* Vendors data no longer has to reload every time you visit the page.
* is:dupelower search is stabilized so that tagging items as junk doesn't change what is considered "lower"
* Fixed loadouts with subclasses not fully transferring to the vault.
* Don't display "ms" unit on Charge Time stat for D1 fusion rifles.

## 6.12.0 <span class="changelog-date">(2020-05-24)</span>

* DIM has a new community-driven user guide at https://destinyitemmanager.fandom.com/wiki/Destiny_Item_Manager_Wiki

## 6.11.0 <span class="changelog-date">(2020-05-17)</span>

* Added the Organizer page, which lets you see all your items in a table form, which you can sort and filter (try shift-clicking on a cell!). Add and remove columns and bulk-tag your items to help quickly figure out which items you want to keep and which you can get rid of.
* Fixed stat calculations for special Taken King class items in D1.

## 6.10.0 <span class="changelog-date">(2020-05-10)</span>

## 6.9.0 <span class="changelog-date">(2020-05-03)</span>

* In the Loadout Optimizer, mods have been split into their own menu, separate from perks.
* Fixed a bug where wishlists would ignore settings and load the default wishlist instead.

## 6.8.0 <span class="changelog-date">(2020-04-26)</span>

* Added "armor 2.0" column to spreadsheet exports.
* Fixed a bug that could affect the display of percentage-based objectives.

## 6.7.0 <span class="changelog-date">(2020-04-19)</span>

* Emblems now show a preview of their equipped stat tracker, and show which types of stat tracker the emblem can use.
* Certain stat trackers (under "Metrics" in "Collections") had the wrong display value, like KDA. These have been fixed.
* Loadout Optimizer now allows you to select seasonal mods independent of the gear they go on - it'll try to slot them into any gear.

## 6.6.0 <span class="changelog-date">(2020-04-12)</span>

* Better handling of logging out and into a different Bungie.net account.
* Improved error handling for Bungie.net and DIM Sync issues.

## 6.5.0 <span class="changelog-date">(2020-04-10)</span>

* Improved overall performance and memory usage of DIM - as the game grows, so has DIM's memory usage. If your browser was crashing before, give it a try now.
* Collectibles now show perks.

## 6.4.0 <span class="changelog-date">(2020-04-05)</span>

* Added stat trackers to the Collections page (under "Metrics")
* Improved error handling when Bungie.net is down or something is wrong with your account. Includes helpful tips for D1 users locked out by Twitch-linking bug. If your D1 accounts disappeared, they're in the menu now.
* Accounts in the menu are now always ordered by last-played date.
* DIM will no longer bounce you to a different account if the one you wanted cannot be loaded.
* Fixed some bugs that could cause D1 pages to not display.
* Fix display of collectibles that are tied to one of your alternate characters.
* Fix the levels that reward Bright Engrams after season rank 100.

## 6.3.1 <span class="changelog-date">(2020-03-29)</span>

* Fixed a bug where D1 items could fail to display.
* Fixed a bug where responding "Not now" to the DIM Sync prompt wouldn't cause it to go away forever.
* Make mod slot for Reverie Dawn armor set detect correctly as outlaw.

## 6.3.0 <span class="changelog-date">(2020-03-29)</span>

* Removed duplicate Mods section from the top level of the Collections screen - they're still under the normal collections tree.
* Fixed a missing icon when season rank is over 100.

## 6.2.0 <span class="changelog-date">(2020-03-22)</span>

## 6.1.1 <span class="changelog-date">(2020-03-22)</span>

## 6.1.0 <span class="changelog-date">(2020-03-22)</span>

* Introducing [DIM Sync](https://github.com/DestinyItemManager/DIM/wiki/DIM-Sync-(new-storage-for-tags,-loadouts,-and-settings)), a brand new way for DIM to store your loadouts and tags and sync them between all your devices. This is a big step forward that'll let us build lots of new things and share data between other apps and websites! Plus, you no longer have to log into anything separate, and we should avoid some of the bugs that have in the past led to lost data.
* External wish lists will be checked daily. Settings menu shows last fetched time.
* Seasonal Artifact is no longer considered a weapon or a dupe when searching.
* Event sources for items like Festival of the Lost and Revelry are now under the `source:` search like other sources, instead of `event:`.
* Fixed some recent bugs that prevented editing loadouts.
* Show how much of each material you have next to Spider's vendor info.
* Updated privacy policy with DIM Sync info.<|MERGE_RESOLUTION|>--- conflicted
+++ resolved
@@ -1,13 +1,10 @@
 ## Next
 
-<<<<<<< HEAD
 * D1 accounts should reappear for you if it had disappeared.
-=======
 * Moved "Tracked Triumphs" section to the top of the Progress page.
 * You can now track and untrack Seasonal Challenges from the Progress page.
 * Loadout Optimizer now correctly handles nightmare mods.
 * Added `is:infusionfodder` search to show items where a lower-power version of the same item exists. Use `tag:junk is:infusionfodder` to check your trash for its potential to infuse!
->>>>>>> 917e6ad3
 
 ## 6.86.0 <span class="changelog-date">(2021-10-10)</span>
 
