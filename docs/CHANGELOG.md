--- conflicted
+++ resolved
@@ -1,8 +1,6 @@
 ## Next
 
-<<<<<<< HEAD
 * Added the option to lock item element in the Optimizer's armor upgrade menu.
-=======
 * Solstice of Heroes pursuit list now shows the full description of the objectives, not just the checkboxes.
 
 ## 6.72.1 <span class="changelog-date">(2021-07-06)</span>
@@ -11,7 +9,6 @@
 
 ## 6.72.0 <span class="changelog-date">(2021-07-04)</span>
 
->>>>>>> 4a305721
 * Fixed issue with locked mod stats not being applied to a compared loadouts in the Optimizer.
 
 ## 6.71.0 <span class="changelog-date">(2021-06-27)</span>
