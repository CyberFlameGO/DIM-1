--- conflicted
+++ resolved
@@ -1,13 +1,10 @@
 # Next
 
-<<<<<<< HEAD
 * Add "is:hasshader" search filter to select all items with shaders applied.
-=======
 * Fixed some bugs in older Safari versions.
 * Errors on Progress, Collections, and Vendors pages won't take out the whole page anymore, just the section with the error.
 * Fix bugs where a stray "0" would show up in odd places.
 * Align Progress columns better for accounts with fewer than 3 characters.
->>>>>>> ce2f681a
 
 # 4.55.0 (2018-06-03)
 
