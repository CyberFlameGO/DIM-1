# Next

* Added `stack:` to search filters for easier maintenance of modifications.
* Add missing type filters for D2 (try `is:modifications`)!
* Bring back keyboard shortcuts for tagging (hit ? to see them all).
* The "Max Light" calculation is even more accurate now.
* Added `PowerMod` column to CSV export indicating whether or not a weapon or piece of armor has a power mod
* Support sorting by base power.
* Hide "split" and "take" button for D2 consumables.
* OK really really fix the vault count.
* Fix showing item popup for some D1 items.
<<<<<<< HEAD
* Changed how we do Google Drive log-in - it should be smoother on mobile.

=======
* Completed objectives will now show as "complete".
* Bring back the yellow triangle for current character on mobile.
>>>>>>> d8b54789

# 4.18.0

* Updated `is:dupelower` search filter for items with the same/no power level.
* Fix some issues with Google Drive that might lead to lost data.
* Really fix vault counts this time!

# 4.17.0

* Fix bug that prevented pinned apps in iOS from authenticating with Bungie.net.

# 4.16.2

* Added `is:dupelower` to search filters for easier trashing.
* Added missing factions to the reputation section for Faction Rally.
* Fix in infusion calculator to correctly consider +5 mod
* Fix for CSV export (e.g.: First In, Last Out in 2 columns)

# 4.16.1

* Bugfixes for iOS 10.0 - 10.2.

# 4.16.0

* Added item type sort to settings group items by type (e.g. all Sniper Rifles together).
* Reputation emblems are the same size as items now, however you have item size set.
* Shaders show up in an item's mods now.
* Transfering search loadouts is more reliable.
* Fixed a serious bug with storage that may have deleted your tags and notes. It's fixed now, but hopefully you had a backup...
* Highlight mods that increase an item's power with a gold border. New 'is:powermod' search keyword can find them all.
* Phone mode should trigger even on really big phones.
* More places can be pressed to show a tooltip.
* Fixed showing quality for D1 items.
* D2 subclasses are diamonds instead of squares.
* Max Base Power, Mobility, Resilience, and Recovery are now shown for each character.
* Legendary shards have the right icon now.
* Fix newly created loadouts showing no items.
* Inventory (mods, shaders, and consumables) in your vault now show up separated into the vault, and you can transfer them to and from the vault.
* Search keywords are now case-insensitive.
* You can now lock and unlock D2 items.
* Equipping an exotic emote won't unequip your exotic sparrow and vice versa.
* Item popups aren't weirdly tall on Firefox anymore.
* Armor stats now match the order in the game.
* Infusion calculator now always gives you the full value of your infusion.
* Show a warning that your max light may be wrong if you have classified items.
* CSV export for D2 weapons and armor is back.
* Add text search for mods and perks.
* Add "Random Loadout" to D2. You gotta find it though...

# 4.15.0

* D2 items with objectives now show them, and quests + milestones are displayed for your characters.
* Custom loadouts return for D2.
* D2 items now display their perks and mods.
* DIM won't log you out if you've been idle too long.
* Swipe left or right anywhere on the page in mobile mode to switch characters.
* If you have lots of inventory, it won't make the page scroll anymore.
* Power level will update when you change equipment again.
* Searches will stay searched when you reload info.
* Max light loadout won't try to use two exotics.
* Farming mode looks better on mobile.
* If you're viewing a non-current character in mobile, it won't mess up on reload anymore.
* You can tag and write notes on classified items to help remember which they are.
* The Infusion Fuel Finder is back for D2.
* The "Max Light" calculation is more accurate now.
* Mods now show more detail about what they do.

# 4.14.0

* Added back in Repuation for D2.
* Max Light Loadout, Make Room for Postmaster, Farming Mode, and Search Loadout are all reenabled for D2.
* Classified items can be transferred!
* Fixed search filters for D2.
* Show hidden stats on D2 items.
* D2 inventory (mods, shaders, etc) now take the full width of the screen.

# 4.13.0

* DIM will remember whether you last used D2 or D1.
* Lots of DIM functionality is back for D2.

# 4.12.0

* Early Destiny 2 support! We have really basic support for your Destiny 2 characters. Select your D2 account from the dropdown on the right. This support was built before we even got to start playing, so expect some rough edges.
* There's a new phone-optimized display for your inventory. See one character at a time, with larger items. Swipe between characters by dragging the character header directly.
* Info popups aren't gigantic on mobile anymore.
* Fix a case where changes to preferences may not be saved.

# 4.11.0

* Fix a case where DIM wouldn't work because auth tokens had expired.

# 4.10.0

* You can flag reviews for being offensive or arguing or whatever. Be helpful but also be nice.
* Remove the browser compatibility warning for Opera and prerelease Chrome versions.

# 4.9.0

* No changes!

# 4.8.0

* No changes!

# 4.7.0

* Made loadout builder talent grids tiny again.
* If you autocomplete the entire filter name and hit enter, it will no longer hang the browser.
* Updated the About page and FAQ.
* Fixed a case where DIM would fail to load the latest version, or would load to a blank page unless force-reloaded.
* Added some helpful info for cases where DIM might fail to load or auth with Bungie.net.
* Added a warning when your browser is not supported by DIM.
* DIM no longer supports iOS 9.

# 4.6.0

* Fix a bug where the popup for Xur items was below Xur's own popup.
* Hiding community rating for items with only one (non-highlighted) review.
* The first item in the search autocompleter is once again selected automatically.
* If you don't have the vault width set to "auto", the inventory is once again centered.

# 4.5.0

* Added "reviewcount" filter to filter on the number of reviews on an item.
* Fix slight horizontal scroll on inventory view.
* On mobile, tapping outside of dialogs and dropdowns to dismiss them now works.
* The item detail popup now does a better job of fitting itself onto the screen - it may appear to the left or right of an item now!
* Press on a talent grid node to read its description. The same goes for the stats under your character.
* Subclasses now have the correct elemental type in their header color.
* Drag and drop should be much smoother now.
* You can select Destiny 2 accounts from the account dropdown now - but won't do much until Destiny 2 is released and we have a chance to update DIM to support it!

# 4.4.0

* New filters for ornaments - is:ornament, is:ornamentmissing, is:ornamentunlocked
* Fixed a bug where item data would not respect your language settings.
* Weapon reviews now show up immediately, and can be edited.
  - If you have been less than friendly, now would be a very good time to edit yourself and put a better foot forward.
* Sorting reviews to support edits and highlighted reviews.
* Logging out now brings you to Bungie's auth page, where you can choose to change account or not.
* Fixed "Clear New Items" not working.
* Adjusted the UI a bunch to make it work better on mobile. Just a start - there's still a long way to go.
* The announcement about DIM being a website won't show more than once per app session.
* Google Drive syncing is a bit smoother.
* Fixed a case where you couldn't create a new class-specific loadout.
* On Firefox, the new-item shines don't extend past the item anymore.
* Do a better job of refreshing your authentication credentials - before, we'd sometimes show errors for a few minutes after you'd used DIM for a while.
* The filters help page has been localalized.
* Separate the light: and level: filters. level now returns items matching required item level, light returns items matching the light level.

# 4.3.0

* DIM is now just a website - the extension now just sends you to our website. This gives us one, more cross-platform, place to focus on and enables features we couldn't do with just an extension. Don't forget to import your data from the storage page!
* Scrolling should be smoother overall.
* Vendor weapons now show reviews.
* Add a "sort by name" option for item sorting.
* In Google Chrome (and the next version of Firefox), your local DIM data won't be deleted by the browser in low storage situations if you visit DIM frequently.
* Ratings will no longer disappear from the item details popup the second time it is shown.
* Info popups should do a better job of hiding when you ask them to hide.

# 4.2.4

* Work around a Chrome bug that marked the extension as "corrupted".

# 4.2.3

* Fix log out button.
* Put back the accidentally removed hotkeys for setting tags on items.
* Fixed some visual goofs on Firefox.
* Fix a case where DIM would never finish loading.

# 4.2.2

* Fix DIM being invisible on Firefox
* Fix a case where DIM would never finish loading.
* Put back the accidentally removed hotkeys for setting tags on items.

# 4.2.1

* Actually turn on Google Drive in prod.

# 4.2.0

* Exclude all variants of 'Husk of the Pit' from 'Item Leveling' loadout.
* Add a new storage page (under the floppy disk icon) for managing your DIM data. Import and export to a file, and set up Google Drive storage to sync across machines (website only). You can import your data from the Chrome extension into the website from this page as well.
* The settings page has been cleaned up and reworded.
* Added missing Trials emblems and shaders to the is:trials search.
* DIM should look more like an app if you add it to your home screen on Android.
* DIM will show service alerts from Bungie.

# 4.1.2

* Add a "Log Out" button in settings.

# 4.1.1

* Fixed changelog popup too large to close.

# 4.1.0

* Fixed the logic for deciding which items can be tagged.
* Fix "Make room for postmaster".
* Record books have been moved out of the inventory into their own page. Get a better look at your records, collapse old books, and narrow records down to only those left to complete.
* Fix changing new-item shine, item quality display, and show elemental damage icon preferences. They should apply immediately now, without a reload.x
* Localization updates.
* Fixed objective text in the record book floating above stuff.
* Fixed displaying record objectives that are time-based as time instead of just a number of seconds.
* When pinned to the iOS home screen, DIM now looks more like a regular browser than an app. The upside is you can now actually authorize it when it's pinned!
* Loadouts with a complete set of equipped armor now include a stat bar that will tell you the stat tiers of the equipped loadout pieces.
* Loadouts with non-equipping items now won't *de-equip* those items if they're already equipped. #1567
* The count of items in your loadout is now more accurate.
* DIM is now better at figuring out which platforms you have Destiny accounts on.
* DIM is faster!
* Added Age of Triumph filters is:aot and is:triumph
* Add gunsmith filter is:gunsmith
* Updated filters to remove common items for specific filters (e.g. is:wotm no longer shows exotic items from xur, engrams, and planetary materials)
* Loadout Builder's equip button now operates on the selected character, not your last-played character.
* Loadout Builder no longer has equip and create loadout buttons for loadouts that include vendor items.
* Loadout Builder is faster.
* DIM has a new logo!
* Elemental damage color has been moved to a triangle in the upper-left corner of your weapon.
* See community weapon ratings in DIM, and submit your own! Weapon ratings can be turned on in Settings, and will show up on your individual weapons as well as in the details popup. You can submit your own reviews - each review is specific to the weapon roll you're looking at, so you know whether you've got the god roll.

# v3.17.1

* Fixed a bug with the display of the amount selection controls in the move popup for stackable items.
* Localization updates
* Moved the "VCR" controls for stackable item amount selection to their own row.

# 3.17.0

* Fixed the perk selection in Loadout Builder. #1453
* Integrated Trials-centric weapon reviews (and the ability to rate your own gear (and make comments about your gear)).  Done in conjunction with destinytracker.com.
* Fixed the logic for artifact bonuses to compute the right number. #1477
* Restore some missing images from our build system changes.
* Don't allow engrams to be tagged. #1478
* Add home screen icons (and Safari tab icons, and Windows tile icons) for the website.
* Fixed "is:locked" filters to be consistent for engrams. #1489
* The Beta website is now updated automatically for every PR.
* If you're not logged in to the website, we show the login screen.
* Better error messages for when you have the wrong platform selected, plus the error doesn't cover the platform selector.
* Improved website compatibility with Firefox, Safari, and Edge.
* Many style fixes for Safari.
* Drag and drop is now supported on touch devices. Press and hold an item to drag it. #1499
* Armsday packages can no longer be dragged. #1512
* Add tags and notes to items! This has been in Beta forever but now it's official. Hit ? to see the keyboard shortcuts, and use "tag:" searches to find your tagged gear.
* Remove Materials Exchange from the beta.
* Vendors now show where they are, and are sorted better. All the cryptarchs now appear. Engrams waiting to be decrypted aren't shown in the vendor screen.
* Experimental iOS 9 Mobile Safari compatibility. May be removed in the future.
* Style updates to clean up DIM's look and make sure more screen space is being used for items.
* Gained the ability for us to fill in classified items, even if Bungie hasn't unclassified them. You still can't transfer them though.
* The "Hide Unfiltered Items while Filtering" preference now applies to vendor gear too. #1528
* When moving stacks of items through the popup, there are now buttons to max out the amount, and add and remove up to even stacks of items.
* Xur should disappear on Sundays again.

# 3.16.1

* Significantly increased the storage limit for tags and notes. It's still possible to go over (especially with long notes) but it should happen far less frequently - and it should notify you when it happens.

# 3.16.0

* Removed farming option to keep greens since they're disassembled by default now.
* Added stat search, for example: "stat:rof:>= 22"
* Fixed formatting for search loadouts when the search terms contain angle brackets.
* A new "Make room for Postmaster items" auto layout will clear out enough space on your character to pick up all the stuff you've accumulated at the Postmaster.
* Vendor items now explain what you need to do to get them.
* Xur looks like the other vendors, and correctly displays both heavies now.
* Compare tool styling updates.
* Compare tool shows attack/defense.
* In the compare tool, stats that are the same across all items are white instead of blue.
* There's now a picture of each item in the compare tool.
* Clicking the title of an item in the compare tool will scroll to that item and "pop" it so you know which one it is.
* Armor and items that don't match the equipping character will once again transfer in loadouts. You can still put multiple subclasses of the same damage type in a loadout.
* Empty space around talent grids has been eliminated.
* Memory of Felwinter's stat bar no longer overflows its container.

# 3.15.0

* Permit the same damage type of subclass in loadouts (#1067)
* Update record books to properly display time instead of a large number. (#1051)
* Moving an item into a full vault but an empty bucket (such as full General but the vault contains no Consumables) now works.
* Stacks of items are properly accounted for. They'll now combine as things are moved to make space - previously even a stack of 1 consumable would count as taking up the whole slot and would prevent a move of 2 more of that consumable.
* We now catch errors trying to move aside items and retry with a different item. You should see fewer failed moves!
* "Thrashing" in farming mode is fixed. When farming mode can't proceed (because moving anything off the character would result in something else being moved back on, because you're out of space), we now show a friendly info message. This message is throttled to show up no more than once a minute.
* Fixed a bug where a full vault would prevent farming mode from moving things to other characters.
* The move aside logic strongly prefers putting things on characters other than the original item's owner. This makes it much easier to move a bunch of stuff off of a character without other things bouncing right back in.
* Prefer putting engrams in the vault and not taking them out when choosing items to move aside.
* Farming mode now makes room to pick up artifacts, materials, and consumables.
* When making space in the "General" category or in Materials/Consumables buckets, we'll choose to move aside an item that can be combined with another stack somewhere without increasing the total number of stacks. This trends towards consolidation and can help free up a full vault, as well as getting rid of stray stacks.
* We swapped in "special ammo synth" and "primary ammo synth" instead of "motes of light" and "strange coins" for the farming mode quick gather buttons. They seemed more useful in the heat of battle.
* When dequipping an item, we try harder to find a good item to equip in its place. We also prefer replacing exotics with other exotics, and correctly handle The Life Exotic perk.
* Lots of new translations and localized strings.
* Vendors update when you reach a new level in their associated faction, or when you change faction alignment.
* Fixed a too-small perk selection box in the loadout builder, and properly handle when vendors are selling Memory of Felwinter.

# 3.14.1

* Internationaliztion updates.
* Fix for Loadout Class Type bug.

# 3.14.0

* Compare Weapons and Armor side-by-side.
* Added `is:sublime` filter
* Added detailed information to the Trials of Osiris popup card.
* Added more detection for item years.
* The collapse button now no longer takes up the whole bucket height.
* Fixed marking which characters had access to vendor items.
* Fix tracking new items when the new-item shine is disabled.
* Added option to Farming Mode to not move weapons and armor to make space for engrams.
* About and Support pages are now translatable.
* Improved error handling and error messages.
* Vendors are collapsible.
* All vendor items (including duplicates with different rolls) will now show up.
* Added more translations.
* If you have more than one Memory of Felwinter, they are all excluded from loadout builder.
* Export correct quality rating for items in CSV.

# 3.13.0

* The vendors page is back. It'll show all available vendors. It's now a lot faster, and combines vendor inventory across your characters. Consumables and Bounties are now shown. Item stats and quality will hopefully show up on 11/8.
* Loadout builder has option to load from equipped items.
* Added option to farm green engrams or not.
* When moving consumable stacks, you can now choose to fill up one stack's worth.
* Don't sort bounties (the API does not currently provide the in-game order.)
* Fix max-light rounding.
* Fix a bug in the new filters for source.
* Fix incognito mode launching
* More i18n.
* Classified items in the vault are now counted and shown.
* DIM is faster!
* Memory of Felwinter is now excluded from loadout builder by default.

# 3.11.1

* Fixed an issue with farming mode where users without motes, 3oC, coins, or heavy could not use farming mode.
* Fixed an issue where classified items would not show up in the UI.

# 3.11.0

##### New
* Added Quick Move items to farming mode.
* Farming mode now also moves glimmer items to vault.
* Added `is:inloadout` filter
* New filters: is:light, is:hasLight, is:weapon, is:armor, is:cosmetic, is:equipment, is:equippable, is:postmaster, is:inpostmaster, is:equipped, is:transferable, is:movable.
* New filters for items based on where they come from: is:year3, is:fwc, is:do, is:nm, is:speaker, is:variks, is:shipwright, is:vanguard, is:osiris, is:xur, is:shaxx, is:cq, is:eris, is:vanilla, is:trials, is:ib, is:qw, is:cd, is:srl, is:vog, is:ce, is:ttk, is:kf, is:roi, is:wotm, is:poe, is:coe, is:af.
* Added debug mode (ctrl+alt+shift+d) to view an item in the move-popup dialog.
* Added max light value to max light button in dropdown.
* Major loadout builder performance enhancements.
* Support rare (blue) items in loadout builder.

##### Tweaks
* Consumables and materials are now sorted by category.
* All other items in the General Bucket are sorted by Rarity.
* Move ornaments inbetween materials and emblems.
* Link to wiki for stat quality in the move-popup box.
* Full item details are shown in the move popup by default (they can still be turned off in settings).

##### Bugfixes
* Prevent double click to move item if loadout dialog is open.
* [#889](https://github.com/DestinyItemManager/DIM/issues/889) Fixed stats for Iron Banner and Trials of Osiris items.
* Fix infusion finder preview item not changing as you choose different fuel items. Also filter out year 1 items.
* Fix some green boots that would show up with a gold border.
* A bunch of consumables that can't be moved by the API (Treasure Keys, Splicer Keys, Wormsinger Runes, etc) now show up as non-transferable in DIM.
* Husk of the Pit will no longer be equipped by the Item Leveling loadout.
* Fixed equipping loadouts onto the current character from Loadout Builder.
* The default shader no longer counts as a duplicate item.
* DIM no longer tries to equip exotic faction class items where your character isn't aligned with the right faction.
* Fixed more cases where your loadouts wouldn't be applied because you already had an exotic equipped.
* Elemental Icons moved to bottom left to not cover the expansion symbol.
* Loadout builder no longer shows duplicate sets.
* Fix equip loadout builder equip to current character.

# 3.10.6

* The DestinyTracker link in the item popup header now includes your perk rolls and selected perk. Share your roll easily!
* Fixed moving consumables in loadouts. Before, you would frequently get errors applying a loadout that included consumables. We also have a friendlier, more informative error message when you don't have enough of a consumable to fulfill your loadout.
* Fixed a bug where when moving stacks of items, the stack would disappear.
* The progress bar around the reputation diamonds is now more accurate.
* Enabled item quality.
* Item Quality is enabled by default for new installs.
* A new Record Books row in Progress has your Rise of Iron record book.
* Searches now work for all characters and the vault again.
* Can equip loadouts onto the current character from Loadout Builder.
* Added ability to feature toggle items between Beta + Release.

# 3.10.5

* Added Ornaments.

# 3.10.4

* We handle manifest download/cache errors better, by deleting the cached file and letting you retry.
* Date armor ratings end is on 9/20/2016 @ 2AM Pacific.
* Fixed issues with broken images by downloading from Bungie.net with https.
* Loadouts for multi-platform users will now save selected and equipped items for both platforms.  Previously, when switching platforms, loadouts would remove items from the loadout for the opposite platform.

# 3.10.3

* Fixed a "move-canceled" message showing up sometimes when applying loadouts.
* Bugged items like Iron Shell no longer attempt to compute quality. They'll fix themselves when Bungie fixes them.
* Fixed "Aim assist" stat not showing up in CSV (and no stats showing up if your language wasn't English).
* We now catch manifest updates that don't update the manifest version - if you see broken images, try reloading DIM and it should pick up new info.
* Worked around a bug in the manifest data where Ornamenent nodes show up twice.
* DIM won't allow you to move rare Masks, because that'll destroy them.
* The "Random" auto loadout can now be un-done from the loadout menu.
* For non-variable items (emblems, shaders, ships, etc) in a loadout, DIM will use whichever copy is already on a character if it can, rather than moving a specific instance from another character.

# 3.10.2

* Fixed error building talent grid for Hawkmoon.
* Don't attempt to build record books when advisors are not loaded.
* Dragged items now include their border and light level again.
* New-item overlays have been restored (enable in settings).
* Reenable record book progress.
* Better handle errors when record book info isn't available.
* Show an error message if the manifest doesn't load.
* Fix an error when equipping loadouts.
* DIM usage tips will only show up once per session now. You can bring back previously hidden tips with a button in the settings page.

# 3.10.0

* Add ability to create loadouts by selecting sets of perks.
* [#823](https://github.com/DestinyItemManager/DIM/issues/823) Added 'current' property to stores.
* The DIM extension is now much smaller.
* DIM can now display item information in all supported Destiny languages. Choose your language in the settings then reload DIM.
* We now automatically pick up Destiny data updates, so DIM should work after patches without needing an update.
* The Reputation section should match the in-game logos better now.
* Disable new item overlays due to a bug.

# 3.9.2

* [#812](https://github.com/DestinyItemManager/DIM/issues/812) Removed rare masks from the items table used by the random item loadout.

# 3.9.1

* [#801](https://github.com/DestinyItemManager/DIM/issues/801) Resolved error with vendor page character sorting.
* [#792](https://github.com/DestinyItemManager/DIM/pull/792) Warning if user clicks on perks to notify them that they can only be changed in game.
* [#795](https://github.com/DestinyItemManager/DIM/pull/795) Updated strange coin icon for Xur.

# 3.9.0

* New glimmer-based filters, is:glimmeritem, is:glimmerboost, is:glimmersupply
* Add option for new item and its popup to be hidden
* Add ability to exclude items from loadout builder.
* Expand/collapse sections in DIM.
* Double clicking an item will equip it on the current character. 2x click on equipped, dequips.
* Show current vendor items being sold.
* Move popup won't pop up under the header anymore.
* If you have an open loadout, and you click "Create loadout", it switches to the new loadout now instead of leaving the previous loadout open.
* DIM is once again faster.
* The loadout editor won't stay visible when you change platforms.
* Fixed a lot of bugs that would show all your items as new.
* New-ness of items persists across reloads and syncs across your Chrome profile.
* New button to clear all new items. Keyboard shortcut is "x".
* Help dialog for keyboard shortcuts. Triggered with "?".
* When you have two characters of the same class, applying a loadout with a subclass will work all the time now.
* Item class requirements are part of the header ("Hunter Helmet") instead of in the stats area.
* You can search for the opposite of "is:" filters with "not:" filters. For example, "is:helmet not:hunter quality:>90".
* Clicking away from the Xur dialog will close any open item popups.
* Fixed an issue where you could not equip a loadout that included an exotic item when you already had an exotic equipped that was not going to be replaced by the loadout.
* Better handling of items with "The Life Exotic" perk.
* New aliases for rarity filters (is:white, is:green, is:blue, is:purple, is:yellow).
* An alternate option for the "Gather Engrams" loadout can exclude gathering exotic engrams.
* Removed popup notification for new items.
* #798 Keyword searches will now scan perk descriptions.
* #799 Randomize equipped items for current character. Don't look at us if you have to play a match using Thorn.

# 3.8.3

* Fix move popup not closing when drag-moving an item.
* Added ability to and filters for track or untracking quests and bounties.
* Fix issue where some sets would be missing from the loadout builder.
* Fixed #660 where postmaster items would not appear in the Postmaster section of DIM, ie Sterling Treasure after the reset.
* Fixed #697 where loadouts will no longer remove the loadouts for the opposite platform.
* Fix an issue where loadouts will not show any items, or transfer any items.
* Add option to show new item overlay animation

# 3.8.2

* Update filter list to include quality/percentage filters
* Add year column to CSV export scripts
* When you have filtered items with a search, you can select a new search loadout option in the loadout menu to transfer matching items.
* The screen no longer jumps around when clicking on items, and the item details popup should always be visible.
* Dialogs should be sized better now.
* Fix character order in move popup buttons.
* Restored the ability to set a maximum vault size. "Auto" (full width) is still an option, and is the default.
* Armor quality is shown in Xur, loadouts, and the infusion dialog if advanced stats is turned on.
* "Take" stackables works again.

# 3.8.1

* Added steps to Moments of Triumph popup (and other record books.)
* Fixed wobbly refresh icon.
* Fixed single item stat percentages.
* Fixed armor export script.
* Possible fix for loadout builder.

# 3.8.0

* Loadout builder redesign and major performance enchancements.
* Items in the postmaster now have quality ratings, can use the infusion fuel finder, show up in the infusion fuel finder, compare against currently equipped items, etc. They behave just like a normal item except you can't move them and they're in a different spot.
* The vault width preference has been removed - the vault now always takes up all the remaining space on the screen.
* Section headers don't repeat themselves anymore.
* Drop zones for items are larger.
* Returning from the min-max tool no longer greets you with a blank, item-less screen.
* Fixed a bug where loadouts were not properly restricted to the platform they were created for.
* Xur's menu item will properly disappear when he leaves for the week.
* New items are marked with a "shiny" animation, and there are notifications when new items appear.
* The loadout menu may expand to fill the height of the window, but no more. The scrollbar looks nicer too.
* Items can now be made larger (or smaller) in settings. Pick the perfect size for your screen!
* The item info popup has a new header design. Let us know what you think!
* Changing settings is faster.
* You can now download your weapon and armor data as spreadsheets for the true data nerds among us.
* The settings dialog is less spacious.
* Engrams and items in the postmaster can now be locked (and unlocked).
* The buttons on the move item popup are now grouped together by character.
* When the "Hide Unfiltered Items while Filtering" option is on, things look a lot nicer than they did.
* DIM is generally just a little bit snappier, especially when scrolling.
* Clicking the icon to open DIM will now switch to an active DIM tab if it's already running.
* Bungie.net will open in a new tab as a convenience for expired cookies.
* Items in the Postmaster are sorted by the order you got them, so you know what'll get bumped when your postmaster is full.
* Clicking the loadout builder button again, or the DIM logo, will take you back to the main screen.
* You may now order your characters by the reverse of the most recent, so the most recent character is next to the vault.

# 3.7.4

* Removed the option to hide or show the primary stat of items - it's always shown now.
* Add mode selection full/fast for users willing to wait for all best sets.
* Loadout menus are now scrollable for users with over 8 custom loadouts on a single character.
* Changing the character sort order now applies live, rather than requiring a refresh.
* Use most recently logged in player to start with loadout builder.
* Search queries will exclude the token `" and "` as some users were including that when chaining multiple filters.
* Fix UI issue on move popup dialog that had some numbers expanding outside the dialog.
* Consolidate beta icons to the icons folder.

# 3.7.3

* Fix rounding error that prevented some loadout sets from showing up.
* Added filter for quality rating, ex - quality:>90 or percentage:<=94

# 3.7.2

* Always show locked section in loadout builder.
* Fix NaN issue in loadout builder.
* Fix issues with 'create loadout' button in loadout builder.
* For item lvling dont prefer unlvled equiped items on other characters.
* Various Loadout builder bug fixes and performance updates.

# 3.7.1

* Various Loadout builder bug fixes and performance updates.

# 3.7.0

* Added new armor/loadout tier builder.
* Fix for all numbers appearing red in comparison view.
* Updated to latest stat estimation forumla.
* Use directive for percentage width.

# 3.6.5

* Fix an issue where warlocks would see loadouts for all the other classes.

# 3.6.2 & 3.6.3

* Add warning if the lost items section of the postmaster has 20 items.
* Stat bars are more accurately sized.
* Add vendor progress
* Add prestige level with xp bar under characters to replace normal xp bar after level 40.
* It is no longer possible to choose column sizes that cause the vault to disappear.
* The Vault now has a character-style header, and can have loadouts applied to it. Full-ness of each vault is displayed below the vault header.
* New option to restore all the items that were in your inventory before applying a loadout, rather than just the equipped ones.
* You can now undo multiple loadouts, going backwards in time.

# 3.6.1

* Removed the "Only blues" option in the infusion fuel finder, because it wasn't necessary.
* Engram searches and the engram loadout features won't mistake Candy Engrams for real engrams.
* Items in the Postmaster include their type in the move popup, so they're easier to distinguish.
* Sometimes equipping loadouts would fail to equip one of your exotics. No more!
* Add an 'is:infusable' search filter.
* Add 'is:intellect', 'is:discipline', 'is:strength' search filters for armor.
* XP Progress on bar items

# 3.6.0

* Bring back the infusion dialog as an Infusion Fuel Finder. It doesn't do as much as it used to, but now it's optimized for quickly finding eligable infusion items.
* Fix a bug where hovering over a drop zone with a consumable/material stack and waiting for the message to turn green still wouldn't trigger the partial move dialog.
* Added a new "Item Leveling" auto-loadout. This loadout finds items for you to dump XP into. It strongly favors locked items, and won't replace an incomplete item that you have equipped. Otherwise, it goes after items that already have the most XP (closest to completion), preferring exotics and legendaries if they are locked, and rares and legendaries if they're not locked (because you get more materials out of disassembling them that way).
* There's a new setting that will show elemental damage icons on your weapons. Elemental damage icons are now always shown in the title of the item popup.
* Elder's Sigil won't go above 100% completion for the score portion anymore.
* Added roll quality percentage indicator. You can now see how your intellect/discipline/strength stacks up against the maximum stat roll for your armor.
* DIM is smarter about what items it chooses to move aside, or to equip in the place of a dequipped item.
* Added a new "Gather Engrams" loadout that will pull all engrams to your character.

# 3.5.4

* We won't try to equip an item that is too high-level for your character when dequipping items.
* Fix a regression where subclasses wouldn't show up in Loadouts. They're still there, they just show up now!
* Fixed another bug that could prevent item popups from showing up.
* The vault can now be up to 12 items wide.
* Sterling Treasure, Junk Items, and SLR Record Book added to DIM.
* Manifest file updated.

# 3.5.3

* Fixed a bug that would prevent the loading of DIM if Spark of Light was in the postmaster.
* Fixed a bug that prevented the Xur dialog from rendering.

# 3.5.2

* Fix a bug where item details popups would show above the header.
* Fix showing Sterling Treasures in Messages.
* Better error handling when Bungie.net is down.
* Fix a bug where having items in the postmaster would confuse moves of the same item elsewhere.
* Fix a bug where item comparisons no longer worked.
* Added support for the classified shader "Walkabout".

# 3.5.1

* The Infusion Calculator has been removed, now that infusions are much more straightforward.
* Pressing the "i" key on the keyboard will toggle showing item details in the item popup.
* Add a menu item for when Xur is in town. This brings up a panel with Xur's wares, how much everything costs, how many strange coins you have, and lets you show the item details popup plus compare against any version of exotics you might already have to see if there's a better roll.

# 3.5

* DIM will now go to great lengths to make sure your transfer will succeed, even if your target's inventory is full, or the vault is full. It does this by moving stuff aside to make space, automatically.
* Fixed a bug that would cause applying loadouts to fill up the vault and then fail.
* Fixed a bug where DIM would refuse to equip an exotic when dequipping something else, even if the exotic was OK to equip.
* When applying a loadout, DIM will now equip and dequip loadout items all at once, in order to speed up applying the loadout.
* The search box has a new style.
* Item moves and loadouts will now wait for each other, to prevent errors when they would collide. This means if you apply two loadouts, the second will wait for the first to complete before starting.
* Item details are now toggled by clicking the "i" icon on the item popup, rather than just by hovering over it.

# 3.4.1

* Bugfix to address an infinite loop while moving emotes.

# 3.4.0

* Moving and equipping items, especially many at a time (loadouts) is faster.
* When you save a loadout, it is now scoped to the platform it's created on, rather than applying across accounts. Loadouts created on one account used to show on both accounts, but wouldn't work on the wrong account.
* You can now move partial amounts of materials. There's a slider in the move popup, and holding "shift" or hovering over the drop area will pop up a dialog for draggers. You can choose to move more than one stack's worth of an item, up to the total amount on a character.
* New commands for materials to consolidate (move them all to this character) and distribute (divide evenly between all characters).
* Loadouts can now contain materials and consumables. Add or remove 5 at a time by holding shift while clicking. When the loadout is applied, we'll make sure your character has *at least* that much of the consumable.
* Loadouts can now contain 10 weapons or armor of a single type, not just 9.
* When making space for a loadout, we'll prefer putting extra stuff in the vault rather than putting it on other characters. We'll also prefer moving aside non-equipped items of low rarity and light level.
* The is:engram search filter actually works.
* Fixed an error where DIM would not replace an equipped item with an instance of the same item hash. This would cause an error with loadouts and moving items. [448](https://github.com/DestinyItemManager/DIM/issues/448)
* Loadouts can now display more than one line of items, for you mega-loadout lovers.
* Items in the loadout editor are sorted according to your sort preference.

# 3.3.3

* Infusion calculator performance enhancements
* Larger lock icon
* Completed segments of Intelligence, Discipline, and Strength are now colored orange.

# 3.3.2

* If multiple items in the infusion calculator have the same light, but different XP completion percentage, favor suggesting the item with the least XP for infusion.
* Keyword search also searches perks on items.
* New search terms for is:engram, is:sword, is:artifact, is:ghost, is:consumable, is:material, etc.
* Items can be locked and unlocked by clicking the log icon next to their name.
* Display intellect/discipline/strength bars and cooldown for each character
* Loadouts have a "Save as New" button which will let you save your modified loadout as a new loadout without changing the loadout you started editing.
* Autocomplete for search filters.
* Comparing stats for armor now shows red and green better/worse bars correctly.
* Fixed showing magazine stat for weapons in the vault.
* Fixed infusion material cost for Ghosts and Artifacts (they cost motes of light).
* Fix a case where the item properties popup may be cut off above the top of the screen.
* Transfer/equip/dequip actions for edge cases will now succeed as expected without errors.
* Manifest file update.

# 3.3.1

* Updated the manifest file.

# 3.3

* Infusion auto calculator is much faster.
* Items in the infusion calculator don't grey out when a search is active anymore.
* Full cost of infusions is now shown, including exotic shards, weapon parts / armor materials, and glimmer.
* Show a better error message when trying to equip an item for the wrong class. Before it would say you weren't experienced enough.
* Add a button to the infusion calculator that moves the planned items to your character.
* Add a filter to the infusion calculator to limit the search to only rare (blue) items.
* The infusion auto calculator runs automatically, and now presents a list of different attack/defense values for you to choose from. Selecting one will show the best path to get to that light level.
* The infusion calculator greys out items that are already used or are too low light to use, rather than hiding them.
* The item move popup now has an entry for the infusion calculator, to make it easier to find.
* Hold Shift and click on items in the infusion calculator to prevent the calculator from using that item.
* If you have an exotic class item (with "The Life Exotic" perk) equipped, you can now equip another exotic without having the class item get automatically de-equipped. Previously, this worked only if you equipped the non-class-item exotic first.
* Armor, Artifacts, and Ghosts now show the difference in stats with your currently equipped item. Also, magazine/energy between swords and other heavy weapons compares correctly.
* The is:complete, is:incomplete, is:upgraded, is:xpincomplete, and is:xpcomplete search keywords all work again, and their meanings have been tweaked so they are all useful.
* The talent grid for an item are now shown in the item details, just like in the game, including XP per node.
* Subclasses show a talent grid as well!
* The item stats comparison will no longer be cleared if DIM reloads items while an item popup is open.
* Bounties and quests are now separated, and under their own "Progress" heading.
* Bounties, quests, and anything else that can have objectives (like test weapons and runes) now show their objectives and the progress towards them. As a result, completion percentages are also now accurate for those items.
* Descriptions are now shown for all items.
* Include hidden stats "Aim Assist" and "Equip Speed" for all weapons. You can still see all hidden stats by visiting DTR via the link at the top of item details.
* Weapon types are now included in their popup title.
* Removed Crimson Days theme.  It will return.
* Fixed issue at starts up when DIM cannot resolve if the user is logged into Bungie.net.

# 3.2.3

* Updated Crimson Days Theme.
* Removed verge.js

# 3.2.2

* Updated Crimson Days Theme.

# 3.2.1

* Crimson Days theme.
* Weapons and armor now show all activated perks (including scopes, etc), in the same order they are shown in the game.
* Only display the "more info" detail icon if there's something to show.
* If you try to move an item into a full inventory, we'll reload to see if you've already made space in the game, rather than failing the move immediately.
* The Infusion dialog now has a "Maximize Attack/Defense" button that figures out how to get the highest stats with the fewest number of infusions.
* You can now create a loadout based on what you've got equipped by selecting "From Equipped" in the "Create Loadout" menu item.
* After applying a loadout, a new pseudo-loadout called "Before 'Your Loadout'" appears that will put back the items you had equipped.

# 3.2

* In the "Loadouts" dropdown is a new "Maximize Light" auto-loadout that does what it says, pulling items from all your characters and the vault in order to maximize your character's light.
* Lots of performance improvements! Loading DIM, refreshing, moving items, and searching should all be faster.
* DIM will now refresh immediately when you switch back to its tab, or come back from screensaver, etc. It won't automatically update when it's in the background anymore. It still periodically updates itself when it is the focused tab.
* New "is:year1" and "is:year2" search filters.
* Artifacts now have the right class type (hunter, titan, etc).
* The reload and settings icons are easier to hit (remember you can also hit "R" to reload.
* The move popup closes immediately when you select a move, rather than waiting for the move to start.
* New sort option of "rarity, then primary stat".<|MERGE_RESOLUTION|>--- conflicted
+++ resolved
@@ -9,13 +9,9 @@
 * Hide "split" and "take" button for D2 consumables.
 * OK really really fix the vault count.
 * Fix showing item popup for some D1 items.
-<<<<<<< HEAD
 * Changed how we do Google Drive log-in - it should be smoother on mobile.
-
-=======
 * Completed objectives will now show as "complete".
 * Bring back the yellow triangle for current character on mobile.
->>>>>>> d8b54789
 
 # 4.18.0
 
