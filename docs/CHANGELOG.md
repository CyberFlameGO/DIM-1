# Next

* Max power updated to 600 for Forsaken owners.
* Bugfixes post-Forsaken launch.
* Add Infamy rank to progress page.
* Add "is:randomroll" search for items that have random rolls.
* Remove "is:powermod" search.
* Remove "basepower:" search.
* Masterworks now have a gold border. Previously items with a power mod had a gold border, but there are no more power mods.
* Pursuits are sorted such that bounties are displayed together.
* Disabled vendorengrams.xyz integration until they are back online.
* Review modes - say hello to Gambit (and goodbye to Trials, at least for a little while).
* Added Etheric Spiral and Etheric Helix to the list of reputation items.
<<<<<<< HEAD
* Fixed Year 1 weapons not having an elemental damage type.
=======
* Added "is:bow" search.
>>>>>>> 60002f87

# 4.68.3 (2018-09-03)

# 4.68.2 (2018-09-03)

# 4.68.1 (2018-09-03)

# 4.68.0 (2018-09-02)

* Fixed: Destiny 2 - Sort by character age.
* Item popup shows the ammo type of D2 weapons.
* New is:primary, is:special, and is:heavy search terms for ammo types.
* Add is:tracerifle and is:linearfusionrifle searches.
* Added Korean as a language option.
* We have a new Shop selling enamel pins and T-shirts.
* Ratings system understands random rolls in D2.
* Search help added for searching by # of ratings.

# 4.67.0 (2018-08-26)

# 4.66.0 (2018-08-19)

* DIM now refreshes your inventory automatically every 30 seconds, rather than every 5 minutes.
* Clicking "transfer items" in the Infusion tool will now always move them to the active character.
* The infusion tool will now include locked items as potential infusion targets even if the checkbox isn't checked (it still affects what can be a source item).
* If you are at maximum light, DIM now alerts you when vendors are selling maximum light gear and engrams, courtesy of VendorEngrams.xyz.

# 4.65.0 (2018-08-12)

# 4.64.0 (2018-08-05)

# 4.63.0 (2018-07-29)

* Fixed a bug that could cause iOS Safari to hang.

# 4.62.0 (2018-07-22)

* Xur has been removed from the header in D1. Find him in the Vendors page.

# 4.61.0 (2018-07-15)

* Fix a bug that would leave behind stackable items when moving certain loadouts like "Gather Reputation Items".
* The is:haspower search works once again.
* The is:cosmetic search will now work for Destiny 2.
* Added is:prophecy search which will return all prophecy weapons from CoO.
* Added is:ikelos search which will return all ikelos weapons from Warmind.

# 4.60.0 (2018-07-08)

* Farming mode won't try to move unmoveable reputation tokens.
* Filters like stat:recovery:=0 now work (they couldn't match stat values of zero before).
* Checking with VendorEngrams.xyz to see if 380 drops may be right for you.

# 4.59.0 (2018-07-01)

* New iOS app icons when you add to home screen.
* Ornaments now show additional reasons why you can't equip them.
* The is:inloadout search works once again.
* Fix a bug where the item popup could hang iOS Safari in landscape view.
* Add a link to lowlines' Destiny map for collecting ghost scannables, latent memories, and sleeper nodes.

# 4.58.0 (2018-06-24)

* Factions now show seasonal rank instead of lifetime rank.
* Vendors show their faction rank next to their reward engrams.
* Factions in the progress page also link to their vendor.
* Quest keys in your Pursuits now show their quantity. They're still on the Progress page.

# 4.57.0 (2018-06-17)

* Item sizing setting works in Edge.
* Lock and unlock won't get "stuck" anymore.

# 4.56.5 (2018-06-11)

* Fix for item popups not working

# 4.56.0 (2018-06-10)

* Add "is:hasshader" search filter to select all items with shaders applied.
* Fixed some bugs in older Safari versions.
* Errors on Progress, Collections, and Vendors pages won't take out the whole page anymore, just the section with the error.
* Fix bugs where a stray "0" would show up in odd places.
* Align Progress columns better for accounts with fewer than 3 characters.

# 4.55.0 (2018-06-03)

* Displaying available rating data in spreadsheet export.
* Correctly display masterwork plug objectives - check the "Upgrade Masterwork" plug for catalyst updates.
* The Collections page now shows progress towards unlocking ornaments. Due to restrictions in the API, it can only show ornaments that go with items you already have.

# 4.54.0 (2018-05-27)

* Fix the display of crucible rank points.
* Fix faction rank progress bars on D1.
* Compare view includes perks and mods for D2 items.

# 4.53.0 (2018-05-20)

* Add previews for engrams and other preview-able items.
* Display Crucible ranks on the progress page.
* Add emotes back to the collections page.
* Remove masterwork objectives that never complete.
* Fix loading loadouts the first time you open a character menu.
* Fix exporting CSV inventories in Firefox.

# 4.52.0 (2018-05-13)

* Collection exotics are no longer duplicated. They are also sorted by name.
* Updated max power to 380.
* Vendors and collections will no longer show items exclusive to platforms other than the current account's platform.
* Fix masterworks not showing as masterworks.
* Set the max base power depending on which DLC you own.

# 4.51.2 (2018-05-09)

* Handle the Warmind API bug better, and provide helpful info on how to fix it.

# 4.51.1 (2018-05-08)

* Fix progress page not displaying after the Warmind update.

# 4.51.0 (2018-05-06)

* Fix a bug where having mods, shaders, or materials in the postmaster might make it impossible to move any mod/shader/material into or out of the vault.
* Add links to Ishtar Collective on items with lore.

# 4.50.0 (2018-04-30)

* The settings page now shows how much of your local storage quota is being used by DIM (if your browser supports it).
* Add search filters based on character location on dim (is:inleftchar / inmiddlechar / inrightchar) and for vault (is:invault) and current/last logged character (incurrentchar), that is marked with a yellow triangle.
* Fixed a bug where the "Restore Old Versions" tool wouldn't actually let you see and restore old versions.

# 4.49.1 (2018-04-23)

* Fix loadouts.

# 4.49.0 (2018-04-22)

* The DIM changelog popup has moved to a "What's New" page along with Bungie.net alerts and our Twitter feed. We also moved the "Update DIM" popup to the "What's New" link.
* Fix moving mods and shaders from the postmaster.
* Remove "Take" button from stackables in the postmaster.
* The Collections page now has a link to DestinySets.com.

# 4.48.0 (2018-04-15)

* You can specify game modes for reading and making ratings and reviews.
* Full General Vault, Mods, and Shaders buckets are highlighted in red.
* Adding DIM to your home screen on iOS was broken for iOS 11.3. It's fixed now!

# 4.47.0 (2018-04-09)

# 4.46.0 (2018-04-02)

* Added a page to browse and restore old revisions of Google Drive data.
* Emblems now show a preview of their nameplate in the item details popup.
* New Vendors page shows all the items you can buy from various vendors.
* New Collections page shows your exotics, emotes, and emblems kiosks.
* Engram previews from the faction display and vendors pages show what could be in an engram.
* Keyword search now includes item descriptions and socket perk names and descriptions.

# 4.45.0 (2018-03-26)

* Searching mods and perks in D2 now searches non-selected perks as well.
* Perks are in the correct order again (instead of the selected one being first always).
* Unpurchaseable vendor items are displayed better.
* Storage settings break out loadouts and tags/notes between D1 and D2 items.
* A new revisions page allows you to restore old versions of settings from Google Drive.
* Emblems show a preview of the nameplate graphic.
* Fix "is:dupelower" to only affect Weapons/Armor
* Add armor stats to the "stat:" filter (in D2 only)
* Add ":=" comparison to the text complete tooltip

# 4.44.0 (2018-03-19)

* Fixed the "recommended perk" being wrong very often.
* Improved the display of perks, shaders, and mods on items. Improved the popup details for those items as well - this includes ornament unlock progress.
* Stackable items like mods and shaders have less chance of being left behind during search transfers.
* Put back "Make Room for Postmaster" in D1 - it was removed accidentally.
* Items matching a search are now more highlighted. Removed "Hide Unfiltered Items" setting.

# 4.43.0 (2018-03-12)

* Fix some cases where moving stacks of items would fail.
* Fix "Gather Reputation Items" from not gathering everything.
* More items can be successfully dragged out of the postmaster.

# 4.42.0 (2018-03-05)

* Compare tool shows ratings, and handles missing stats better.
* Fixed display of masterwork mod and ornaments.
* Remove Auras from inventory since they're part of Emblems now.
* Fancy new emblems show all their counters correctly.
* Improved moving mods, shaders, and consumables via search loadouts. They can now go to any character (not just the active one) and aren't limited to 9 items.
* Pausing over a drop zone to trigger the move-amount dialog works every time now, not just the first time.

# 4.41.1 (2018-02-19)

* Fix dupelower logic.
* Fixed bugs preventing DIM from loading in some browsers.
* See previews of the items you'll get from faction packages and Xur from links on the Progress page.

# 4.41.0 (2018-02-19)

* Mobile on portrait mode will be able to set the number of inventory columns (the icon size will be resized to accomodate).
* You can now check your emblem objectives.
* Armor mods show more info.
* Destiny 1 transfers are faster.
* DIM is better at equipping exotics when you already have exotic ghosts, sparrows, and ships equipped.
* Pulling an item from the postmaster updates the list of items quickly now.
* Navigation from "About" or "Backers" back to your inventory works.
* is:dupelower breaks ties more intelligently.

# 4.40.0 (2018-02-12)

# 4.39.0 (2018-02-05)

* Fixed random loadout feature taking you to a blank page.

# 4.38.0 (2018-01-31)

* Fixed display of Clan XP milestone.
* DIM's logic to automatically move aside items to make room for what you're moving is smarter - it'll leave put things you just moved, and it'll prefer items you've tagged as favorites.
* In D2, "Make room for Postmaster" has been replaced with "Collect Postmaster" which pulls all postmaster items we can onto your character. You can still make room by clicking "Space".
* Fix pull from postmaster to clear exactly enough space, not too many, but also not too few.
* Accounts with no characters will no longer show up in the account dropdown.
* Item tagging via keyboard should be a little more international-friendly. Calling the help menu (via shift+/) is too.
* Fixed XP required for well-rested perk after the latest Destiny update.

# 4.37.0 (2018-01-29)

* Masterwork differentiation between Vanguard / Crucible, highlight of stat being affected by MW.
* The "Well Rested" buff now appears as a Milestone on your Progress page.
* Nightfall modifiers are shown on the Progress page.
* Storage (Google Drive) settings have moved to the Settings page.
* You can configure a custom item sorting method from the Settings page.
* Improved display of the account selection dropdown.

# 4.36.1 (2018-01-22)

* Attempt to fix error on app.
* Moving an item from the postmaster will now only clear enough space for that one item.

# 4.36.0 (2018-01-22)

* Attempt to fix error on app.

# 4.35.0 (2018-01-22)

* The Settings page has been redesigned.
* Your character stats now update live when you change armor.
* New settings to help distinguish colors for colorblind users.
* DIM should load faster.
* DIM won't try to transfer Faction tokens anymore.

# 4.34.0 (2018-01-15)

* Sorting characters by age should be correct for D2 on PC.
* The infusion fuel finder now supports reverse lookups, so you can choose the best thing to infuse a particular item *into*.
* Labeled the Infusion Fuel Finder button.
* Trace Rifles are highlighted again on is:autorifle search.
* Factions that you can't turn in rewards to are now greyed out. We also show the vendor name, and the raw XP values have moved to a tooltip.
* The settings page has been cleaned up and moved to its own page.

# 4.33.1 (2018-01-09)

* Fix DIM loading on iOS 11.2.2.

# 4.33.0 (2018-01-08)

* A brand new Progress page for Destiny 2 displays your milestones, quests, and faction reputation all in one place. That information has been removed from the main inventory screen.
* We've changed around the effect for masterworks a bit more.

# 4.32.0 (2018-01-02)

* Added hotkey for search and clear (Shift+F).
* Masterworks show up with an orange glow like in the game, and gold borders are back to meaning "has power mod".
* Mercury reputation items are now handled by farming mode and gather reputation items.
* Tweak max base power / max light calculations to be slightly more accurate.
* Display D2 subclass talent trees. We can't show which ones are selected/unlocked yet.
* Moving items on Android should work better.
* Rotating to and from landscape and portrait should be faster.
* Fix quest steps showing up in the "haspower" search.
* Do a better job of figuring out what's infusable.
* Added a reverse lookup to Infusion Fuel Finder.

# 4.31.0 (2017-12-25)

* "is:complete" will find completed rare mod stacks in Destiny 2.

# 4.30.0 (2017-12-18)

* NEW - Revamped rating algorithm for D2 items.
* Fixed a bug trying to maximize power level (and sometimes transfer items) in Destiny 2.
* When hovering over an icon, the name and type will be displayed
* Allowing more exotic item types to be simultaneously equipped in Destiny 2
* Initial support for masterworks weapons.
* Fixed reporting reviews in Destiny 2.
* Fixed item filtering in Destiny 2.

# 4.29.0 (2017-12-13)

* Added Mercury reputation.
* Added Crimson Exotic Hand Canon.

# 4.28.0 (2017-12-11)

* NEW - Move items from the postmaster in DIM!

# 4.27.1 (2017-12-05)

* Key for perk hints in D2.
* Fixed bug loading items with Destiny 2 v1.1.0.

# 4.27.0 (2017-12-04)

* Added setting to pick relevant platforms for reviews.
* Fix review area not collapsing in popup.
* Fix display of option selector on reviews tab when detailed reviews are disabled.

# 4.26.0 (2017-11-27)

* Don't show community best rated perk tip if socket's plugged.
* is:haslevel/haspower (D1/D2) fix in cheatsheet.
* Fix mobile store pager width

# 4.25.1 (2017-11-22)

* Added Net Neutrality popup.

# 4.25.0 (2017-11-20)

# 4.24.1 (2017-11-13)

# 4.24.0 (2017-11-13)

* Bungie has reduced the throttling delay for moving items, so you may once again move items quickly.

# 4.23.0 (2017-11-06)

# 4.22.0 (2017-10-30)

* Add a 'bulk tag' button to the search filter.
* Add basepower: filter and is:goldborder filter.
* Fix filtering in D1.
* Add a button to clear the current search.
* Fix moving partial stacks of items.
* Fixed "transfer items" in the Infusion Fuel Finder.
* Giving hints about the community's favorite plugs on D2 items.

# 4.21.0 (2017-10-23)

* Community reviews (for weapons and armor) are in for Destiny 2 inventory.
* Charting weapon reviews.
* Fixed the shadow under the sticky characters bar on Chrome.
* Add an option to farming mode that stashes reputation items in the vault.
* Add a new smart loadout to gather reputation items for redemption.
* Scroll the loadout drawer on mobile.
* Show character level progression under level 20 for D2.
* Stacks of three or more rare mods now have a yellow border

# 4.20.1 (2017-10-16)

* Fixed an error when trying to space to move items.

# 4.20.0 (2017-10-16)

* Sort consumables, mods, and shaders in a more useful way (generally grouping same type together, alphabetical for shaders).
* Show the hidden recoil direction stat.
* Link to DestinyDB in your language instead of always English.
* Updated documentation for search filters.
* Fixed logic that makes room for items when your vault is full for D2.

# 4.19.2 (2017-10-11)

* Keyword searchs now also search on mod subtitles, so `is:modifications helmet void` will bring only Helmet Mods for Void subclass.
* Add Iron Banner reputation.

# 4.19.1 (2017-10-10)

* Fix landscape orientation not working on mobile.
* Fix D1 stats in loadout builder and loadout editor.

# 4.19.0 (2017-10-09)

* Added `stack:` to search filters for easier maintenance of modifications.
* Add missing type filters for D2 (try `is:modifications`)!
* Bring back keyboard shortcuts for tagging (hit ? to see them all).
* The "Max Light" calculation is even more accurate now.
* Added `PowerMod` column to CSV export indicating whether or not a weapon or piece of armor has a power mod
* Support sorting by base power.
* Hide "split" and "take" button for D2 consumables.
* OK really really fix the vault count.
* Fix showing item popup for some D1 items.
* Changed how we do Google Drive log-in - it should be smoother on mobile.
* Completed objectives will now show as "complete".
* Bring back the yellow triangle for current character on mobile.
* Updated `is:dupelower` search filter for items to tie break by primary stat.

# 4.18.0 (2017-10-02)

* Updated `is:dupelower` search filter for items with the same/no power level.
* Fix some issues with Google Drive that might lead to lost data.
* Really fix vault counts this time!

# 4.17.0 (2017-09-29)

* Fix bug that prevented pinned apps in iOS from authenticating with Bungie.net.

# 4.16.2 (2017-09-29)

* Added `is:dupelower` to search filters for easier trashing.
* Added missing factions to the reputation section for Faction Rally.
* Fix in infusion calculator to correctly consider +5 mod
* Fix for CSV export (e.g.: First In, Last Out in 2 columns)

# 4.16.1 (2017-09-26)

* Bugfixes for iOS 10.0 - 10.2.

# 4.16.0 (2017-09-25)

* Added item type sort to settings group items by type (e.g. all Sniper Rifles together).
* Reputation emblems are the same size as items now, however you have item size set.
* Shaders show up in an item's mods now.
* Transfering search loadouts is more reliable.
* Fixed a serious bug with storage that may have deleted your tags and notes. It's fixed now, but hopefully you had a backup...
* Highlight mods that increase an item's power with a gold border. New 'is:powermod' search keyword can find them all.
* Phone mode should trigger even on really big phones.
* More places can be pressed to show a tooltip.
* Fixed showing quality for D1 items.
* D2 subclasses are diamonds instead of squares.
* Max Base Power, Mobility, Resilience, and Recovery are now shown for each character.
* Legendary shards have the right icon now.
* Fix newly created loadouts showing no items.
* Inventory (mods, shaders, and consumables) in your vault now show up separated into the vault, and you can transfer them to and from the vault.
* Search keywords are now case-insensitive.
* You can now lock and unlock D2 items.
* Equipping an exotic emote won't unequip your exotic sparrow and vice versa.
* Item popups aren't weirdly tall on Firefox anymore.
* Armor stats now match the order in the game.
* Infusion calculator now always gives you the full value of your infusion.
* Show a warning that your max light may be wrong if you have classified items.
* CSV export for D2 weapons and armor is back.
* Add text search for mods and perks.
* Add "Random Loadout" to D2. You gotta find it though...

# 4.15.0 (2017-09-18)

* D2 items with objectives now show them, and quests + milestones are displayed for your characters.
* Custom loadouts return for D2.
* D2 items now display their perks and mods.
* DIM won't log you out if you've been idle too long.
* Swipe left or right anywhere on the page in mobile mode to switch characters.
* If you have lots of inventory, it won't make the page scroll anymore.
* Power level will update when you change equipment again.
* Searches will stay searched when you reload info.
* Max light loadout won't try to use two exotics.
* Farming mode looks better on mobile.
* If you're viewing a non-current character in mobile, it won't mess up on reload anymore.
* You can tag and write notes on classified items to help remember which they are.
* The Infusion Fuel Finder is back for D2.
* The "Max Light" calculation is more accurate now.
* Mods now show more detail about what they do.

# 4.14.0 (2017-09-14)

* Added back in Repuation for D2.
* Max Light Loadout, Make Room for Postmaster, Farming Mode, and Search Loadout are all reenabled for D2.
* Classified items can be transferred!
* Fixed search filters for D2.
* Show hidden stats on D2 items.
* D2 inventory (mods, shaders, etc) now take the full width of the screen.

# 4.13.0 (2017-09-09)

* DIM will remember whether you last used D2 or D1.
* Lots of DIM functionality is back for D2.
* We now highlight the perks from high community reviews that you don't have selected.

# 4.12.0 (2017-09-05)

* Early Destiny 2 support! We have really basic support for your Destiny 2 characters. Select your D2 account from the dropdown on the right. This support was built before we even got to start playing, so expect some rough edges.
* There's a new phone-optimized display for your inventory. See one character at a time, with larger items. Swipe between characters by dragging the character header directly.
* Info popups aren't gigantic on mobile anymore.
* Fix a case where changes to preferences may not be saved.

# 4.11.0 (2017-09-02)

* Fix a case where DIM wouldn't work because auth tokens had expired.

# 4.10.0 (2017-08-26)

* You can flag reviews for being offensive or arguing or whatever. Be helpful but also be nice.
* Remove the browser compatibility warning for Opera and prerelease Chrome versions.

# 4.9.0 (2017-08-19)

* No changes!

# 4.8.0 (2017-08-12)

* No changes!

# 4.7.0 (2017-08-05)

* Made loadout builder talent grids tiny again.
* If you autocomplete the entire filter name and hit enter, it will no longer hang the browser.
* Updated the About page and FAQ.
* Fixed a case where DIM would fail to load the latest version, or would load to a blank page unless force-reloaded.
* Added some helpful info for cases where DIM might fail to load or auth with Bungie.net.
* Added a warning when your browser is not supported by DIM.
* DIM no longer supports iOS 9.

# 4.6.0 (2017-07-29)

* Fix a bug where the popup for Xur items was below Xur's own popup.
* Hiding community rating for items with only one (non-highlighted) review.
* The first item in the search autocompleter is once again selected automatically.
* If you don't have the vault width set to "auto", the inventory is once again centered.

# 4.5.0 (2017-07-22)

* Added "reviewcount" filter to filter on the number of reviews on an item.
* Fix slight horizontal scroll on inventory view.
* On mobile, tapping outside of dialogs and dropdowns to dismiss them now works.
* The item detail popup now does a better job of fitting itself onto the screen - it may appear to the left or right of an item now!
* Press on a talent grid node to read its description. The same goes for the stats under your character.
* Subclasses now have the correct elemental type in their header color.
* Drag and drop should be much smoother now.
* You can select Destiny 2 accounts from the account dropdown now - but won't do much until Destiny 2 is released and we have a chance to update DIM to support it!

# 4.4.0 (2017-07-15)

* New filters for ornaments - is:ornament, is:ornamentmissing, is:ornamentunlocked
* Fixed a bug where item data would not respect your language settings.
* Weapon reviews now show up immediately, and can be edited.
  - If you have been less than friendly, now would be a very good time to edit yourself and put a better foot forward.
* Sorting reviews to support edits and highlighted reviews.
* Logging out now brings you to Bungie's auth page, where you can choose to change account or not.
* Fixed "Clear New Items" not working.
* Adjusted the UI a bunch to make it work better on mobile. Just a start - there's still a long way to go.
* The announcement about DIM being a website won't show more than once per app session.
* Google Drive syncing is a bit smoother.
* Fixed a case where you couldn't create a new class-specific loadout.
* On Firefox, the new-item shines don't extend past the item anymore.
* Do a better job of refreshing your authentication credentials - before, we'd sometimes show errors for a few minutes after you'd used DIM for a while.
* The filters help page has been localalized.
* Separate the light: and level: filters. level now returns items matching required item level, light returns items matching the light level.

# 4.3.0 (2017-07-08)

* DIM is now just a website - the extension now just sends you to our website. This gives us one, more cross-platform, place to focus on and enables features we couldn't do with just an extension. Don't forget to import your data from the storage page!
* Scrolling should be smoother overall.
* Vendor weapons now show reviews.
* Add a "sort by name" option for item sorting.
* In Google Chrome (and the next version of Firefox), your local DIM data won't be deleted by the browser in low storage situations if you visit DIM frequently.
* Ratings will no longer disappear from the item details popup the second time it is shown.
* Info popups should do a better job of hiding when you ask them to hide.

# 4.2.4 (2017-07-03)

* Work around a Chrome bug that marked the extension as "corrupted".

# 4.2.3 (2017-07-03)

* Fix log out button.
* Put back the accidentally removed hotkeys for setting tags on items.
* Fixed some visual goofs on Firefox.
* Fix a case where DIM would never finish loading.

# 4.2.2 (2017-07-02)

* Fix DIM being invisible on Firefox
* Fix a case where DIM would never finish loading.
* Put back the accidentally removed hotkeys for setting tags on items.

# 4.2.1 (2017-07-01)

* Actually turn on Google Drive in prod.

# 4.2.0 (2017-07-01)

* Exclude all variants of 'Husk of the Pit' from 'Item Leveling' loadout.
* Add a new storage page (under the floppy disk icon) for managing your DIM data. Import and export to a file, and set up Google Drive storage to sync across machines (website only). You can import your data from the Chrome extension into the website from this page as well.
* The settings page has been cleaned up and reworded.
* Added missing Trials emblems and shaders to the is:trials search.
* DIM should look more like an app if you add it to your home screen on Android.
* DIM will show service alerts from Bungie.

# 4.1.2 (2017-06-25)

* Add a "Log Out" button in settings.

# 4.1.1

* Fixed changelog popup too large to close.

# 4.1.0 (2017-06-24)

* Fixed the logic for deciding which items can be tagged.
* Fix "Make room for postmaster".
* Record books have been moved out of the inventory into their own page. Get a better look at your records, collapse old books, and narrow records down to only those left to complete.
* Fix changing new-item shine, item quality display, and show elemental damage icon preferences. They should apply immediately now, without a reload.x
* Localization updates.
* Fixed objective text in the record book floating above stuff.
* Fixed displaying record objectives that are time-based as time instead of just a number of seconds.
* When pinned to the iOS home screen, DIM now looks more like a regular browser than an app. The upside is you can now actually authorize it when it's pinned!
* Loadouts with a complete set of equipped armor now include a stat bar that will tell you the stat tiers of the equipped loadout pieces.
* Loadouts with non-equipping items now won't *de-equip* those items if they're already equipped. #1567
* The count of items in your loadout is now more accurate.
* DIM is now better at figuring out which platforms you have Destiny accounts on.
* DIM is faster!
* Added Age of Triumph filters is:aot and is:triumph
* Add gunsmith filter is:gunsmith
* Updated filters to remove common items for specific filters (e.g. is:wotm no longer shows exotic items from xur, engrams, and planetary materials)
* Loadout Builder's equip button now operates on the selected character, not your last-played character.
* Loadout Builder no longer has equip and create loadout buttons for loadouts that include vendor items.
* Loadout Builder is faster.
* DIM has a new logo!
* Elemental damage color has been moved to a triangle in the upper-left corner of your weapon.
* See community weapon ratings in DIM, and submit your own! Weapon ratings can be turned on in Settings, and will show up on your individual weapons as well as in the details popup. You can submit your own reviews - each review is specific to the weapon roll you're looking at, so you know whether you've got the god roll.

# 3.17.1

* Fixed a bug with the display of the amount selection controls in the move popup for stackable items.
* Localization updates
* Moved the "VCR" controls for stackable item amount selection to their own row.

# 3.17.0

* Fixed the perk selection in Loadout Builder. #1453
* Integrated Trials-centric weapon reviews (and the ability to rate your own gear (and make comments about your gear)).  Done in conjunction with destinytracker.com.
* Fixed the logic for artifact bonuses to compute the right number. #1477
* Restore some missing images from our build system changes.
* Don't allow engrams to be tagged. #1478
* Add home screen icons (and Safari tab icons, and Windows tile icons) for the website.
* Fixed "is:locked" filters to be consistent for engrams. #1489
* The Beta website is now updated automatically for every PR.
* If you're not logged in to the website, we show the login screen.
* Better error messages for when you have the wrong platform selected, plus the error doesn't cover the platform selector.
* Improved website compatibility with Firefox, Safari, and Edge.
* Many style fixes for Safari.
* Drag and drop is now supported on touch devices. Press and hold an item to drag it. #1499
* Armsday packages can no longer be dragged. #1512
* Add tags and notes to items! This has been in Beta forever but now it's official. Hit ? to see the keyboard shortcuts, and use "tag:" searches to find your tagged gear.
* Remove Materials Exchange from the beta.
* Vendors now show where they are, and are sorted better. All the cryptarchs now appear. Engrams waiting to be decrypted aren't shown in the vendor screen.
* Experimental iOS 9 Mobile Safari compatibility. May be removed in the future.
* Style updates to clean up DIM's look and make sure more screen space is being used for items.
* Gained the ability for us to fill in classified items, even if Bungie hasn't unclassified them. You still can't transfer them though.
* The "Hide Unfiltered Items while Filtering" preference now applies to vendor gear too. #1528
* When moving stacks of items through the popup, there are now buttons to max out the amount, and add and remove up to even stacks of items.
* Xur should disappear on Sundays again.

# 3.16.1

* Significantly increased the storage limit for tags and notes. It's still possible to go over (especially with long notes) but it should happen far less frequently - and it should notify you when it happens.

# 3.16.0

* Removed farming option to keep greens since they're disassembled by default now.
* Added stat search, for example: "stat:rof:>= 22"
* Fixed formatting for search loadouts when the search terms contain angle brackets.
* A new "Make room for Postmaster items" auto layout will clear out enough space on your character to pick up all the stuff you've accumulated at the Postmaster.
* Vendor items now explain what you need to do to get them.
* Xur looks like the other vendors, and correctly displays both heavies now.
* Compare tool styling updates.
* Compare tool shows attack/defense.
* In the compare tool, stats that are the same across all items are white instead of blue.
* There's now a picture of each item in the compare tool.
* Clicking the title of an item in the compare tool will scroll to that item and "pop" it so you know which one it is.
* Armor and items that don't match the equipping character will once again transfer in loadouts. You can still put multiple subclasses of the same damage type in a loadout.
* Empty space around talent grids has been eliminated.
* Memory of Felwinter's stat bar no longer overflows its container.

# 3.15.0

* Permit the same damage type of subclass in loadouts (#1067)
* Update record books to properly display time instead of a large number. (#1051)
* Moving an item into a full vault but an empty bucket (such as full General but the vault contains no Consumables) now works.
* Stacks of items are properly accounted for. They'll now combine as things are moved to make space - previously even a stack of 1 consumable would count as taking up the whole slot and would prevent a move of 2 more of that consumable.
* We now catch errors trying to move aside items and retry with a different item. You should see fewer failed moves!
* "Thrashing" in farming mode is fixed. When farming mode can't proceed (because moving anything off the character would result in something else being moved back on, because you're out of space), we now show a friendly info message. This message is throttled to show up no more than once a minute.
* Fixed a bug where a full vault would prevent farming mode from moving things to other characters.
* The move aside logic strongly prefers putting things on characters other than the original item's owner. This makes it much easier to move a bunch of stuff off of a character without other things bouncing right back in.
* Prefer putting engrams in the vault and not taking them out when choosing items to move aside.
* Farming mode now makes room to pick up artifacts, materials, and consumables.
* When making space in the "General" category or in Materials/Consumables buckets, we'll choose to move aside an item that can be combined with another stack somewhere without increasing the total number of stacks. This trends towards consolidation and can help free up a full vault, as well as getting rid of stray stacks.
* We swapped in "special ammo synth" and "primary ammo synth" instead of "motes of light" and "strange coins" for the farming mode quick gather buttons. They seemed more useful in the heat of battle.
* When dequipping an item, we try harder to find a good item to equip in its place. We also prefer replacing exotics with other exotics, and correctly handle The Life Exotic perk.
* Lots of new translations and localized strings.
* Vendors update when you reach a new level in their associated faction, or when you change faction alignment.
* Fixed a too-small perk selection box in the loadout builder, and properly handle when vendors are selling Memory of Felwinter.

# 3.14.1 (2016-12-06)

* Internationaliztion updates.
* Fix for Loadout Class Type bug.

# 3.14.0

* Compare Weapons and Armor side-by-side.
* Added `is:sublime` filter
* Added detailed information to the Trials of Osiris popup card.
* Added more detection for item years.
* The collapse button now no longer takes up the whole bucket height.
* Fixed marking which characters had access to vendor items.
* Fix tracking new items when the new-item shine is disabled.
* Added option to Farming Mode to not move weapons and armor to make space for engrams.
* About and Support pages are now translatable.
* Improved error handling and error messages.
* Vendors are collapsible.
* All vendor items (including duplicates with different rolls) will now show up.
* Added more translations.
* If you have more than one Memory of Felwinter, they are all excluded from loadout builder.
* Export correct quality rating for items in CSV.

# 3.13.0 (2016-10-31)

* The vendors page is back. It'll show all available vendors. It's now a lot faster, and combines vendor inventory across your characters. Consumables and Bounties are now shown. Item stats and quality will hopefully show up on 11/8.
* Loadout builder has option to load from equipped items.
* Added option to farm green engrams or not.
* When moving consumable stacks, you can now choose to fill up one stack's worth.
* Don't sort bounties (the API does not currently provide the in-game order.)
* Fix max-light rounding.
* Fix a bug in the new filters for source.
* Fix incognito mode launching
* More i18n.
* Classified items in the vault are now counted and shown.
* DIM is faster!
* Memory of Felwinter is now excluded from loadout builder by default.

# 3.11.1 (2016-10-04)

* Fixed an issue with farming mode where users without motes, 3oC, coins, or heavy could not use farming mode.
* Fixed an issue where classified items would not show up in the UI.

# 3.11.0 (2016-10-04)

##### New
* Added Quick Move items to farming mode.
* Farming mode now also moves glimmer items to vault.
* Added `is:inloadout` filter
* New filters: is:light, is:hasLight, is:weapon, is:armor, is:cosmetic, is:equipment, is:equippable, is:postmaster, is:inpostmaster, is:equipped, is:transferable, is:movable.
* New filters for items based on where they come from: is:year3, is:fwc, is:do, is:nm, is:speaker, is:variks, is:shipwright, is:vanguard, is:osiris, is:xur, is:shaxx, is:cq, is:eris, is:vanilla, is:trials, is:ib, is:qw, is:cd, is:srl, is:vog, is:ce, is:ttk, is:kf, is:roi, is:wotm, is:poe, is:coe, is:af.
* Added debug mode (ctrl+alt+shift+d) to view an item in the move-popup dialog.
* Added max light value to max light button in dropdown.
* Major loadout builder performance enhancements.
* Support rare (blue) items in loadout builder.

##### Tweaks
* Consumables and materials are now sorted by category.
* All other items in the General Bucket are sorted by Rarity.
* Move ornaments inbetween materials and emblems.
* Link to wiki for stat quality in the move-popup box.
* Full item details are shown in the move popup by default (they can still be turned off in settings).

##### Bugfixes
* Prevent double click to move item if loadout dialog is open.
* [#889](https://github.com/DestinyItemManager/DIM/issues/889) Fixed stats for Iron Banner and Trials of Osiris items.
* Fix infusion finder preview item not changing as you choose different fuel items. Also filter out year 1 items.
* Fix some green boots that would show up with a gold border.
* A bunch of consumables that can't be moved by the API (Treasure Keys, Splicer Keys, Wormsinger Runes, etc) now show up as non-transferable in DIM.
* Husk of the Pit will no longer be equipped by the Item Leveling loadout.
* Fixed equipping loadouts onto the current character from Loadout Builder.
* The default shader no longer counts as a duplicate item.
* DIM no longer tries to equip exotic faction class items where your character isn't aligned with the right faction.
* Fixed more cases where your loadouts wouldn't be applied because you already had an exotic equipped.
* Elemental Icons moved to bottom left to not cover the expansion symbol.
* Loadout builder no longer shows duplicate sets.
* Fix equip loadout builder equip to current character.

# 3.10.6 (2016-09-23)

* The DestinyTracker link in the item popup header now includes your perk rolls and selected perk. Share your roll easily!
* Fixed moving consumables in loadouts. Before, you would frequently get errors applying a loadout that included consumables. We also have a friendlier, more informative error message when you don't have enough of a consumable to fulfill your loadout.
* Fixed a bug where when moving stacks of items, the stack would disappear.
* The progress bar around the reputation diamonds is now more accurate.
* Enabled item quality.
* Item Quality is enabled by default for new installs.
* A new Record Books row in Progress has your Rise of Iron record book.
* Searches now work for all characters and the vault again.
* Can equip loadouts onto the current character from Loadout Builder.
* Added ability to feature toggle items between Beta + Release.

# 3.10.5

* Added Ornaments.

# 3.10.4

* We handle manifest download/cache errors better, by deleting the cached file and letting you retry.
* Date armor ratings end is on 9/20/2016 @ 2AM Pacific.
* Fixed issues with broken images by downloading from Bungie.net with https.
* Loadouts for multi-platform users will now save selected and equipped items for both platforms.  Previously, when switching platforms, loadouts would remove items from the loadout for the opposite platform.

# 3.10.3

* Fixed a "move-canceled" message showing up sometimes when applying loadouts.
* Bugged items like Iron Shell no longer attempt to compute quality. They'll fix themselves when Bungie fixes them.
* Fixed "Aim assist" stat not showing up in CSV (and no stats showing up if your language wasn't English).
* We now catch manifest updates that don't update the manifest version - if you see broken images, try reloading DIM and it should pick up new info.
* Worked around a bug in the manifest data where Ornamenent nodes show up twice.
* DIM won't allow you to move rare Masks, because that'll destroy them.
* The "Random" auto loadout can now be un-done from the loadout menu.
* For non-variable items (emblems, shaders, ships, etc) in a loadout, DIM will use whichever copy is already on a character if it can, rather than moving a specific instance from another character.

# 3.10.2 (2016-09-10)

* Fixed error building talent grid for Hawkmoon.
* Don't attempt to build record books when advisors are not loaded.
* Dragged items now include their border and light level again.
* New-item overlays have been restored (enable in settings).
* Reenable record book progress.
* Better handle errors when record book info isn't available.
* Show an error message if the manifest doesn't load.
* Fix an error when equipping loadouts.
* DIM usage tips will only show up once per session now. You can bring back previously hidden tips with a button in the settings page.

# 3.10.0

* Add ability to create loadouts by selecting sets of perks.
* [#823](https://github.com/DestinyItemManager/DIM/issues/823) Added 'current' property to stores.
* The DIM extension is now much smaller.
* DIM can now display item information in all supported Destiny languages. Choose your language in the settings then reload DIM.
* We now automatically pick up Destiny data updates, so DIM should work after patches without needing an update.
* The Reputation section should match the in-game logos better now.
* Disable new item overlays due to a bug.

# 3.9.2

* [#812](https://github.com/DestinyItemManager/DIM/issues/812) Removed rare masks from the items table used by the random item loadout.

# 3.9.1

* [#801](https://github.com/DestinyItemManager/DIM/issues/801) Resolved error with vendor page character sorting.
* [#792](https://github.com/DestinyItemManager/DIM/pull/792) Warning if user clicks on perks to notify them that they can only be changed in game.
* [#795](https://github.com/DestinyItemManager/DIM/pull/795) Updated strange coin icon for Xur.

# 3.9.0

* New glimmer-based filters, is:glimmeritem, is:glimmerboost, is:glimmersupply
* Add option for new item and its popup to be hidden
* Add ability to exclude items from loadout builder.
* Expand/collapse sections in DIM.
* Double clicking an item will equip it on the current character. 2x click on equipped, dequips.
* Show current vendor items being sold.
* Move popup won't pop up under the header anymore.
* If you have an open loadout, and you click "Create loadout", it switches to the new loadout now instead of leaving the previous loadout open.
* DIM is once again faster.
* The loadout editor won't stay visible when you change platforms.
* Fixed a lot of bugs that would show all your items as new.
* New-ness of items persists across reloads and syncs across your Chrome profile.
* New button to clear all new items. Keyboard shortcut is "x".
* Help dialog for keyboard shortcuts. Triggered with "?".
* When you have two characters of the same class, applying a loadout with a subclass will work all the time now.
* Item class requirements are part of the header ("Hunter Helmet") instead of in the stats area.
* You can search for the opposite of "is:" filters with "not:" filters. For example, "is:helmet not:hunter quality:>90".
* Clicking away from the Xur dialog will close any open item popups.
* Fixed an issue where you could not equip a loadout that included an exotic item when you already had an exotic equipped that was not going to be replaced by the loadout.
* Better handling of items with "The Life Exotic" perk.
* New aliases for rarity filters (is:white, is:green, is:blue, is:purple, is:yellow).
* An alternate option for the "Gather Engrams" loadout can exclude gathering exotic engrams.
* Removed popup notification for new items.
* #798 Keyword searches will now scan perk descriptions.
* #799 Randomize equipped items for current character. Don't look at us if you have to play a match using Thorn.

# 3.8.3

* Fix move popup not closing when drag-moving an item.
* Added ability to and filters for track or untracking quests and bounties.
* Fix issue where some sets would be missing from the loadout builder.
* Fixed #660 where postmaster items would not appear in the Postmaster section of DIM, ie Sterling Treasure after the reset.
* Fixed #697 where loadouts will no longer remove the loadouts for the opposite platform.
* Fix an issue where loadouts will not show any items, or transfer any items.
* Add option to show new item overlay animation

# 3.8.2

* Update filter list to include quality/percentage filters
* Add year column to CSV export scripts
* When you have filtered items with a search, you can select a new search loadout option in the loadout menu to transfer matching items.
* The screen no longer jumps around when clicking on items, and the item details popup should always be visible.
* Dialogs should be sized better now.
* Fix character order in move popup buttons.
* Restored the ability to set a maximum vault size. "Auto" (full width) is still an option, and is the default.
* Armor quality is shown in Xur, loadouts, and the infusion dialog if advanced stats is turned on.
* "Take" stackables works again.

# 3.8.1

* Added steps to Moments of Triumph popup (and other record books.)
* Fixed wobbly refresh icon.
* Fixed single item stat percentages.
* Fixed armor export script.
* Possible fix for loadout builder.

# 3.8.0

* Loadout builder redesign and major performance enchancements.
* Items in the postmaster now have quality ratings, can use the infusion fuel finder, show up in the infusion fuel finder, compare against currently equipped items, etc. They behave just like a normal item except you can't move them and they're in a different spot.
* The vault width preference has been removed - the vault now always takes up all the remaining space on the screen.
* Section headers don't repeat themselves anymore.
* Drop zones for items are larger.
* Returning from the min-max tool no longer greets you with a blank, item-less screen.
* Fixed a bug where loadouts were not properly restricted to the platform they were created for.
* Xur's menu item will properly disappear when he leaves for the week.
* New items are marked with a "shiny" animation, and there are notifications when new items appear.
* The loadout menu may expand to fill the height of the window, but no more. The scrollbar looks nicer too.
* Items can now be made larger (or smaller) in settings. Pick the perfect size for your screen!
* The item info popup has a new header design. Let us know what you think!
* Changing settings is faster.
* You can now download your weapon and armor data as spreadsheets for the true data nerds among us.
* The settings dialog is less spacious.
* Engrams and items in the postmaster can now be locked (and unlocked).
* The buttons on the move item popup are now grouped together by character.
* When the "Hide Unfiltered Items while Filtering" option is on, things look a lot nicer than they did.
* DIM is generally just a little bit snappier, especially when scrolling.
* Clicking the icon to open DIM will now switch to an active DIM tab if it's already running.
* Bungie.net will open in a new tab as a convenience for expired cookies.
* Items in the Postmaster are sorted by the order you got them, so you know what'll get bumped when your postmaster is full.
* Clicking the loadout builder button again, or the DIM logo, will take you back to the main screen.
* You may now order your characters by the reverse of the most recent, so the most recent character is next to the vault.

# 3.7.4

* Removed the option to hide or show the primary stat of items - it's always shown now.
* Add mode selection full/fast for users willing to wait for all best sets.
* Loadout menus are now scrollable for users with over 8 custom loadouts on a single character.
* Changing the character sort order now applies live, rather than requiring a refresh.
* Use most recently logged in player to start with loadout builder.
* Search queries will exclude the token `" and "` as some users were including that when chaining multiple filters.
* Fix UI issue on move popup dialog that had some numbers expanding outside the dialog.
* Consolidate beta icons to the icons folder.

# 3.7.3

* Fix rounding error that prevented some loadout sets from showing up.
* Added filter for quality rating, ex - quality:>90 or percentage:<=94

# 3.7.2

* Always show locked section in loadout builder.
* Fix NaN issue in loadout builder.
* Fix issues with 'create loadout' button in loadout builder.
* For item lvling dont prefer unlvled equiped items on other characters.
* Various Loadout builder bug fixes and performance updates.

# 3.7.1

* Various Loadout builder bug fixes and performance updates.

# 3.7.0

* Added new armor/loadout tier builder.
* Fix for all numbers appearing red in comparison view.
* Updated to latest stat estimation forumla.
* Use directive for percentage width.

# 3.6.5

* Fix an issue where warlocks would see loadouts for all the other classes.

# 3.6.2 & 3.6.3 (2016-05-23)

* Add warning if the lost items section of the postmaster has 20 items.
* Stat bars are more accurately sized.
* Add vendor progress
* Add prestige level with xp bar under characters to replace normal xp bar after level 40.
* It is no longer possible to choose column sizes that cause the vault to disappear.
* The Vault now has a character-style header, and can have loadouts applied to it. Full-ness of each vault is displayed below the vault header.
* New option to restore all the items that were in your inventory before applying a loadout, rather than just the equipped ones.
* You can now undo multiple loadouts, going backwards in time.

# 3.6.1

* Removed the "Only blues" option in the infusion fuel finder, because it wasn't necessary.
* Engram searches and the engram loadout features won't mistake Candy Engrams for real engrams.
* Items in the Postmaster include their type in the move popup, so they're easier to distinguish.
* Sometimes equipping loadouts would fail to equip one of your exotics. No more!
* Add an 'is:infusable' search filter.
* Add 'is:intellect', 'is:discipline', 'is:strength' search filters for armor.
* XP Progress on bar items

# 3.6.0 (2016-05-03)

* Bring back the infusion dialog as an Infusion Fuel Finder. It doesn't do as much as it used to, but now it's optimized for quickly finding eligable infusion items.
* Fix a bug where hovering over a drop zone with a consumable/material stack and waiting for the message to turn green still wouldn't trigger the partial move dialog.
* Added a new "Item Leveling" auto-loadout. This loadout finds items for you to dump XP into. It strongly favors locked items, and won't replace an incomplete item that you have equipped. Otherwise, it goes after items that already have the most XP (closest to completion), preferring exotics and legendaries if they are locked, and rares and legendaries if they're not locked (because you get more materials out of disassembling them that way).
* There's a new setting that will show elemental damage icons on your weapons. Elemental damage icons are now always shown in the title of the item popup.
* Elder's Sigil won't go above 100% completion for the score portion anymore.
* Added roll quality percentage indicator. You can now see how your intellect/discipline/strength stacks up against the maximum stat roll for your armor.
* DIM is smarter about what items it chooses to move aside, or to equip in the place of a dequipped item.
* Added a new "Gather Engrams" loadout that will pull all engrams to your character.

# 3.5.4

* We won't try to equip an item that is too high-level for your character when dequipping items.
* Fix a regression where subclasses wouldn't show up in Loadouts. They're still there, they just show up now!
* Fixed another bug that could prevent item popups from showing up.
* The vault can now be up to 12 items wide.
* Sterling Treasure, Junk Items, and SLR Record Book added to DIM.
* Manifest file updated.

# 3.5.3

* Fixed a bug that would prevent the loading of DIM if Spark of Light was in the postmaster.
* Fixed a bug that prevented the Xur dialog from rendering.

# 3.5.2

* Fix a bug where item details popups would show above the header.
* Fix showing Sterling Treasures in Messages.
* Better error handling when Bungie.net is down.
* Fix a bug where having items in the postmaster would confuse moves of the same item elsewhere.
* Fix a bug where item comparisons no longer worked.
* Added support for the classified shader "Walkabout".

# 3.5.1

* The Infusion Calculator has been removed, now that infusions are much more straightforward.
* Pressing the "i" key on the keyboard will toggle showing item details in the item popup.
* Add a menu item for when Xur is in town. This brings up a panel with Xur's wares, how much everything costs, how many strange coins you have, and lets you show the item details popup plus compare against any version of exotics you might already have to see if there's a better roll.

# 3.5 (2016-04-11)

* DIM will now go to great lengths to make sure your transfer will succeed, even if your target's inventory is full, or the vault is full. It does this by moving stuff aside to make space, automatically.
* Fixed a bug that would cause applying loadouts to fill up the vault and then fail.
* Fixed a bug where DIM would refuse to equip an exotic when dequipping something else, even if the exotic was OK to equip.
* When applying a loadout, DIM will now equip and dequip loadout items all at once, in order to speed up applying the loadout.
* The search box has a new style.
* Item moves and loadouts will now wait for each other, to prevent errors when they would collide. This means if you apply two loadouts, the second will wait for the first to complete before starting.
* Item details are now toggled by clicking the "i" icon on the item popup, rather than just by hovering over it.

# 3.4.1

* Bugfix to address an infinite loop while moving emotes.

# 3.4.0

* Moving and equipping items, especially many at a time (loadouts) is faster.
* When you save a loadout, it is now scoped to the platform it's created on, rather than applying across accounts. Loadouts created on one account used to show on both accounts, but wouldn't work on the wrong account.
* You can now move partial amounts of materials. There's a slider in the move popup, and holding "shift" or hovering over the drop area will pop up a dialog for draggers. You can choose to move more than one stack's worth of an item, up to the total amount on a character.
* New commands for materials to consolidate (move them all to this character) and distribute (divide evenly between all characters).
* Loadouts can now contain materials and consumables. Add or remove 5 at a time by holding shift while clicking. When the loadout is applied, we'll make sure your character has *at least* that much of the consumable.
* Loadouts can now contain 10 weapons or armor of a single type, not just 9.
* When making space for a loadout, we'll prefer putting extra stuff in the vault rather than putting it on other characters. We'll also prefer moving aside non-equipped items of low rarity and light level.
* The is:engram search filter actually works.
* Fixed an error where DIM would not replace an equipped item with an instance of the same item hash. This would cause an error with loadouts and moving items. [448](https://github.com/DestinyItemManager/DIM/issues/448)
* Loadouts can now display more than one line of items, for you mega-loadout lovers.
* Items in the loadout editor are sorted according to your sort preference.

# 3.3.3 (2016-03-08)

* Infusion calculator performance enhancements
* Larger lock icon
* Completed segments of Intelligence, Discipline, and Strength are now colored orange.

# 3.3.2 (2016-03-04)

* If multiple items in the infusion calculator have the same light, but different XP completion percentage, favor suggesting the item with the least XP for infusion.
* Keyword search also searches perks on items.
* New search terms for is:engram, is:sword, is:artifact, is:ghost, is:consumable, is:material, etc.
* Items can be locked and unlocked by clicking the log icon next to their name.
* Display intellect/discipline/strength bars and cooldown for each character
* Loadouts have a "Save as New" button which will let you save your modified loadout as a new loadout without changing the loadout you started editing.
* Autocomplete for search filters.
* Comparing stats for armor now shows red and green better/worse bars correctly.
* Fixed showing magazine stat for weapons in the vault.
* Fixed infusion material cost for Ghosts and Artifacts (they cost motes of light).
* Fix a case where the item properties popup may be cut off above the top of the screen.
* Transfer/equip/dequip actions for edge cases will now succeed as expected without errors.
* Manifest file update.

# 3.3.1 (2016-02-19)

* Updated the manifest file.

# 3.3 (2016-02-15)

* Infusion auto calculator is much faster.
* Items in the infusion calculator don't grey out when a search is active anymore.
* Full cost of infusions is now shown, including exotic shards, weapon parts / armor materials, and glimmer.
* Show a better error message when trying to equip an item for the wrong class. Before it would say you weren't experienced enough.
* Add a button to the infusion calculator that moves the planned items to your character.
* Add a filter to the infusion calculator to limit the search to only rare (blue) items.
* The infusion auto calculator runs automatically, and now presents a list of different attack/defense values for you to choose from. Selecting one will show the best path to get to that light level.
* The infusion calculator greys out items that are already used or are too low light to use, rather than hiding them.
* The item move popup now has an entry for the infusion calculator, to make it easier to find.
* Hold Shift and click on items in the infusion calculator to prevent the calculator from using that item.
* If you have an exotic class item (with "The Life Exotic" perk) equipped, you can now equip another exotic without having the class item get automatically de-equipped. Previously, this worked only if you equipped the non-class-item exotic first.
* Armor, Artifacts, and Ghosts now show the difference in stats with your currently equipped item. Also, magazine/energy between swords and other heavy weapons compares correctly.
* The is:complete, is:incomplete, is:upgraded, is:xpincomplete, and is:xpcomplete search keywords all work again, and their meanings have been tweaked so they are all useful.
* The talent grid for an item are now shown in the item details, just like in the game, including XP per node.
* Subclasses show a talent grid as well!
* The item stats comparison will no longer be cleared if DIM reloads items while an item popup is open.
* Bounties and quests are now separated, and under their own "Progress" heading.
* Bounties, quests, and anything else that can have objectives (like test weapons and runes) now show their objectives and the progress towards them. As a result, completion percentages are also now accurate for those items.
* Descriptions are now shown for all items.
* Include hidden stats "Aim Assist" and "Equip Speed" for all weapons. You can still see all hidden stats by visiting DTR via the link at the top of item details.
* Weapon types are now included in their popup title.
* Removed Crimson Days theme.  It will return.
* Fixed issue at starts up when DIM cannot resolve if the user is logged into Bungie.net.

# 3.2.3

* Updated Crimson Days Theme.
* Removed verge.js

# 3.2.2

* Updated Crimson Days Theme.

# 3.2.1 (2016-02-04)

* Crimson Days theme.
* Weapons and armor now show all activated perks (including scopes, etc), in the same order they are shown in the game.
* Only display the "more info" detail icon if there's something to show.
* If you try to move an item into a full inventory, we'll reload to see if you've already made space in the game, rather than failing the move immediately.
* The Infusion dialog now has a "Maximize Attack/Defense" button that figures out how to get the highest stats with the fewest number of infusions.
* You can now create a loadout based on what you've got equipped by selecting "From Equipped" in the "Create Loadout" menu item.
* After applying a loadout, a new pseudo-loadout called "Before 'Your Loadout'" appears that will put back the items you had equipped.

# 3.2

* In the "Loadouts" dropdown is a new "Maximize Light" auto-loadout that does what it says, pulling items from all your characters and the vault in order to maximize your character's light.
* Lots of performance improvements! Loading DIM, refreshing, moving items, and searching should all be faster.
* DIM will now refresh immediately when you switch back to its tab, or come back from screensaver, etc. It won't automatically update when it's in the background anymore. It still periodically updates itself when it is the focused tab.
* New "is:year1" and "is:year2" search filters.
* Artifacts now have the right class type (hunter, titan, etc).
* The reload and settings icons are easier to hit (remember you can also hit "R" to reload.
* The move popup closes immediately when you select a move, rather than waiting for the move to start.
* New sort option of "rarity, then primary stat".<|MERGE_RESOLUTION|>--- conflicted
+++ resolved
@@ -11,11 +11,8 @@
 * Disabled vendorengrams.xyz integration until they are back online.
 * Review modes - say hello to Gambit (and goodbye to Trials, at least for a little while).
 * Added Etheric Spiral and Etheric Helix to the list of reputation items.
-<<<<<<< HEAD
 * Fixed Year 1 weapons not having an elemental damage type.
-=======
 * Added "is:bow" search.
->>>>>>> 60002f87
 
 # 4.68.3 (2018-09-03)
 
