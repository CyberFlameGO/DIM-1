--- conflicted
+++ resolved
@@ -1,14 +1,11 @@
 ## Next
 
 * When you have 10 or more loadouts, a search box will appear in the Inventory page loadout dropdown, allowing you to search names just like on the Loadouts page.
+* Old loadouts with void subclasses in them will upgrade automatically to the new version with fragments and aspects, instead of telling you the loadout is missing an item.
 * Removed D2Gunsmith link from the item details popup while they work on revamping the site for all the new changes.
 * The Item Feed is available on both desktop and mobile. It shows your gear in the order it dropped, and gives you quick controls to tag incoming loot. Click on the item tile to get the full item popup.
 * Added `deepsight:complete` and `deepsight:incomplete` filters.
-<<<<<<< HEAD
-* Old loadouts with void subclasses in them will upgrade automatically to the new version with fragments and aspects, instead of telling you the loadout is missing an item.
-=======
 * Added `is:craftable` filter.
->>>>>>> d647c3fa
 
 ## 7.7.0 <span class="changelog-date">(2022-02-28)</span>
 
