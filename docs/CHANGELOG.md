--- conflicted
+++ resolved
@@ -4,12 +4,9 @@
 * Fixed a bug trying to maximize power level (and sometimes transfer items) in Destiny 2.
 * When hovering over an icon, the name and type will be displayed
 * Allowing more exotic item types to be simultaneously equipped in Destiny 2
-<<<<<<< HEAD
 * Initial support for masterworks weapons.
-=======
 * Fixed reporting reviews in Destiny 2.
 * Fixed item filtering in Destiny 2.
->>>>>>> ad417f03
 
 # 4.29.0
 
