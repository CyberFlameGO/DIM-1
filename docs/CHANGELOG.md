--- conflicted
+++ resolved
@@ -2,13 +2,10 @@
 
 * Fixed display of Clan XP milestone.
 * DIM's logic to automatically move aside items to make room for what you're moving is smarter - it'll leave put things you just moved, and it'll prefer items you've tagged as favorites.
-<<<<<<< HEAD
 * In D2, "Make room for Postmaster" has been replaced with "Collect Postmaster" which pulls all postmaster items we can onto your character. You can still make room by clicking "Space".
 * Fix pull from postmaster to clear exactly enough space, not too many, but also not too few.
-=======
 * Accounts with no characters will no longer show up in the account dropdown.
 * Item tagging via keyboard should be a little more international-friendly. Calling the help menu (via shift+/) is too.
->>>>>>> 9dea96f1
 
 # 4.37.0
 
