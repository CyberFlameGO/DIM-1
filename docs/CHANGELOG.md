--- conflicted
+++ resolved
@@ -4,13 +4,10 @@
 * You can now track and untrack Seasonal Challenges from the Progress page.
 * Loadout Optimizer now correctly handles nightmare mods.
 * Added `is:infusionfodder` search to show items where a lower-power version of the same item exists. Use `tag:junk is:infusionfodder` to check your trash for its potential to infuse!
-<<<<<<< HEAD
 * The item popup has a toggle to choose between list-style perks (easier to read!) and grid-style perks (matches in game). No, we will not add an option to change the order of the list-style perks.
 * List-style perks in the item popup have a hover tooltip on desktop so you don't have to click them if you don't want to.
 * The item popup has a button to select all the wishlisted perks if they aren't already the active perks, so you can preview the wishlisted version of the item quickly.
-=======
 * Loadout Optimizer will warn you if you try to load a build that's for a character class you don't have.
->>>>>>> b3073a1f
 
 ## 6.86.0 <span class="changelog-date">(2021-10-10)</span>
 
