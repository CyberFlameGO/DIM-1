# Next

* Max power updated to 600 for Forsaken owners.
* Bugfixes post-Forsaken launch.
* Add Infamy rank to progress page.
* Remove "is:powermod" search.
* Remove "basepower:" search.
* Masterworks now have a gold border. Previously items with a power mod had a gold border, but there are no more power mods.
<<<<<<< HEAD
* Ratings platform selection changes made easier.
=======
* Disabled vendorengrams.xyz integration until they are back online.
* Review modes - say hello to Gambit (and goodbye to Trials, at least for a little while).
>>>>>>> 192f3b08

# 4.68.3 (2018-09-03)

# 4.68.2 (2018-09-03)

# 4.68.1 (2018-09-03)

# 4.68.0 (2018-09-02)

* Fixed: Destiny 2 - Sort by character age.
* Item popup shows the ammo type of D2 weapons.
* New is:primary, is:special, and is:heavy search terms for ammo types.
* Add is:tracerifle and is:linearfusionrifle searches.
* Added Korean as a language option.
* We have a new Shop selling enamel pins and T-shirts.
* Ratings system understands random rolls in D2.
* Search help added for searching by # of ratings.

# 4.67.0 (2018-08-26)

# 4.66.0 (2018-08-19)

* DIM now refreshes your inventory automatically every 30 seconds, rather than every 5 minutes.
* Clicking "transfer items" in the Infusion tool will now always move them to the active character.
* The infusion tool will now include locked items as potential infusion targets even if the checkbox isn't checked (it still affects what can be a source item).
* If you are at maximum light, DIM now alerts you when vendors are selling maximum light gear and engrams, courtesy of VendorEngrams.xyz.

# 4.65.0 (2018-08-12)

# 4.64.0 (2018-08-05)

# 4.63.0 (2018-07-29)

* Fixed a bug that could cause iOS Safari to hang.

# 4.62.0 (2018-07-22)

* Xur has been removed from the header in D1. Find him in the Vendors page.

# 4.61.0 (2018-07-15)

* Fix a bug that would leave behind stackable items when moving certain loadouts like "Gather Reputation Items".
* The is:haspower search works once again.
* The is:cosmetic search will now work for Destiny 2.
* Added is:prophecy search which will return all prophecy weapons from CoO.
* Added is:ikelos search which will return all ikelos weapons from Warmind.

# 4.60.0 (2018-07-08)

* Farming mode won't try to move unmoveable reputation tokens.
* Filters like stat:recovery:=0 now work (they couldn't match stat values of zero before).
* Checking with VendorEngrams.xyz to see if 380 drops may be right for you.

# 4.59.0 (2018-07-01)

* New iOS app icons when you add to home screen.
* Ornaments now show additional reasons why you can't equip them.
* The is:inloadout search works once again.
* Fix a bug where the item popup could hang iOS Safari in landscape view.
* Add a link to lowlines' Destiny map for collecting ghost scannables, latent memories, and sleeper nodes.

# 4.58.0 (2018-06-24)

* Factions now show seasonal rank instead of lifetime rank.
* Vendors show their faction rank next to their reward engrams.
* Factions in the progress page also link to their vendor.
* Quest keys in your Pursuits now show their quantity. They're still on the Progress page.

# 4.57.0 (2018-06-17)

* Item sizing setting works in Edge.
* Lock and unlock won't get "stuck" anymore.

# 4.56.5 (2018-06-11)

* Fix for item popups not working

# 4.56.0 (2018-06-10)

* Add "is:hasshader" search filter to select all items with shaders applied.
* Fixed some bugs in older Safari versions.
* Errors on Progress, Collections, and Vendors pages won't take out the whole page anymore, just the section with the error.
* Fix bugs where a stray "0" would show up in odd places.
* Align Progress columns better for accounts with fewer than 3 characters.

# 4.55.0 (2018-06-03)

* Displaying available rating data in spreadsheet export.
* Correctly display masterwork plug objectives - check the "Upgrade Masterwork" plug for catalyst updates.
* The Collections page now shows progress towards unlocking ornaments. Due to restrictions in the API, it can only show ornaments that go with items you already have.

# 4.54.0 (2018-05-27)

* Fix the display of crucible rank points.
* Fix faction rank progress bars on D1.
* Compare view includes perks and mods for D2 items.

# 4.53.0 (2018-05-20)

* Add previews for engrams and other preview-able items.
* Display Crucible ranks on the progress page.
* Add emotes back to the collections page.
* Remove masterwork objectives that never complete.
* Fix loading loadouts the first time you open a character menu.
* Fix exporting CSV inventories in Firefox.

# 4.52.0 (2018-05-13)

* Collection exotics are no longer duplicated. They are also sorted by name.
* Updated max power to 380.
* Vendors and collections will no longer show items exclusive to platforms other than the current account's platform.
* Fix masterworks not showing as masterworks.
* Set the max base power depending on which DLC you own.

# 4.51.2 (2018-05-09)

* Handle the Warmind API bug better, and provide helpful info on how to fix it.

# 4.51.1 (2018-05-08)

* Fix progress page not displaying after the Warmind update.

# 4.51.0 (2018-05-06)

* Fix a bug where having mods, shaders, or materials in the postmaster might make it impossible to move any mod/shader/material into or out of the vault.
* Add links to Ishtar Collective on items with lore.

# 4.50.0 (2018-04-30)

* The settings page now shows how much of your local storage quota is being used by DIM (if your browser supports it).
* Add search filters based on character location on dim (is:inleftchar / inmiddlechar / inrightchar) and for vault (is:invault) and current/last logged character (incurrentchar), that is marked with a yellow triangle.
* Fixed a bug where the "Restore Old Versions" tool wouldn't actually let you see and restore old versions.

# 4.49.1 (2018-04-23)

* Fix loadouts.

# 4.49.0 (2018-04-22)

* The DIM changelog popup has moved to a "What's New" page along with Bungie.net alerts and our Twitter feed. We also moved the "Update DIM" popup to the "What's New" link.
* Fix moving mods and shaders from the postmaster.
* Remove "Take" button from stackables in the postmaster.
* The Collections page now has a link to DestinySets.com.

# 4.48.0 (2018-04-15)

* You can specify game modes for reading and making ratings and reviews.
* Full General Vault, Mods, and Shaders buckets are highlighted in red.
* Adding DIM to your home screen on iOS was broken for iOS 11.3. It's fixed now!

# 4.47.0 (2018-04-09)

# 4.46.0 (2018-04-02)

* Added a page to browse and restore old revisions of Google Drive data.
* Emblems now show a preview of their nameplate in the item details popup.
* New Vendors page shows all the items you can buy from various vendors.
* New Collections page shows your exotics, emotes, and emblems kiosks.
* Engram previews from the faction display and vendors pages show what could be in an engram.
* Keyword search now includes item descriptions and socket perk names and descriptions.

# 4.45.0 (2018-03-26)

* Searching mods and perks in D2 now searches non-selected perks as well.
* Perks are in the correct order again (instead of the selected one being first always).
* Unpurchaseable vendor items are displayed better.
* Storage settings break out loadouts and tags/notes between D1 and D2 items.
* A new revisions page allows you to restore old versions of settings from Google Drive.
* Emblems show a preview of the nameplate graphic.
* Fix "is:dupelower" to only affect Weapons/Armor
* Add armor stats to the "stat:" filter (in D2 only)
* Add ":=" comparison to the text complete tooltip

# 4.44.0 (2018-03-19)

* Fixed the "recommended perk" being wrong very often.
* Improved the display of perks, shaders, and mods on items. Improved the popup details for those items as well - this includes ornament unlock progress.
* Stackable items like mods and shaders have less chance of being left behind during search transfers.
* Put back "Make Room for Postmaster" in D1 - it was removed accidentally.
* Items matching a search are now more highlighted. Removed "Hide Unfiltered Items" setting.

# 4.43.0 (2018-03-12)

* Fix some cases where moving stacks of items would fail.
* Fix "Gather Reputation Items" from not gathering everything.
* More items can be successfully dragged out of the postmaster.

# 4.42.0 (2018-03-05)

* Compare tool shows ratings, and handles missing stats better.
* Fixed display of masterwork mod and ornaments.
* Remove Auras from inventory since they're part of Emblems now.
* Fancy new emblems show all their counters correctly.
* Improved moving mods, shaders, and consumables via search loadouts. They can now go to any character (not just the active one) and aren't limited to 9 items.
* Pausing over a drop zone to trigger the move-amount dialog works every time now, not just the first time.

# 4.41.1 (2018-02-19)

* Fix dupelower logic.
* Fixed bugs preventing DIM from loading in some browsers.
* See previews of the items you'll get from faction packages and Xur from links on the Progress page.

# 4.41.0 (2018-02-19)

* Mobile on portrait mode will be able to set the number of inventory columns (the icon size will be resized to accomodate).
* You can now check your emblem objectives.
* Armor mods show more info.
* Destiny 1 transfers are faster.
* DIM is better at equipping exotics when you already have exotic ghosts, sparrows, and ships equipped.
* Pulling an item from the postmaster updates the list of items quickly now.
* Navigation from "About" or "Backers" back to your inventory works.
* is:dupelower breaks ties more intelligently.

# 4.40.0 (2018-02-12)

# 4.39.0 (2018-02-05)

* Fixed random loadout feature taking you to a blank page.

# 4.38.0 (2018-01-31)

* Fixed display of Clan XP milestone.
* DIM's logic to automatically move aside items to make room for what you're moving is smarter - it'll leave put things you just moved, and it'll prefer items you've tagged as favorites.
* In D2, "Make room for Postmaster" has been replaced with "Collect Postmaster" which pulls all postmaster items we can onto your character. You can still make room by clicking "Space".
* Fix pull from postmaster to clear exactly enough space, not too many, but also not too few.
* Accounts with no characters will no longer show up in the account dropdown.
* Item tagging via keyboard should be a little more international-friendly. Calling the help menu (via shift+/) is too.
* Fixed XP required for well-rested perk after the latest Destiny update.

# 4.37.0 (2018-01-29)

* Masterwork differentiation between Vanguard / Crucible, highlight of stat being affected by MW.
* The "Well Rested" buff now appears as a Milestone on your Progress page.
* Nightfall modifiers are shown on the Progress page.
* Storage (Google Drive) settings have moved to the Settings page.
* You can configure a custom item sorting method from the Settings page.
* Improved display of the account selection dropdown.

# 4.36.1 (2018-01-22)

* Attempt to fix error on app.
* Moving an item from the postmaster will now only clear enough space for that one item.

# 4.36.0 (2018-01-22)

* Attempt to fix error on app.

# 4.35.0 (2018-01-22)

* The Settings page has been redesigned.
* Your character stats now update live when you change armor.
* New settings to help distinguish colors for colorblind users.
* DIM should load faster.
* DIM won't try to transfer Faction tokens anymore.

# 4.34.0 (2018-01-15)

* Sorting characters by age should be correct for D2 on PC.
* The infusion fuel finder now supports reverse lookups, so you can choose the best thing to infuse a particular item *into*.
* Labeled the Infusion Fuel Finder button.
* Trace Rifles are highlighted again on is:autorifle search.
* Factions that you can't turn in rewards to are now greyed out. We also show the vendor name, and the raw XP values have moved to a tooltip.
* The settings page has been cleaned up and moved to its own page.

# 4.33.1 (2018-01-09)

* Fix DIM loading on iOS 11.2.2.

# 4.33.0 (2018-01-08)

* A brand new Progress page for Destiny 2 displays your milestones, quests, and faction reputation all in one place. That information has been removed from the main inventory screen.
* We've changed around the effect for masterworks a bit more.

# 4.32.0 (2018-01-02)

* Added hotkey for search and clear (Shift+F).
* Masterworks show up with an orange glow like in the game, and gold borders are back to meaning "has power mod".
* Mercury reputation items are now handled by farming mode and gather reputation items.
* Tweak max base power / max light calculations to be slightly more accurate.
* Display D2 subclass talent trees. We can't show which ones are selected/unlocked yet.
* Moving items on Android should work better.
* Rotating to and from landscape and portrait should be faster.
* Fix quest steps showing up in the "haspower" search.
* Do a better job of figuring out what's infusable.
* Added a reverse lookup to Infusion Fuel Finder.

# 4.31.0 (2017-12-25)

* "is:complete" will find completed rare mod stacks in Destiny 2.

# 4.30.0 (2017-12-18)

* NEW - Revamped rating algorithm for D2 items.
* Fixed a bug trying to maximize power level (and sometimes transfer items) in Destiny 2.
* When hovering over an icon, the name and type will be displayed
* Allowing more exotic item types to be simultaneously equipped in Destiny 2
* Initial support for masterworks weapons.
* Fixed reporting reviews in Destiny 2.
* Fixed item filtering in Destiny 2.

# 4.29.0 (2017-12-13)

* Added Mercury reputation.
* Added Crimson Exotic Hand Canon.

# 4.28.0 (2017-12-11)

* NEW - Move items from the postmaster in DIM!

# 4.27.1 (2017-12-05)

* Key for perk hints in D2.
* Fixed bug loading items with Destiny 2 v1.1.0.

# 4.27.0 (2017-12-04)

* Added setting to pick relevant platforms for reviews.
* Fix review area not collapsing in popup.
* Fix display of option selector on reviews tab when detailed reviews are disabled.

# 4.26.0 (2017-11-27)

* Don't show community best rated perk tip if socket's plugged.
* is:haslevel/haspower (D1/D2) fix in cheatsheet.
* Fix mobile store pager width

# 4.25.1 (2017-11-22)

* Added Net Neutrality popup.

# 4.25.0 (2017-11-20)

# 4.24.1 (2017-11-13)

# 4.24.0 (2017-11-13)

* Bungie has reduced the throttling delay for moving items, so you may once again move items quickly.

# 4.23.0 (2017-11-06)

# 4.22.0 (2017-10-30)

* Add a 'bulk tag' button to the search filter.
* Add basepower: filter and is:goldborder filter.
* Fix filtering in D1.
* Add a button to clear the current search.
* Fix moving partial stacks of items.
* Fixed "transfer items" in the Infusion Fuel Finder.
* Giving hints about the community's favorite plugs on D2 items.

# 4.21.0 (2017-10-23)

* Community reviews (for weapons and armor) are in for Destiny 2 inventory.
* Charting weapon reviews.
* Fixed the shadow under the sticky characters bar on Chrome.
* Add an option to farming mode that stashes reputation items in the vault.
* Add a new smart loadout to gather reputation items for redemption.
* Scroll the loadout drawer on mobile.
* Show character level progression under level 20 for D2.
* Stacks of three or more rare mods now have a yellow border

# 4.20.1 (2017-10-16)

* Fixed an error when trying to space to move items.

# 4.20.0 (2017-10-16)

* Sort consumables, mods, and shaders in a more useful way (generally grouping same type together, alphabetical for shaders).
* Show the hidden recoil direction stat.
* Link to DestinyDB in your language instead of always English.
* Updated documentation for search filters.
* Fixed logic that makes room for items when your vault is full for D2.

# 4.19.2 (2017-10-11)

* Keyword searchs now also search on mod subtitles, so `is:modifications helmet void` will bring only Helmet Mods for Void subclass.
* Add Iron Banner reputation.

# 4.19.1 (2017-10-10)

* Fix landscape orientation not working on mobile.
* Fix D1 stats in loadout builder and loadout editor.

# 4.19.0 (2017-10-09)

* Added `stack:` to search filters for easier maintenance of modifications.
* Add missing type filters for D2 (try `is:modifications`)!
* Bring back keyboard shortcuts for tagging (hit ? to see them all).
* The "Max Light" calculation is even more accurate now.
* Added `PowerMod` column to CSV export indicating whether or not a weapon or piece of armor has a power mod
* Support sorting by base power.
* Hide "split" and "take" button for D2 consumables.
* OK really really fix the vault count.
* Fix showing item popup for some D1 items.
* Changed how we do Google Drive log-in - it should be smoother on mobile.
* Completed objectives will now show as "complete".
* Bring back the yellow triangle for current character on mobile.
* Updated `is:dupelower` search filter for items to tie break by primary stat.

# 4.18.0 (2017-10-02)

* Updated `is:dupelower` search filter for items with the same/no power level.
* Fix some issues with Google Drive that might lead to lost data.
* Really fix vault counts this time!

# 4.17.0 (2017-09-29)

* Fix bug that prevented pinned apps in iOS from authenticating with Bungie.net.

# 4.16.2 (2017-09-29)

* Added `is:dupelower` to search filters for easier trashing.
* Added missing factions to the reputation section for Faction Rally.
* Fix in infusion calculator to correctly consider +5 mod
* Fix for CSV export (e.g.: First In, Last Out in 2 columns)

# 4.16.1 (2017-09-26)

* Bugfixes for iOS 10.0 - 10.2.

# 4.16.0 (2017-09-25)

* Added item type sort to settings group items by type (e.g. all Sniper Rifles together).
* Reputation emblems are the same size as items now, however you have item size set.
* Shaders show up in an item's mods now.
* Transfering search loadouts is more reliable.
* Fixed a serious bug with storage that may have deleted your tags and notes. It's fixed now, but hopefully you had a backup...
* Highlight mods that increase an item's power with a gold border. New 'is:powermod' search keyword can find them all.
* Phone mode should trigger even on really big phones.
* More places can be pressed to show a tooltip.
* Fixed showing quality for D1 items.
* D2 subclasses are diamonds instead of squares.
* Max Base Power, Mobility, Resilience, and Recovery are now shown for each character.
* Legendary shards have the right icon now.
* Fix newly created loadouts showing no items.
* Inventory (mods, shaders, and consumables) in your vault now show up separated into the vault, and you can transfer them to and from the vault.
* Search keywords are now case-insensitive.
* You can now lock and unlock D2 items.
* Equipping an exotic emote won't unequip your exotic sparrow and vice versa.
* Item popups aren't weirdly tall on Firefox anymore.
* Armor stats now match the order in the game.
* Infusion calculator now always gives you the full value of your infusion.
* Show a warning that your max light may be wrong if you have classified items.
* CSV export for D2 weapons and armor is back.
* Add text search for mods and perks.
* Add "Random Loadout" to D2. You gotta find it though...

# 4.15.0 (2017-09-18)

* D2 items with objectives now show them, and quests + milestones are displayed for your characters.
* Custom loadouts return for D2.
* D2 items now display their perks and mods.
* DIM won't log you out if you've been idle too long.
* Swipe left or right anywhere on the page in mobile mode to switch characters.
* If you have lots of inventory, it won't make the page scroll anymore.
* Power level will update when you change equipment again.
* Searches will stay searched when you reload info.
* Max light loadout won't try to use two exotics.
* Farming mode looks better on mobile.
* If you're viewing a non-current character in mobile, it won't mess up on reload anymore.
* You can tag and write notes on classified items to help remember which they are.
* The Infusion Fuel Finder is back for D2.
* The "Max Light" calculation is more accurate now.
* Mods now show more detail about what they do.

# 4.14.0 (2017-09-14)

* Added back in Repuation for D2.
* Max Light Loadout, Make Room for Postmaster, Farming Mode, and Search Loadout are all reenabled for D2.
* Classified items can be transferred!
* Fixed search filters for D2.
* Show hidden stats on D2 items.
* D2 inventory (mods, shaders, etc) now take the full width of the screen.

# 4.13.0 (2017-09-09)

* DIM will remember whether you last used D2 or D1.
* Lots of DIM functionality is back for D2.
* We now highlight the perks from high community reviews that you don't have selected.

# 4.12.0 (2017-09-05)

* Early Destiny 2 support! We have really basic support for your Destiny 2 characters. Select your D2 account from the dropdown on the right. This support was built before we even got to start playing, so expect some rough edges.
* There's a new phone-optimized display for your inventory. See one character at a time, with larger items. Swipe between characters by dragging the character header directly.
* Info popups aren't gigantic on mobile anymore.
* Fix a case where changes to preferences may not be saved.

# 4.11.0 (2017-09-02)

* Fix a case where DIM wouldn't work because auth tokens had expired.

# 4.10.0 (2017-08-26)

* You can flag reviews for being offensive or arguing or whatever. Be helpful but also be nice.
* Remove the browser compatibility warning for Opera and prerelease Chrome versions.

# 4.9.0 (2017-08-19)

* No changes!

# 4.8.0 (2017-08-12)

* No changes!

# 4.7.0 (2017-08-05)

* Made loadout builder talent grids tiny again.
* If you autocomplete the entire filter name and hit enter, it will no longer hang the browser.
* Updated the About page and FAQ.
* Fixed a case where DIM would fail to load the latest version, or would load to a blank page unless force-reloaded.
* Added some helpful info for cases where DIM might fail to load or auth with Bungie.net.
* Added a warning when your browser is not supported by DIM.
* DIM no longer supports iOS 9.

# 4.6.0 (2017-07-29)

* Fix a bug where the popup for Xur items was below Xur's own popup.
* Hiding community rating for items with only one (non-highlighted) review.
* The first item in the search autocompleter is once again selected automatically.
* If you don't have the vault width set to "auto", the inventory is once again centered.

# 4.5.0 (2017-07-22)

* Added "reviewcount" filter to filter on the number of reviews on an item.
* Fix slight horizontal scroll on inventory view.
* On mobile, tapping outside of dialogs and dropdowns to dismiss them now works.
* The item detail popup now does a better job of fitting itself onto the screen - it may appear to the left or right of an item now!
* Press on a talent grid node to read its description. The same goes for the stats under your character.
* Subclasses now have the correct elemental type in their header color.
* Drag and drop should be much smoother now.
* You can select Destiny 2 accounts from the account dropdown now - but won't do much until Destiny 2 is released and we have a chance to update DIM to support it!

# 4.4.0 (2017-07-15)

* New filters for ornaments - is:ornament, is:ornamentmissing, is:ornamentunlocked
* Fixed a bug where item data would not respect your language settings.
* Weapon reviews now show up immediately, and can be edited.
  - If you have been less than friendly, now would be a very good time to edit yourself and put a better foot forward.
* Sorting reviews to support edits and highlighted reviews.
* Logging out now brings you to Bungie's auth page, where you can choose to change account or not.
* Fixed "Clear New Items" not working.
* Adjusted the UI a bunch to make it work better on mobile. Just a start - there's still a long way to go.
* The announcement about DIM being a website won't show more than once per app session.
* Google Drive syncing is a bit smoother.
* Fixed a case where you couldn't create a new class-specific loadout.
* On Firefox, the new-item shines don't extend past the item anymore.
* Do a better job of refreshing your authentication credentials - before, we'd sometimes show errors for a few minutes after you'd used DIM for a while.
* The filters help page has been localalized.
* Separate the light: and level: filters. level now returns items matching required item level, light returns items matching the light level.

# 4.3.0 (2017-07-08)

* DIM is now just a website - the extension now just sends you to our website. This gives us one, more cross-platform, place to focus on and enables features we couldn't do with just an extension. Don't forget to import your data from the storage page!
* Scrolling should be smoother overall.
* Vendor weapons now show reviews.
* Add a "sort by name" option for item sorting.
* In Google Chrome (and the next version of Firefox), your local DIM data won't be deleted by the browser in low storage situations if you visit DIM frequently.
* Ratings will no longer disappear from the item details popup the second time it is shown.
* Info popups should do a better job of hiding when you ask them to hide.

# 4.2.4 (2017-07-03)

* Work around a Chrome bug that marked the extension as "corrupted".

# 4.2.3 (2017-07-03)

* Fix log out button.
* Put back the accidentally removed hotkeys for setting tags on items.
* Fixed some visual goofs on Firefox.
* Fix a case where DIM would never finish loading.

# 4.2.2 (2017-07-02)

* Fix DIM being invisible on Firefox
* Fix a case where DIM would never finish loading.
* Put back the accidentally removed hotkeys for setting tags on items.

# 4.2.1 (2017-07-01)

* Actually turn on Google Drive in prod.

# 4.2.0 (2017-07-01)

* Exclude all variants of 'Husk of the Pit' from 'Item Leveling' loadout.
* Add a new storage page (under the floppy disk icon) for managing your DIM data. Import and export to a file, and set up Google Drive storage to sync across machines (website only). You can import your data from the Chrome extension into the website from this page as well.
* The settings page has been cleaned up and reworded.
* Added missing Trials emblems and shaders to the is:trials search.
* DIM should look more like an app if you add it to your home screen on Android.
* DIM will show service alerts from Bungie.

# 4.1.2 (2017-06-25)

* Add a "Log Out" button in settings.

# 4.1.1

* Fixed changelog popup too large to close.

# 4.1.0 (2017-06-24)

* Fixed the logic for deciding which items can be tagged.
* Fix "Make room for postmaster".
* Record books have been moved out of the inventory into their own page. Get a better look at your records, collapse old books, and narrow records down to only those left to complete.
* Fix changing new-item shine, item quality display, and show elemental damage icon preferences. They should apply immediately now, without a reload.x
* Localization updates.
* Fixed objective text in the record book floating above stuff.
* Fixed displaying record objectives that are time-based as time instead of just a number of seconds.
* When pinned to the iOS home screen, DIM now looks more like a regular browser than an app. The upside is you can now actually authorize it when it's pinned!
* Loadouts with a complete set of equipped armor now include a stat bar that will tell you the stat tiers of the equipped loadout pieces.
* Loadouts with non-equipping items now won't *de-equip* those items if they're already equipped. #1567
* The count of items in your loadout is now more accurate.
* DIM is now better at figuring out which platforms you have Destiny accounts on.
* DIM is faster!
* Added Age of Triumph filters is:aot and is:triumph
* Add gunsmith filter is:gunsmith
* Updated filters to remove common items for specific filters (e.g. is:wotm no longer shows exotic items from xur, engrams, and planetary materials)
* Loadout Builder's equip button now operates on the selected character, not your last-played character.
* Loadout Builder no longer has equip and create loadout buttons for loadouts that include vendor items.
* Loadout Builder is faster.
* DIM has a new logo!
* Elemental damage color has been moved to a triangle in the upper-left corner of your weapon.
* See community weapon ratings in DIM, and submit your own! Weapon ratings can be turned on in Settings, and will show up on your individual weapons as well as in the details popup. You can submit your own reviews - each review is specific to the weapon roll you're looking at, so you know whether you've got the god roll.

# 3.17.1

* Fixed a bug with the display of the amount selection controls in the move popup for stackable items.
* Localization updates
* Moved the "VCR" controls for stackable item amount selection to their own row.

# 3.17.0

* Fixed the perk selection in Loadout Builder. #1453
* Integrated Trials-centric weapon reviews (and the ability to rate your own gear (and make comments about your gear)).  Done in conjunction with destinytracker.com.
* Fixed the logic for artifact bonuses to compute the right number. #1477
* Restore some missing images from our build system changes.
* Don't allow engrams to be tagged. #1478
* Add home screen icons (and Safari tab icons, and Windows tile icons) for the website.
* Fixed "is:locked" filters to be consistent for engrams. #1489
* The Beta website is now updated automatically for every PR.
* If you're not logged in to the website, we show the login screen.
* Better error messages for when you have the wrong platform selected, plus the error doesn't cover the platform selector.
* Improved website compatibility with Firefox, Safari, and Edge.
* Many style fixes for Safari.
* Drag and drop is now supported on touch devices. Press and hold an item to drag it. #1499
* Armsday packages can no longer be dragged. #1512
* Add tags and notes to items! This has been in Beta forever but now it's official. Hit ? to see the keyboard shortcuts, and use "tag:" searches to find your tagged gear.
* Remove Materials Exchange from the beta.
* Vendors now show where they are, and are sorted better. All the cryptarchs now appear. Engrams waiting to be decrypted aren't shown in the vendor screen.
* Experimental iOS 9 Mobile Safari compatibility. May be removed in the future.
* Style updates to clean up DIM's look and make sure more screen space is being used for items.
* Gained the ability for us to fill in classified items, even if Bungie hasn't unclassified them. You still can't transfer them though.
* The "Hide Unfiltered Items while Filtering" preference now applies to vendor gear too. #1528
* When moving stacks of items through the popup, there are now buttons to max out the amount, and add and remove up to even stacks of items.
* Xur should disappear on Sundays again.

# 3.16.1

* Significantly increased the storage limit for tags and notes. It's still possible to go over (especially with long notes) but it should happen far less frequently - and it should notify you when it happens.

# 3.16.0

* Removed farming option to keep greens since they're disassembled by default now.
* Added stat search, for example: "stat:rof:>= 22"
* Fixed formatting for search loadouts when the search terms contain angle brackets.
* A new "Make room for Postmaster items" auto layout will clear out enough space on your character to pick up all the stuff you've accumulated at the Postmaster.
* Vendor items now explain what you need to do to get them.
* Xur looks like the other vendors, and correctly displays both heavies now.
* Compare tool styling updates.
* Compare tool shows attack/defense.
* In the compare tool, stats that are the same across all items are white instead of blue.
* There's now a picture of each item in the compare tool.
* Clicking the title of an item in the compare tool will scroll to that item and "pop" it so you know which one it is.
* Armor and items that don't match the equipping character will once again transfer in loadouts. You can still put multiple subclasses of the same damage type in a loadout.
* Empty space around talent grids has been eliminated.
* Memory of Felwinter's stat bar no longer overflows its container.

# 3.15.0

* Permit the same damage type of subclass in loadouts (#1067)
* Update record books to properly display time instead of a large number. (#1051)
* Moving an item into a full vault but an empty bucket (such as full General but the vault contains no Consumables) now works.
* Stacks of items are properly accounted for. They'll now combine as things are moved to make space - previously even a stack of 1 consumable would count as taking up the whole slot and would prevent a move of 2 more of that consumable.
* We now catch errors trying to move aside items and retry with a different item. You should see fewer failed moves!
* "Thrashing" in farming mode is fixed. When farming mode can't proceed (because moving anything off the character would result in something else being moved back on, because you're out of space), we now show a friendly info message. This message is throttled to show up no more than once a minute.
* Fixed a bug where a full vault would prevent farming mode from moving things to other characters.
* The move aside logic strongly prefers putting things on characters other than the original item's owner. This makes it much easier to move a bunch of stuff off of a character without other things bouncing right back in.
* Prefer putting engrams in the vault and not taking them out when choosing items to move aside.
* Farming mode now makes room to pick up artifacts, materials, and consumables.
* When making space in the "General" category or in Materials/Consumables buckets, we'll choose to move aside an item that can be combined with another stack somewhere without increasing the total number of stacks. This trends towards consolidation and can help free up a full vault, as well as getting rid of stray stacks.
* We swapped in "special ammo synth" and "primary ammo synth" instead of "motes of light" and "strange coins" for the farming mode quick gather buttons. They seemed more useful in the heat of battle.
* When dequipping an item, we try harder to find a good item to equip in its place. We also prefer replacing exotics with other exotics, and correctly handle The Life Exotic perk.
* Lots of new translations and localized strings.
* Vendors update when you reach a new level in their associated faction, or when you change faction alignment.
* Fixed a too-small perk selection box in the loadout builder, and properly handle when vendors are selling Memory of Felwinter.

# 3.14.1 (2016-12-06)

* Internationaliztion updates.
* Fix for Loadout Class Type bug.

# 3.14.0

* Compare Weapons and Armor side-by-side.
* Added `is:sublime` filter
* Added detailed information to the Trials of Osiris popup card.
* Added more detection for item years.
* The collapse button now no longer takes up the whole bucket height.
* Fixed marking which characters had access to vendor items.
* Fix tracking new items when the new-item shine is disabled.
* Added option to Farming Mode to not move weapons and armor to make space for engrams.
* About and Support pages are now translatable.
* Improved error handling and error messages.
* Vendors are collapsible.
* All vendor items (including duplicates with different rolls) will now show up.
* Added more translations.
* If you have more than one Memory of Felwinter, they are all excluded from loadout builder.
* Export correct quality rating for items in CSV.

# 3.13.0 (2016-10-31)

* The vendors page is back. It'll show all available vendors. It's now a lot faster, and combines vendor inventory across your characters. Consumables and Bounties are now shown. Item stats and quality will hopefully show up on 11/8.
* Loadout builder has option to load from equipped items.
* Added option to farm green engrams or not.
* When moving consumable stacks, you can now choose to fill up one stack's worth.
* Don't sort bounties (the API does not currently provide the in-game order.)
* Fix max-light rounding.
* Fix a bug in the new filters for source.
* Fix incognito mode launching
* More i18n.
* Classified items in the vault are now counted and shown.
* DIM is faster!
* Memory of Felwinter is now excluded from loadout builder by default.

# 3.11.1 (2016-10-04)

* Fixed an issue with farming mode where users without motes, 3oC, coins, or heavy could not use farming mode.
* Fixed an issue where classified items would not show up in the UI.

# 3.11.0 (2016-10-04)

##### New
* Added Quick Move items to farming mode.
* Farming mode now also moves glimmer items to vault.
* Added `is:inloadout` filter
* New filters: is:light, is:hasLight, is:weapon, is:armor, is:cosmetic, is:equipment, is:equippable, is:postmaster, is:inpostmaster, is:equipped, is:transferable, is:movable.
* New filters for items based on where they come from: is:year3, is:fwc, is:do, is:nm, is:speaker, is:variks, is:shipwright, is:vanguard, is:osiris, is:xur, is:shaxx, is:cq, is:eris, is:vanilla, is:trials, is:ib, is:qw, is:cd, is:srl, is:vog, is:ce, is:ttk, is:kf, is:roi, is:wotm, is:poe, is:coe, is:af.
* Added debug mode (ctrl+alt+shift+d) to view an item in the move-popup dialog.
* Added max light value to max light button in dropdown.
* Major loadout builder performance enhancements.
* Support rare (blue) items in loadout builder.

##### Tweaks
* Consumables and materials are now sorted by category.
* All other items in the General Bucket are sorted by Rarity.
* Move ornaments inbetween materials and emblems.
* Link to wiki for stat quality in the move-popup box.
* Full item details are shown in the move popup by default (they can still be turned off in settings).

##### Bugfixes
* Prevent double click to move item if loadout dialog is open.
* [#889](https://github.com/DestinyItemManager/DIM/issues/889) Fixed stats for Iron Banner and Trials of Osiris items.
* Fix infusion finder preview item not changing as you choose different fuel items. Also filter out year 1 items.
* Fix some green boots that would show up with a gold border.
* A bunch of consumables that can't be moved by the API (Treasure Keys, Splicer Keys, Wormsinger Runes, etc) now show up as non-transferable in DIM.
* Husk of the Pit will no longer be equipped by the Item Leveling loadout.
* Fixed equipping loadouts onto the current character from Loadout Builder.
* The default shader no longer counts as a duplicate item.
* DIM no longer tries to equip exotic faction class items where your character isn't aligned with the right faction.
* Fixed more cases where your loadouts wouldn't be applied because you already had an exotic equipped.
* Elemental Icons moved to bottom left to not cover the expansion symbol.
* Loadout builder no longer shows duplicate sets.
* Fix equip loadout builder equip to current character.

# 3.10.6 (2016-09-23)

* The DestinyTracker link in the item popup header now includes your perk rolls and selected perk. Share your roll easily!
* Fixed moving consumables in loadouts. Before, you would frequently get errors applying a loadout that included consumables. We also have a friendlier, more informative error message when you don't have enough of a consumable to fulfill your loadout.
* Fixed a bug where when moving stacks of items, the stack would disappear.
* The progress bar around the reputation diamonds is now more accurate.
* Enabled item quality.
* Item Quality is enabled by default for new installs.
* A new Record Books row in Progress has your Rise of Iron record book.
* Searches now work for all characters and the vault again.
* Can equip loadouts onto the current character from Loadout Builder.
* Added ability to feature toggle items between Beta + Release.

# 3.10.5

* Added Ornaments.

# 3.10.4

* We handle manifest download/cache errors better, by deleting the cached file and letting you retry.
* Date armor ratings end is on 9/20/2016 @ 2AM Pacific.
* Fixed issues with broken images by downloading from Bungie.net with https.
* Loadouts for multi-platform users will now save selected and equipped items for both platforms.  Previously, when switching platforms, loadouts would remove items from the loadout for the opposite platform.

# 3.10.3

* Fixed a "move-canceled" message showing up sometimes when applying loadouts.
* Bugged items like Iron Shell no longer attempt to compute quality. They'll fix themselves when Bungie fixes them.
* Fixed "Aim assist" stat not showing up in CSV (and no stats showing up if your language wasn't English).
* We now catch manifest updates that don't update the manifest version - if you see broken images, try reloading DIM and it should pick up new info.
* Worked around a bug in the manifest data where Ornamenent nodes show up twice.
* DIM won't allow you to move rare Masks, because that'll destroy them.
* The "Random" auto loadout can now be un-done from the loadout menu.
* For non-variable items (emblems, shaders, ships, etc) in a loadout, DIM will use whichever copy is already on a character if it can, rather than moving a specific instance from another character.

# 3.10.2 (2016-09-10)

* Fixed error building talent grid for Hawkmoon.
* Don't attempt to build record books when advisors are not loaded.
* Dragged items now include their border and light level again.
* New-item overlays have been restored (enable in settings).
* Reenable record book progress.
* Better handle errors when record book info isn't available.
* Show an error message if the manifest doesn't load.
* Fix an error when equipping loadouts.
* DIM usage tips will only show up once per session now. You can bring back previously hidden tips with a button in the settings page.

# 3.10.0

* Add ability to create loadouts by selecting sets of perks.
* [#823](https://github.com/DestinyItemManager/DIM/issues/823) Added 'current' property to stores.
* The DIM extension is now much smaller.
* DIM can now display item information in all supported Destiny languages. Choose your language in the settings then reload DIM.
* We now automatically pick up Destiny data updates, so DIM should work after patches without needing an update.
* The Reputation section should match the in-game logos better now.
* Disable new item overlays due to a bug.

# 3.9.2

* [#812](https://github.com/DestinyItemManager/DIM/issues/812) Removed rare masks from the items table used by the random item loadout.

# 3.9.1

* [#801](https://github.com/DestinyItemManager/DIM/issues/801) Resolved error with vendor page character sorting.
* [#792](https://github.com/DestinyItemManager/DIM/pull/792) Warning if user clicks on perks to notify them that they can only be changed in game.
* [#795](https://github.com/DestinyItemManager/DIM/pull/795) Updated strange coin icon for Xur.

# 3.9.0

* New glimmer-based filters, is:glimmeritem, is:glimmerboost, is:glimmersupply
* Add option for new item and its popup to be hidden
* Add ability to exclude items from loadout builder.
* Expand/collapse sections in DIM.
* Double clicking an item will equip it on the current character. 2x click on equipped, dequips.
* Show current vendor items being sold.
* Move popup won't pop up under the header anymore.
* If you have an open loadout, and you click "Create loadout", it switches to the new loadout now instead of leaving the previous loadout open.
* DIM is once again faster.
* The loadout editor won't stay visible when you change platforms.
* Fixed a lot of bugs that would show all your items as new.
* New-ness of items persists across reloads and syncs across your Chrome profile.
* New button to clear all new items. Keyboard shortcut is "x".
* Help dialog for keyboard shortcuts. Triggered with "?".
* When you have two characters of the same class, applying a loadout with a subclass will work all the time now.
* Item class requirements are part of the header ("Hunter Helmet") instead of in the stats area.
* You can search for the opposite of "is:" filters with "not:" filters. For example, "is:helmet not:hunter quality:>90".
* Clicking away from the Xur dialog will close any open item popups.
* Fixed an issue where you could not equip a loadout that included an exotic item when you already had an exotic equipped that was not going to be replaced by the loadout.
* Better handling of items with "The Life Exotic" perk.
* New aliases for rarity filters (is:white, is:green, is:blue, is:purple, is:yellow).
* An alternate option for the "Gather Engrams" loadout can exclude gathering exotic engrams.
* Removed popup notification for new items.
* #798 Keyword searches will now scan perk descriptions.
* #799 Randomize equipped items for current character. Don't look at us if you have to play a match using Thorn.

# 3.8.3

* Fix move popup not closing when drag-moving an item.
* Added ability to and filters for track or untracking quests and bounties.
* Fix issue where some sets would be missing from the loadout builder.
* Fixed #660 where postmaster items would not appear in the Postmaster section of DIM, ie Sterling Treasure after the reset.
* Fixed #697 where loadouts will no longer remove the loadouts for the opposite platform.
* Fix an issue where loadouts will not show any items, or transfer any items.
* Add option to show new item overlay animation

# 3.8.2

* Update filter list to include quality/percentage filters
* Add year column to CSV export scripts
* When you have filtered items with a search, you can select a new search loadout option in the loadout menu to transfer matching items.
* The screen no longer jumps around when clicking on items, and the item details popup should always be visible.
* Dialogs should be sized better now.
* Fix character order in move popup buttons.
* Restored the ability to set a maximum vault size. "Auto" (full width) is still an option, and is the default.
* Armor quality is shown in Xur, loadouts, and the infusion dialog if advanced stats is turned on.
* "Take" stackables works again.

# 3.8.1

* Added steps to Moments of Triumph popup (and other record books.)
* Fixed wobbly refresh icon.
* Fixed single item stat percentages.
* Fixed armor export script.
* Possible fix for loadout builder.

# 3.8.0

* Loadout builder redesign and major performance enchancements.
* Items in the postmaster now have quality ratings, can use the infusion fuel finder, show up in the infusion fuel finder, compare against currently equipped items, etc. They behave just like a normal item except you can't move them and they're in a different spot.
* The vault width preference has been removed - the vault now always takes up all the remaining space on the screen.
* Section headers don't repeat themselves anymore.
* Drop zones for items are larger.
* Returning from the min-max tool no longer greets you with a blank, item-less screen.
* Fixed a bug where loadouts were not properly restricted to the platform they were created for.
* Xur's menu item will properly disappear when he leaves for the week.
* New items are marked with a "shiny" animation, and there are notifications when new items appear.
* The loadout menu may expand to fill the height of the window, but no more. The scrollbar looks nicer too.
* Items can now be made larger (or smaller) in settings. Pick the perfect size for your screen!
* The item info popup has a new header design. Let us know what you think!
* Changing settings is faster.
* You can now download your weapon and armor data as spreadsheets for the true data nerds among us.
* The settings dialog is less spacious.
* Engrams and items in the postmaster can now be locked (and unlocked).
* The buttons on the move item popup are now grouped together by character.
* When the "Hide Unfiltered Items while Filtering" option is on, things look a lot nicer than they did.
* DIM is generally just a little bit snappier, especially when scrolling.
* Clicking the icon to open DIM will now switch to an active DIM tab if it's already running.
* Bungie.net will open in a new tab as a convenience for expired cookies.
* Items in the Postmaster are sorted by the order you got them, so you know what'll get bumped when your postmaster is full.
* Clicking the loadout builder button again, or the DIM logo, will take you back to the main screen.
* You may now order your characters by the reverse of the most recent, so the most recent character is next to the vault.

# 3.7.4

* Removed the option to hide or show the primary stat of items - it's always shown now.
* Add mode selection full/fast for users willing to wait for all best sets.
* Loadout menus are now scrollable for users with over 8 custom loadouts on a single character.
* Changing the character sort order now applies live, rather than requiring a refresh.
* Use most recently logged in player to start with loadout builder.
* Search queries will exclude the token `" and "` as some users were including that when chaining multiple filters.
* Fix UI issue on move popup dialog that had some numbers expanding outside the dialog.
* Consolidate beta icons to the icons folder.

# 3.7.3

* Fix rounding error that prevented some loadout sets from showing up.
* Added filter for quality rating, ex - quality:>90 or percentage:<=94

# 3.7.2

* Always show locked section in loadout builder.
* Fix NaN issue in loadout builder.
* Fix issues with 'create loadout' button in loadout builder.
* For item lvling dont prefer unlvled equiped items on other characters.
* Various Loadout builder bug fixes and performance updates.

# 3.7.1

* Various Loadout builder bug fixes and performance updates.

# 3.7.0

* Added new armor/loadout tier builder.
* Fix for all numbers appearing red in comparison view.
* Updated to latest stat estimation forumla.
* Use directive for percentage width.

# 3.6.5

* Fix an issue where warlocks would see loadouts for all the other classes.

# 3.6.2 & 3.6.3 (2016-05-23)

* Add warning if the lost items section of the postmaster has 20 items.
* Stat bars are more accurately sized.
* Add vendor progress
* Add prestige level with xp bar under characters to replace normal xp bar after level 40.
* It is no longer possible to choose column sizes that cause the vault to disappear.
* The Vault now has a character-style header, and can have loadouts applied to it. Full-ness of each vault is displayed below the vault header.
* New option to restore all the items that were in your inventory before applying a loadout, rather than just the equipped ones.
* You can now undo multiple loadouts, going backwards in time.

# 3.6.1

* Removed the "Only blues" option in the infusion fuel finder, because it wasn't necessary.
* Engram searches and the engram loadout features won't mistake Candy Engrams for real engrams.
* Items in the Postmaster include their type in the move popup, so they're easier to distinguish.
* Sometimes equipping loadouts would fail to equip one of your exotics. No more!
* Add an 'is:infusable' search filter.
* Add 'is:intellect', 'is:discipline', 'is:strength' search filters for armor.
* XP Progress on bar items

# 3.6.0 (2016-05-03)

* Bring back the infusion dialog as an Infusion Fuel Finder. It doesn't do as much as it used to, but now it's optimized for quickly finding eligable infusion items.
* Fix a bug where hovering over a drop zone with a consumable/material stack and waiting for the message to turn green still wouldn't trigger the partial move dialog.
* Added a new "Item Leveling" auto-loadout. This loadout finds items for you to dump XP into. It strongly favors locked items, and won't replace an incomplete item that you have equipped. Otherwise, it goes after items that already have the most XP (closest to completion), preferring exotics and legendaries if they are locked, and rares and legendaries if they're not locked (because you get more materials out of disassembling them that way).
* There's a new setting that will show elemental damage icons on your weapons. Elemental damage icons are now always shown in the title of the item popup.
* Elder's Sigil won't go above 100% completion for the score portion anymore.
* Added roll quality percentage indicator. You can now see how your intellect/discipline/strength stacks up against the maximum stat roll for your armor.
* DIM is smarter about what items it chooses to move aside, or to equip in the place of a dequipped item.
* Added a new "Gather Engrams" loadout that will pull all engrams to your character.

# 3.5.4

* We won't try to equip an item that is too high-level for your character when dequipping items.
* Fix a regression where subclasses wouldn't show up in Loadouts. They're still there, they just show up now!
* Fixed another bug that could prevent item popups from showing up.
* The vault can now be up to 12 items wide.
* Sterling Treasure, Junk Items, and SLR Record Book added to DIM.
* Manifest file updated.

# 3.5.3

* Fixed a bug that would prevent the loading of DIM if Spark of Light was in the postmaster.
* Fixed a bug that prevented the Xur dialog from rendering.

# 3.5.2

* Fix a bug where item details popups would show above the header.
* Fix showing Sterling Treasures in Messages.
* Better error handling when Bungie.net is down.
* Fix a bug where having items in the postmaster would confuse moves of the same item elsewhere.
* Fix a bug where item comparisons no longer worked.
* Added support for the classified shader "Walkabout".

# 3.5.1

* The Infusion Calculator has been removed, now that infusions are much more straightforward.
* Pressing the "i" key on the keyboard will toggle showing item details in the item popup.
* Add a menu item for when Xur is in town. This brings up a panel with Xur's wares, how much everything costs, how many strange coins you have, and lets you show the item details popup plus compare against any version of exotics you might already have to see if there's a better roll.

# 3.5 (2016-04-11)

* DIM will now go to great lengths to make sure your transfer will succeed, even if your target's inventory is full, or the vault is full. It does this by moving stuff aside to make space, automatically.
* Fixed a bug that would cause applying loadouts to fill up the vault and then fail.
* Fixed a bug where DIM would refuse to equip an exotic when dequipping something else, even if the exotic was OK to equip.
* When applying a loadout, DIM will now equip and dequip loadout items all at once, in order to speed up applying the loadout.
* The search box has a new style.
* Item moves and loadouts will now wait for each other, to prevent errors when they would collide. This means if you apply two loadouts, the second will wait for the first to complete before starting.
* Item details are now toggled by clicking the "i" icon on the item popup, rather than just by hovering over it.

# 3.4.1

* Bugfix to address an infinite loop while moving emotes.

# 3.4.0

* Moving and equipping items, especially many at a time (loadouts) is faster.
* When you save a loadout, it is now scoped to the platform it's created on, rather than applying across accounts. Loadouts created on one account used to show on both accounts, but wouldn't work on the wrong account.
* You can now move partial amounts of materials. There's a slider in the move popup, and holding "shift" or hovering over the drop area will pop up a dialog for draggers. You can choose to move more than one stack's worth of an item, up to the total amount on a character.
* New commands for materials to consolidate (move them all to this character) and distribute (divide evenly between all characters).
* Loadouts can now contain materials and consumables. Add or remove 5 at a time by holding shift while clicking. When the loadout is applied, we'll make sure your character has *at least* that much of the consumable.
* Loadouts can now contain 10 weapons or armor of a single type, not just 9.
* When making space for a loadout, we'll prefer putting extra stuff in the vault rather than putting it on other characters. We'll also prefer moving aside non-equipped items of low rarity and light level.
* The is:engram search filter actually works.
* Fixed an error where DIM would not replace an equipped item with an instance of the same item hash. This would cause an error with loadouts and moving items. [448](https://github.com/DestinyItemManager/DIM/issues/448)
* Loadouts can now display more than one line of items, for you mega-loadout lovers.
* Items in the loadout editor are sorted according to your sort preference.

# 3.3.3 (2016-03-08)

* Infusion calculator performance enhancements
* Larger lock icon
* Completed segments of Intelligence, Discipline, and Strength are now colored orange.

# 3.3.2 (2016-03-04)

* If multiple items in the infusion calculator have the same light, but different XP completion percentage, favor suggesting the item with the least XP for infusion.
* Keyword search also searches perks on items.
* New search terms for is:engram, is:sword, is:artifact, is:ghost, is:consumable, is:material, etc.
* Items can be locked and unlocked by clicking the log icon next to their name.
* Display intellect/discipline/strength bars and cooldown for each character
* Loadouts have a "Save as New" button which will let you save your modified loadout as a new loadout without changing the loadout you started editing.
* Autocomplete for search filters.
* Comparing stats for armor now shows red and green better/worse bars correctly.
* Fixed showing magazine stat for weapons in the vault.
* Fixed infusion material cost for Ghosts and Artifacts (they cost motes of light).
* Fix a case where the item properties popup may be cut off above the top of the screen.
* Transfer/equip/dequip actions for edge cases will now succeed as expected without errors.
* Manifest file update.

# 3.3.1 (2016-02-19)

* Updated the manifest file.

# 3.3 (2016-02-15)

* Infusion auto calculator is much faster.
* Items in the infusion calculator don't grey out when a search is active anymore.
* Full cost of infusions is now shown, including exotic shards, weapon parts / armor materials, and glimmer.
* Show a better error message when trying to equip an item for the wrong class. Before it would say you weren't experienced enough.
* Add a button to the infusion calculator that moves the planned items to your character.
* Add a filter to the infusion calculator to limit the search to only rare (blue) items.
* The infusion auto calculator runs automatically, and now presents a list of different attack/defense values for you to choose from. Selecting one will show the best path to get to that light level.
* The infusion calculator greys out items that are already used or are too low light to use, rather than hiding them.
* The item move popup now has an entry for the infusion calculator, to make it easier to find.
* Hold Shift and click on items in the infusion calculator to prevent the calculator from using that item.
* If you have an exotic class item (with "The Life Exotic" perk) equipped, you can now equip another exotic without having the class item get automatically de-equipped. Previously, this worked only if you equipped the non-class-item exotic first.
* Armor, Artifacts, and Ghosts now show the difference in stats with your currently equipped item. Also, magazine/energy between swords and other heavy weapons compares correctly.
* The is:complete, is:incomplete, is:upgraded, is:xpincomplete, and is:xpcomplete search keywords all work again, and their meanings have been tweaked so they are all useful.
* The talent grid for an item are now shown in the item details, just like in the game, including XP per node.
* Subclasses show a talent grid as well!
* The item stats comparison will no longer be cleared if DIM reloads items while an item popup is open.
* Bounties and quests are now separated, and under their own "Progress" heading.
* Bounties, quests, and anything else that can have objectives (like test weapons and runes) now show their objectives and the progress towards them. As a result, completion percentages are also now accurate for those items.
* Descriptions are now shown for all items.
* Include hidden stats "Aim Assist" and "Equip Speed" for all weapons. You can still see all hidden stats by visiting DTR via the link at the top of item details.
* Weapon types are now included in their popup title.
* Removed Crimson Days theme.  It will return.
* Fixed issue at starts up when DIM cannot resolve if the user is logged into Bungie.net.

# 3.2.3

* Updated Crimson Days Theme.
* Removed verge.js

# 3.2.2

* Updated Crimson Days Theme.

# 3.2.1 (2016-02-04)

* Crimson Days theme.
* Weapons and armor now show all activated perks (including scopes, etc), in the same order they are shown in the game.
* Only display the "more info" detail icon if there's something to show.
* If you try to move an item into a full inventory, we'll reload to see if you've already made space in the game, rather than failing the move immediately.
* The Infusion dialog now has a "Maximize Attack/Defense" button that figures out how to get the highest stats with the fewest number of infusions.
* You can now create a loadout based on what you've got equipped by selecting "From Equipped" in the "Create Loadout" menu item.
* After applying a loadout, a new pseudo-loadout called "Before 'Your Loadout'" appears that will put back the items you had equipped.

# 3.2

* In the "Loadouts" dropdown is a new "Maximize Light" auto-loadout that does what it says, pulling items from all your characters and the vault in order to maximize your character's light.
* Lots of performance improvements! Loading DIM, refreshing, moving items, and searching should all be faster.
* DIM will now refresh immediately when you switch back to its tab, or come back from screensaver, etc. It won't automatically update when it's in the background anymore. It still periodically updates itself when it is the focused tab.
* New "is:year1" and "is:year2" search filters.
* Artifacts now have the right class type (hunter, titan, etc).
* The reload and settings icons are easier to hit (remember you can also hit "R" to reload.
* The move popup closes immediately when you select a move, rather than waiting for the move to start.
* New sort option of "rarity, then primary stat".<|MERGE_RESOLUTION|>--- conflicted
+++ resolved
@@ -6,12 +6,9 @@
 * Remove "is:powermod" search.
 * Remove "basepower:" search.
 * Masterworks now have a gold border. Previously items with a power mod had a gold border, but there are no more power mods.
-<<<<<<< HEAD
 * Ratings platform selection changes made easier.
-=======
 * Disabled vendorengrams.xyz integration until they are back online.
 * Review modes - say hello to Gambit (and goodbye to Trials, at least for a little while).
->>>>>>> 192f3b08
 
 # 4.68.3 (2018-09-03)
 
