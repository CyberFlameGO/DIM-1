--- conflicted
+++ resolved
@@ -1,5 +1,7 @@
 ## Next
 
+* Show bars next to armor stats in Compare.
+
 ## 6.91.2 <span class="changelog-date">(2021-11-16)</span>
 
 * Put back the full item tile in Compare.
@@ -11,13 +13,8 @@
 ## 6.91.0 <span class="changelog-date">(2021-11-14)</span>
 
 * The link to D2Gunsmith from the Armory view is now shown on mobile.
-<<<<<<< HEAD
-* Currency counts won't get squished anymore.
-* Show bars next to armor stats in Compare.
-=======
 * Currency counts won't get squished anymore
 * Simplified item tiles in the Compare view since a lot of the tile info was redundant.
->>>>>>> d934fe7b
 
 ## 6.90.1 <span class="changelog-date">(2021-11-08)</span>
 
