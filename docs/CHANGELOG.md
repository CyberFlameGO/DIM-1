## Next

<<<<<<< HEAD
* Remove `is:ikelos` filter
=======
* Loadout Optimizer: Save stat order and assume masterwork choices on change.
>>>>>>> 145c51d2

## 6.15.1 <span className="changelog-date">(2020-06-15)</span>

## 6.15.0 <span className="changelog-date">(2020-06-14)</span>

* Items now show their power limit in the item popup, Compare, and in the Organizer (new column). Keep in mind some power limits may change in upcoming seasons.
* Try the `sunsetsafter:` or `powerlimit:` filters to find things by their power limit.
* Fix the season icon for reissued items.
* Fix not being able to dismiss the item popup on the Organizer in certain cases.
* Remove the 15 second timeout for loading data from Bungie.net.
* Fix umbral engrams showing up weird in the engram row.
* Prevent Chrome on Android from showing a "download this image" prompt when long-pressing on images.
* Fix non-selected perks not showing on old fixed-roll weapons.
* Add Charge Rate and Guard Endurance stat to swords.

## 6.14.0 <span className="changelog-date">(2020-06-07)</span>

* Fixed misdetection of seasonal mods in Compare.
* Work around a Bungie.net issue that could prevent the Destiny info database from loading.
* Improved the experience for users who previously had DIM Sync off.

## 6.13.2 <span className="changelog-date">(2020-06-03)</span>

## 6.13.1 <span className="changelog-date">(2020-06-01)</span>

* Add a banner to support Black Lives Matter.
* Avoid an issue where shift-clicking on empty space near perks in the Organizer can enable a useless filter.

## 6.13.0 <span className="changelog-date">(2020-05-31)</span>

* DIM data (loadouts, tags, settings) can no longer be stored in Google Drive. If you already have things stored there, you can use that data to import into the new storage, but it will no longer be updated. Disabling DIM Sync will now store data locally only.
* The Vault Organizer is now available for D1.
* CSV export will no longer erroneously consider calus as a source and instead output the correct source.
* CSV export will now export the same source information that DIM uses for items that do not have a source in the API.
* Fixed import/export of data - if your backups didn't load before, they should now.
* Fixed Organizer default sorting for stats, and shift-click filtering for modslot.
* Vendors data no longer has to reload every time you visit the page.
* is:dupelower search is stabilized so that tagging items as junk doesn't change what is considered "lower"
* Fixed loadouts with subclasses not fully transferring to the vault.
* Don't display "ms" unit on Charge Time stat for D1 fusion rifles.

## 6.12.0 <span className="changelog-date">(2020-05-24)</span>

* DIM has a new community-driven user guide at https://destinyitemmanager.fandom.com/wiki/Destiny_Item_Manager_Wiki

## 6.11.0 <span className="changelog-date">(2020-05-17)</span>

* Added the Organizer page, which lets you see all your items in a table form, which you can sort and filter (try shift-clicking on a cell!). Add and remove columns and bulk-tag your items to help quickly figure out which items you want to keep and which you can get rid of.
* Fixed stat calculations for special Taken King class items in D1.

## 6.10.0 <span className="changelog-date">(2020-05-10)</span>

## 6.9.0 <span className="changelog-date">(2020-05-03)</span>

* In the Loadout Optimizer, mods have been split into their own menu, separate from perks.
* Fixed a bug where wishlists would ignore settings and load the default wishlist instead.

## 6.8.0 <span className="changelog-date">(2020-04-26)</span>

* Added "armor 2.0" column to spreadsheet exports.
* Fixed a bug that could affect the display of percentage-based objectives.

## 6.7.0 <span className="changelog-date">(2020-04-19)</span>

* Emblems now show a preview of their equipped stat tracker, and show which types of stat tracker the emblem can use.
* Certain stat trackers (under "Metrics" in "Collections") had the wrong display value, like KDA. These have been fixed.
* Loadout Optimizer now allows you to select seasonal mods independent of the gear they go on - it'll try to slot them into any gear.

## 6.6.0 <span className="changelog-date">(2020-04-12)</span>

* Better handling of logging out and into a different Bungie.net account.
* Improved error handling for Bungie.net and DIM Sync issues.

## 6.5.0 <span className="changelog-date">(2020-04-10)</span>

* Improved overall performance and memory usage of DIM - as the game grows, so has DIM's memory usage. If your browser was crashing before, give it a try now.
* Collectibles now show perks.

## 6.4.0 <span className="changelog-date">(2020-04-05)</span>

* Added stat trackers to the Collections page (under "Metrics")
* Improved error handling when Bungie.net is down or something is wrong with your account. Includes helpful tips for D1 users locked out by Twitch-linking bug. If your D1 accounts disappeared, they're in the menu now.
* Accounts in the menu are now always ordered by last-played date.
* DIM will no longer bounce you to a different account if the one you wanted cannot be loaded.
* Fixed some bugs that could cause D1 pages to not display.
* Fix display of collectibles that are tied to one of your alternate characters.
* Fix the levels that reward Bright Engrams after season rank 100.

## 6.3.1 <span className="changelog-date">(2020-03-29)</span>

* Fixed a bug where D1 items could fail to display.
* Fixed a bug where responding "Not now" to the DIM Sync prompt wouldn't cause it to go away forever.
* Make mod slot for Reverie Dawn armor set detect correctly as outlaw.

## 6.3.0 <span className="changelog-date">(2020-03-29)</span>

* Removed duplicate Mods section from the top level of the Collections screen - they're still under the normal collections tree.
* Fixed a missing icon when season rank is over 100.

## 6.2.0 <span className="changelog-date">(2020-03-22)</span>

## 6.1.1 <span className="changelog-date">(2020-03-22)</span>

## 6.1.0 <span className="changelog-date">(2020-03-22)</span>

* Introducing [DIM Sync](https://github.com/DestinyItemManager/DIM/wiki/DIM-Sync-(new-storage-for-tags,-loadouts,-and-settings)), a brand new way for DIM to store your loadouts and tags and sync them between all your devices. This is a big step forward that'll let us build lots of new things and share data between other apps and websites! Plus, you no longer have to log into anything separate, and we should avoid some of the bugs that have in the past led to lost data.
* External wish lists will be checked daily. Settings menu shows last fetched time.
* Seasonal Artifact is no longer considered a weapon or a dupe when searching.
* Event sources for items like Festival of the Lost and Revelry are now under the `source:` search like other sources, instead of `event:`.
* Fixed some recent bugs that prevented editing loadouts.
* Show how much of each material you have next to Spider's vendor info.
* Updated privacy policy with DIM Sync info.<|MERGE_RESOLUTION|>--- conflicted
+++ resolved
@@ -1,10 +1,8 @@
 ## Next
 
-<<<<<<< HEAD
 * Remove `is:ikelos` filter
-=======
 * Loadout Optimizer: Save stat order and assume masterwork choices on change.
->>>>>>> 145c51d2
+
 
 ## 6.15.1 <span className="changelog-date">(2020-06-15)</span>
 
