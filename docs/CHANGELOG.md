--- conflicted
+++ resolved
@@ -1,11 +1,8 @@
 ## Next
 
 * Loadout Optimizer finds better mod assignments.
-<<<<<<< HEAD
 * Still adjusting to Stasis... `is:kineticslot` now identifies items in the "Kinetic" slot (the top weapon slot) but aren't Kinetic type damage.
-=======
 * Engram power level is now also shown on hover.
->>>>>>> 991835c5
 
 ## 6.82.0 <span class="changelog-date">(2021-09-12)</span>
 
