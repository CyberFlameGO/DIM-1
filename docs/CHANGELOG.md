--- conflicted
+++ resolved
@@ -1,14 +1,11 @@
 ## Next
 
-<<<<<<< HEAD
+* Show bars next to armor stats in Compare.
 * At long last, found and fixed a bug that could lead to tags and notes getting wiped if you switched accounts while another account's data was loading. Many apologies to anyone who lost their tags and notes from this bug, and we hope it's gone for good.
-=======
-* Show bars next to armor stats in Compare.
 
 ### Beta Only
 
 * We're testing out a new Loadouts page that makes it easy to browse through your loadouts. The Loadout Optimizer is accessible from that page. Also, loadouts are now sorted by when they were created, rather than their name. Let us know what you think, and how it can be made more useful!
->>>>>>> 6ea01534
 
 ## 6.91.2 <span class="changelog-date">(2021-11-16)</span>
 
