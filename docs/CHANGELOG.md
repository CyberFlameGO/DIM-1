## Next

<<<<<<< HEAD
* Setting added for DIM to grab wish lists from external source (defaults to voltron.txt).
=======
## 5.64.0 <span className="changelog-date">(2020-01-05)</span>

>>>>>>> 231ae6c4
* Integrating with vendorengrams.xyz to find at-level vendor drops.
* Wish lists - trash list icon works with ratings turned off.

## 5.63.0 <span className="changelog-date">(2019-12-29)</span>

## 5.62.0 <span className="changelog-date">(2019-12-22)</span>

## 5.61.1 <span className="changelog-date">(2019-12-17)</span>

* Auto refresh is disabled while Bungie.net is under heavy load.

## 5.61.0 <span className="changelog-date">(2019-12-15)</span>

## 5.60.0 <span className="changelog-date">(2019-12-08)</span>

* Bulk tagging no longer erroneously removes notes from selected items.

## 5.59.0 <span className="changelog-date">(2019-12-01)</span>

* Add a link to Seals on the Progress page sidebar.
* Shift click mods in Loadout Optimizer will properly add them to locked mods.
* Fix a bug where auto-refresh could stop working if you drag an item while inventory is refreshing.
* Seasonal Rank now correctly continues past rank 100.
* `maxbasestatvalue` now filters by item slot instead of item type (think masks versus helmets).

## 5.58.0 <span className="changelog-date">(2019-11-24)</span>

* Wish list files now support block notes.
* Option to pretend all Armor 2.0 items are masterworked in the Loadout Optimizer.
* Selecting an Armor 2.0 mod in Loadout Optimizer will recalculate stats as if that mod were already socketed.
* Ignoring stats in Loadout Optimizer re-sorts the loadouts without including the ignored stats in the total.
* Loadout Optimizer is faster.

## 5.57.0 <span className="changelog-date">(2019-11-17)</span>

* Added support for trash list rolls in wish list files - see the documentation for more info.
* Added ability to assume armor 2.0 items are masterworked in the loadout builder.
* Mods now indicate where they can be obtained from.
* Removed the ornament icons setting, as it didn't do anything since Bungie overrides the icon for ornamented items themselves.
* Fix some tricky cases where you might not be able to pull items from Postmaster.
* Restore hover tooltip on mods on desktop. You can still click to see all possible mods.
* Loadout Optimizer allows you to select "Ignore" in the dropdown for each stat - this will not consider that stat in sorting builds.

## 5.56.0 <span className="changelog-date">(2019-11-10)</span>

* Fixed some bugs that had crept into DIM's logic for moving items aside in order to allow move commands to succeed. Now if your vault is full, DIM will move items to less-frequently-used characters and avoid moving items back onto your active character. The logic for what items to move has been tuned to keep things organized.
* Clicking on a mod will bring up a menu that shows all applicable mods for that slot. You can see what each mod will do to stats and how much it costs to apply.
* Perk/mod headers and cosmetic mods are now hidden in Compare and Loadout Optimizer.

## 5.55.1 <span className="changelog-date">(2019-11-04)</span>

* Fix wonky layout and inability to scroll on item popups, item picker, and infuse tool.

## 5.55.0 <span className="changelog-date">(2019-11-04)</span>

## 5.54.0 <span className="changelog-date">(2019-11-04)</span>

## 5.53.0 <span className="changelog-date">(2019-11-04)</span>

* New Archive tag, for those items you just can't bring yourself to dismantle.
* Character and Vault stats glued to the page header for now.
* Catalysts display updated to handle some API changes.
* Fewer surprises on page change: Search field now clears itself so you aren't searching Progress page for masterwork energy weapons.
* Compare popup now features more options for comparing by similar grouped weapons and armor.
* Smarter loadout builder takes your masterworks into account.
* Speaking of masterworks, masterwork stat contribution is now clearly highlighted in Item Popup.
* There's more: class items now show their masterwork and mod stat contributions.
* Armor 2.0 is now correctly considered a random roll. `is:randomroll`
* Grid layouts should display with fewer bugs in older versions of Microsoft Edge.
* `is:hasmod` shows items with a Year 2 mod attached. `is:modded` shows items with any Armor 2.0 mods selected.

## 5.52.1 <span className="changelog-date">(2019-10-28)</span>

## 5.52.0 <span className="changelog-date">(2019-10-27)</span>

* Wish lists support integrating with DTR's item database URLs.
* Stats can be disabled in the Loadout Optimizer.
* Added the ability to search for items that have notes. is:hasnotes
* Armor 2.0 is now correctly considered a random roll. is:randomroll
* New filters for checking stats without mods - basestat: maxbasestatvalue:
* New "any" stat, try basestat:any:>20 for things with mobility>20, or discipline>20, or recovery>20, etc
* New seasonal mod filters, for finding somewhere to put your Hive Armaments - modslot:opulent
* Wishlist features widely updated with clearer labels
* Total stat in the item popup now reflects Mod contribution
* Armor 2.0 stats now integrated into the character header
* Fixes for caching issues and update loops
* Bugfixes, like every week

## 5.51.0 <span className="changelog-date">(2019-10-20)</span>

* Added an option to disable using ornament icons. Even when enabled, ornaments will only show for items where the ornament is specific to that item - not universal ornaments.
* Stats affected by Armor 2.0 mods are highlighted in blue.
* Improvements to Loadout Optimizer that should help when you have too many stat options.
* Made the Loadout Optimizer ignore Armor 2.0 mods when calculating builds. This ensures finding optimal base sets.
* Show element and cost on Mods Collection.
* Fixed search autocomplete behavior.
* Reverse armor groupings when character sort is set to most recent (reversed).
* New search `wishlistnotes:` will find wish list items where the underlying wish list item had the given notes on them.
* New search filters `maxstatloadout`, which finds a set of items to equip for the maximum total value of a specific stat, and `maxstatvalue` which finds items with the best number for a specific stat. Includes all items with the best number.
* New `source:` filters for `vexoffensive` and `seasonpass`
* Improved the styling of popup sheets.
* DIM uses slightly prettier URLs now.

## 5.50.1 <span className="changelog-date">(2019-10-14)</span>

* Made it possible to filter to Tier 0 in Loadout Optimizer.
* Changed max power indicator to break out artifact power from "natural" power.

## 5.50.0 <span className="changelog-date">(2019-10-13)</span>

* It's beginning to feel a lot like Year Three.
* Loadout Optimizer updated for Shadowkeep.
* Max Power Level includes artifact PL.
* Add seasonal rank track to milestones
* Equipped ornaments now show up in your inventory tiles. Your items, your look.
* "dupe" search and item comparison now recognize the sameness of armor, even if one is armor2.0 and the other isn't. Keep in mind that some "dupes" may still require Upgrade Modules to infuse.
* "year" and "season" searches now recognize that armor2.0 versions of old armor, still come from old expansions.
* "is:onwrongclass" filter for armor being carried by a character who can't equip it.
* Ghosts with moon perks are now badged!
* Collections > Mods updated for year 3 style mods.
* Check your Bright Dust levels from the Vault header.
* Multi-interval triumphs now supported.
* Stat displays tuned up. Total stat included, stats rearranged.
* CSV exports include more stats.
* Clarifications for API errors.
* Item popup now features armor Energy capacity.
* Reviews filtered better.
* Emotes, Ghost Projections, Ornaments, and Mods that you own are badged in vendors.
* Added Ghost Projections to Collections.
* Hide objectives for secret triumphs.
* Added a privacy policy (from About DIM).
* Fixed engrams having a number under them.
* Subclass path and super are highlighted on subclass icons.

## 5.49.1 <span className="changelog-date">(2019-10-07)</span>

## 5.49.0 <span className="changelog-date">(2019-10-06)</span>

* Add a link to your current profile on D2Checklist to view milestones, pursuits, clan, etc.
* Fix PC loadouts not transferring over from Blizzard.
* Fix Armor 2.0 showing as masterworked.
* Fix stats for Armor 2.0.
* Fix well rested for Shadowkeep.
* Remove XP and level from character tiles.
* Add year 3 search terms.

## 5.48.2 <span className="changelog-date">(2019-10-02)</span>

## 5.48.1 <span className="changelog-date">(2019-10-01)</span>

* For ratings, platform selection has been updated for Shadowkeep - check the setting page to update your selection.
* Ratings should be more standard across player inventories.
* Happy wish list icon moved into the polaroid strip.

## 5.48.0 <span className="changelog-date">(2019-09-29)</span>

* Our stat calculations are ever so slightly more accurate.
* Collections page now includes equipped/owned Weapon and Armor mods.
* UI fixes for shifting page content, subclasses, and some labels & alert messages.
* Drag and drop on mobile no should longer spawn a context menu.
* Emblems now display their selected variations.
* Filter by season names (i.e. `season:opulence`) and masterwork type (`masterwork:handling`)

## 5.47.0 <span className="changelog-date">(2019-09-22)</span>

* New look and display options under TRIUMPHS: reveal "recommended hidden" triumphs, or hide triumphs you've completed
* BrayTech link on Progress now links to your current character.
* Prevent accounts from overlapping menu on phone landscape mode.
* Show the effects of mods on stat bars.
* Removed the stats comparison with the currently equipped weapon. Use the Compare tool to compare items.
* Dragging and dropping should be smoother.

## 5.46.0 <span className="changelog-date">(2019-09-15)</span>

* The notification for bulk tagging now has an Undo button, in case you didn't mean to tag everything matching a search.
* The postmaster will highlight red when you have only 4 spaces left!
* Firefox for Android is now supported.
* Fixes for stats that could show >100.
* Show all Sword stats!
* The "tag:none" search works again.
* The header won't scroll on very narrow screens.
* The action bar is pinned to the bottom of the screen on mobile.

## 5.45.0 <span className="changelog-date">(2019-09-08)</span>

* Milestones are more compact, like Pursuits (click them to see full details). They now show expiration times and clan engrams are broken out into individual items.
* The item popup for Pursuits will refresh automatically as you play, if you leave one open (this doesn't yet work for Milestones).
* Expiration times only light up red when they have less than an hour left.
* Added a new is:powerfulreward search that searches for powerful rewards.
* Fixed a bug moving certain items like emblems.
* Added a quick-jump sidebar to the settings page.
* Add win streak info to ranks on the Progress page.
* Include the effect of mods and perks on "hidden" stats like zoom, aim assistance, and recoil direction.
* Bonuses from perks and mods shown in their tooltips are now more accurate.
* Loadout Optimizer understands multiple kinds of perks/mods that can enhance an item.
* Recoil Direction's value has been moved next to the pie.
* Searches now ignore accented characters in item names.
* Unique stacked items now show the count, instead of just MAX, when they're full.

## 5.44.2 <span className="changelog-date">(2019-09-02)</span>

* Fix Home Screen app warning for iPad.

## 5.44.1 <span className="changelog-date">(2019-09-02)</span>

* Added upgrade warning for old iOS versions that don't support Home Screen apps.

## 5.44.0 <span className="changelog-date">(2019-09-01)</span>

* Allow loadouts to be equipped without dismissing farming mode.
* Restore info to D1 ghosts.
* Add hotkeys to navigate between major pages (hit "?" to see them all)
* Fix move popup not updating amount on stackables when switching items.
* Remove Solstice of Heroes armor from Progress page.
* Prevent accidentally being able to tag non-taggable items with hotkeys.

## 5.43.1 <span className="changelog-date">(2019-08-26)</span>

* Fix broken ammo icons.

## 5.43.0 <span className="changelog-date">(2019-08-25)</span>

## 5.42.2 <span className="changelog-date">(2019-08-22)</span>

* Fix D1 accounts disappearing when they were folded into a different platform for D2 cross save.

## 5.42.1 <span className="changelog-date">(2019-08-20)</span>

* Changes to support preserving tags/notes data for Blizzard users who migrate to Steam.
* Fix searching Collections.

## 5.42.0 <span className="changelog-date">(2019-08-18)</span>

* Power is yellow again.
* Remove ugly blur behind popups Windows. (It's still a nice blur on other platforms)

## 5.41.1 <span className="changelog-date">(2019-08-16)</span>

* Fix overflowing text on ghosts.
* Fix crash related to wish lists.

## 5.41.0 <span className="changelog-date">(2019-08-11)</span>

* Wish lists now support (optional) title and description.
* New header design. Your accounts are now in the menu.
* Ghosts have labels explaining where they are useful.
* Recoil direction stat is shown as a semicircular range of where shots may travel.
* Search boxes on item picker sheets now autofocus.
* Item counts will properly update when moving partial stacks of stacked items.
* Fix a case where the search autocompleter could hang around.

## 5.40.0 <span className="changelog-date">(2019-08-04)</span>

* Fixed auto-scrolling links in Safari.
* Added the ability to lock items from the Compare tool.
* Add Solstice of Heroes to the Progress page.
* Show Special Orders under the Postmaster.
* Add a splash screen for the iOS app. You may have to delete the icon and re-add it.

## 5.39.0 <span className="changelog-date">(2019-07-28)</span>

* Enabled PWA mode for "Add to Homescreen" in iOS Safari (Requires iOS 12.2 or later). If you already have it on your home screen, delete and re-add it.
* Show the amount of materials you have that Spider is selling for exchange on his vendor page.
* Updates to support Cross Save. The account menu now shows icons instead of text, and can support accounts that are linked to more than one platform.
* Fixed valor resets not showing correctly.

## 5.38.0 <span className="changelog-date">(2019-07-21)</span>

* Add source:calus to highlight weapons which give "Calus-themed armor and weapons" credit in activities.
* Moved search help to an in-screen popup instead of a separate page.
* Added rank resets for the current season to ranks display.
* You can now swipe between characters anywhere in the page on the Progress and Vendors pages.
* Properly invert stat filters when they are prefixed with -.

## 5.37.1 <span className="changelog-date">(2019-07-16)</span>

* Don't show the "not supported" banner for MS Edge.

## 5.37.0 <span className="changelog-date">(2019-07-14)</span>

* Updated progress page pursuits to match in-game styling.
* Updated our shop link to point to our new store with DIM logo clothing and mugs.
* The Weekly Clan Engrams milestone will hide when all rewards have been redeemed.
* Moved raids below quests.
* Pursuits in the progress page now show exact progress numbers if the pursuit only has a single progress bar.
* Show tracked Triumph.
* Mark a wider variety of Chrome-based browsers as supported.
* Added Seals and Badges to Triumphs/Collections.

## 5.36.2 <span className="changelog-date">(2019-07-11)</span>

* Fixed a crash viewing Bad Juju.
* Text search now also searches notes.
* Added new name: and description: searches.
* Subclasses no longer look masterworked.

## 5.36.1 <span className="changelog-date">(2019-07-09)</span>

* Fixed the app on Microsoft Edge.
* Fixed an issue where iOS could see the "Update DIM" message over and over without updating.

## 5.36.0 <span className="changelog-date">(2019-07-07)</span>

* Added raid info to the Progress page.
* Sort bounties and quests with expired at the end, tracked at the beginning.
* Use weapon icons in objective strings instead of text.
* Added perkname: search.
* Charge Time and Draw Time now compare correctly!
* Fixed: Classified items required some finesse.
* Updated is:modded to take into account for activity mods.
* Re-added is:curated as a filter for Bungie curated rolls.
* Bounty expiration timers are more compact.

## 5.35.0 <span className="changelog-date">(2019-06-30)</span>

* Removed is:curated as an alias for is:wishlist.

## 5.34.0 <span className="changelog-date">(2019-06-23)</span>

## 5.33.3 <span className="changelog-date">(2019-06-22)</span>

* Fixed failing to show progress bar for bounty steps.
* Removed inline Item Objectives from the Progress page.

## 5.33.2 <span className="changelog-date">(2019-06-21)</span>

* Fixed failing to show progress bar for bounty steps.

## 5.33.1 <span className="changelog-date">(2019-06-20)</span>

* Fixed issue with item cards and farming mode were under the St Jude overlay.

## 5.33.0 <span className="changelog-date">(2019-06-16)</span>

* The Progress page sports a new layout to help make sense of all the Pursuits we have to juggle. This is the first iteration of the new page - many improvements are still on their way!
* Fixed a bug where weapon mods were causing Banshee-44 wish list items to fail to highlight.
* Fixed a bug with expert mode wish lists and dealing with single digit item categories.
* CSV exports now include item sources. These match the DIM filter you can use to find the item.
* Include more items in the "filter to uncollected" search in Vendors.
* Added shader icons to the item details popup.

## 5.32.0 <span className="changelog-date">(2019-06-09)</span>

* Fixed a crash when expanding catalysts under the progress tab.

## 5.31.0 <span className="changelog-date">(2019-06-02)</span>

* Fix too-large item icons on mobile view in 3 column mode.
* Allow inventory to refresh in the Loadout Optimizer.
* Fix equipping loadouts directly from the Loadout Optimizer.
* Add icons to selected perks in Loadout Optimizer.

## 5.30.2 <span className="changelog-date">(2019-05-31)</span>

* Add St. Jude donation banner.

## 5.30.1 <span className="changelog-date">(2019-05-27)</span>

* Tweaked contrast on search bar.
* Added the ability to select multiple perks from the perk picker in Loadout Optimizer before closing the sheet. On desktop, the "Enter" key will accept your selection.

## 5.30.0 <span className="changelog-date">(2019-05-26)</span>

* Brand new Loadout Optimizer with tons of improvements and fixes.
* Redesigned search bar.
* Updated DIM logos.
* Added Escape hotkey to close open item details dialog.

## 5.29.0 <span className="changelog-date">(2019-05-19)</span>

* Items with notes now have a note icon on them.
* Fixed a bug where the hotkeys for tagging items broke if you clicked directly to another item.
* Removed a stray curly brace character from the item reviews on the item popup.

## 5.28.0 <span className="changelog-date">(2019-05-12)</span>

## 5.27.0 <span className="changelog-date">(2019-05-05)</span>

* Added a link to the About page to see the history of all actions made by DIM or other Destiny apps.
* The navigation menu better respects iPhone X screens.
* Stat values are now shown in the tooltip for perks. They might not be totally accurate...
* Added a hotkey (m) for toggling the menu.

## 5.26.0 <span className="changelog-date">(2019-04-28)</span>

* Restored missing collectibles.

## 5.25.0 <span className="changelog-date">(2019-04-21)</span>

* A redesigned Vendors page is easier to navigate, and includes a feature to show only those items you are missing from your collections. Searching on the vendors page also now searches the vendor names, and hides items that don't match the search.
* Loadout Optimizer on mobile lets you swipe between characters instead of wasting space showing all three at once.
* Xur has been removed from the Progress page.
* Reputation materials for a vendor's faction are now included in the Vendor page.
* Fixed a bug where DIM would cache a lot of data that wasn't needed.

## 5.24.0 <span className="changelog-date">(2019-04-14)</span>

* Progress page changes to utilize more screen real-estate.

## 5.23.2 <span className="changelog-date">(2019-04-09)</span>

* Fix Edge issues.

## 5.23.1 <span className="changelog-date">(2019-04-08)</span>

* Fixed some crashes.

## 5.23.0 <span className="changelog-date">(2019-04-07)</span>

* Loaded Wish Lists now persist between reloads, and will highlight new items as you get them. Use Wish Lists from expert players to find great items!
* Fix an issue where pulling consumables from the postmaster on characters other than the current one could lock up the browser.
* The compare tool's Archetypes feature will now use the intrinsic perk of the item rather than solely relying on the RPM.
* Item sort presets have been removed - you can choose your own sorting preferences by dragging and dropping sorting properties.
* Fixed reloading the page while on the Vendors tab.
* Fix search for blast radius (it was accidentally mapped to velocity).
* The Loadout Optimizer's perk search now updates when you change characters.
* Removed the option to pull from the postmaster into the vault when an item can't be pulled from postmaster at all.
* Removed the (broken) option to split a stack by hovering over the drop target.

## 5.22.0 <span className="changelog-date">(2019-04-01)</span>

* Fix item ratings.
* Fix missing loadouts on PC.

## 5.21.0 <span className="changelog-date">(2019-03-31)</span>

* You can now swipe between pages on the item popup.
* Fixed a bug where reviews failing to load would result in an infinite refresh spinner.
* Actually fixed the bug where Pull from Postmaster with full modulus reports would move all your other consumables to the vault.
* Ratings and reviews are now cached on your device for 24 hours, so they should load much faster after the first time.
* The ratings tab has a cleaned up design.
* All of the stat filters now show up in search autocomplete and the search help page.
* You can now move items from the postmaster directly to the vault or other characters.
* When adding all equipped items to a loadout, the class type for the loadout will be set to the class that can use the armor that's equipped.
* Fixed a rare bug where you could move an item while DIM was refreshing, and the item would pop back to its original location until the next refresh.
* Errors in the Loadout Optimizer now show on the page, instead of just freezing progress.
* Fixed the "Loadout Optimizer" button on the new Loadout editor.
* If you try to move an item in DIM that you've equipped in game but DIM doesn't know about, it'll now try to de-equip it to make it move, instead of throwing an error.


## 5.20.2 <span className="changelog-date">(2019-03-27)</span>

* Fixed Pull from Postmaster.

## 5.20.1 <span className="changelog-date">(2019-03-26)</span>

* Fixed: Pull from Postmaster better handling of unique stacks.
* The vendors page now highlights items that you have already unlocked in Collections.
* Don't try to move all your consumables to the vault if you add one to your loadout and check the "Move other items away" option.

## 5.20.0 <span className="changelog-date">(2019-03-24)</span>

* Items in the postmaster now count towards your max possible light.
* DIM now correctly calculates how much space you have free for items that can't have multiple stacks (like Modulus Reports). This makes pulling from postmaster more reliable.
* The loadout creator/editor has been redesigned to be easier to use. Select items directly from inside the loadout editor, with search. You can still click items in the inventory to add them as well.
* Loadouts can now use an option to move all the items that are not in the loadout to the vault when applying the loadout.
* Made it clearer when inventory and item popups are collapsed.
* The Loadout Optimizer is out of beta! Use it to automatically calculate loadouts that include certain perks or hit your targets for specific stats.

## 5.19.0 <span className="changelog-date">(2019-03-17)</span>

* Fixed: Export mobility value correctly in CSV export.

## 5.18.0 <span className="changelog-date">(2019-03-10)</span>

* Added: is:revelry search.
* Added: source:gambitprime search.
* Fixed engrams wrapping to a second row on mobile in 3-column mode.

## 5.17.0 <span className="changelog-date">(2019-03-03)</span>

* Add stat:handling as a synonym for stat:equipspeed, to match the name shown in displays.
* Remove Exotic Ornaments from Loadout Builder
* Fixed: 'NaN' could appear in Item Popup in certain situations.

## 5.16.0 <span className="changelog-date">(2019-02-24)</span>

## 5.15.0 <span className="changelog-date">(2019-02-17)</span>

* Remember the last direction the infusion fuel finder was left in.
* Remember the last option (equip or store) the "pull item" tool was left in.
* Updated notification style. You can still click the notification to dismiss it.
* Search filter will now show button to add matching filtered items to compare (if they're comparable)

## 5.14.0 <span className="changelog-date">(2019-02-10)</span>

## 5.13.0 <span className="changelog-date">(2019-02-03)</span>

* Fixed search queries that include the word "and".
* Updated inventory style to reduce the visual impact of category headers.
* Added is:reacquirable to show items that can potentially be pulled from your Collection
* Redesigned infusion fuel finder to work better on mobile, and support search filtering.

## 5.12.0 <span className="changelog-date">(2019-01-27)</span>

## 5.11.0 <span className="changelog-date">(2019-01-20)</span>

## 5.10.0 <span className="changelog-date">(2019-01-13)</span>

* Move Random Loadout into the Loadout menu and add a "Random Weapons Only" option.
* Restyle the alternate options in the loadout menu.
* Removed the quick consolidate buttons and engram counter from D1 farming mode.
* Remove the setting to "Show full item details in the item popup". DIM now just remembers the last state of the popup, and you can expand/collapse with the arrow in the top right corner of the popup.
* Fix showing which perks are highly rated by the community.
* Fix for getting stuck on the reviews tab when clicking on items that can't be reviewed.
* Fix highlighting of subclass perks.
* Add source:blackarmory & source:scourge.
* Fix CSV to always include the masterwork column.
* Add id: and hash: searches.
* Improve the performance of the notes field and fix a bug where sometimes a note from another item would show up.
* Fix some cases where the manifest wouldn't load.
* Fix crash when searching is:inloadout with no loadouts.

## 5.9.0 <span className="changelog-date">(2019-01-06)</span>

* Click the plus icon under an equipped item to search for and transfer items in that slot from anywhere in your inventory.
* Import a CSV file of items with tags and notes to bulk update the tags/notes for all of those items.
* CSV - Wrap ID in quotes such that its value is not rounded.

## 5.8.3 <span className="changelog-date">(2019-01-02)</span>

* More fixes to popup swiping on Android.
* Fix perk searching in non-latin languages.
* Added a key for the ratings symbols.

## 5.8.2 <span className="changelog-date">(2019-01-01)</span>

* Make it easier to swipe away the item popup on Android.

## 5.8.1 <span className="changelog-date">(2018-12-31)</span>

* Fix a bug where some Android phones couldn't see weapon details.
* Fix a bug where the wrong item's details would show up in the item popup.
* Show "Make Room for Postmaster" if there's anything in the postmaster, not just if there's pullable items.

## 5.8.0 <span className="changelog-date">(2018-12-30)</span>

* Add the option to sort inventory by tag in custom sort options.
* No longer showing community ratings for ornaments/catalysts.
* Fixed a long-standing bug where you couldn't transfer some stacks to a full inventory.
* Item popup is nicer on mobile.
* Wider item popups on desktop.
* Larger buttons for transfers.
* Wish lists allow you to create and import lists of items or perks that will be highlighted in your inventory.
* Dropped support for iOS 10.
* Prevent the vault from getting really narrow, at the expense of some scrolling.
* Armor in the vault is now organized by class, in the same order as your characters.
* Disabled pull-to-reload on Android.
* Improved treatment of expert mode wish list items.
* Fixed perk searches to keep the whole search term together, so "machine gun reserves" won't match "machine gun scavenger" anymore.

## 5.7.0 <span className="changelog-date">(2018-12-23)</span>

* Show kill trackers for items with in-progress masterwork catalysts.
* You can specify item categories to be specific about your expert wish list items.
* Hide ratings on items with fewer than 3 reviews.
* Fix some DIM functionality in the Edge browser.

## 5.6.0 <span className="changelog-date">(2018-12-17)</span>

* Updated Crucible and Gambit ranks to reflect new multi-stage ranks.
* DIM loads faster and uses less memory.
* Ratings are now displayed on item tiles as an icon indicating whether they are perfect rolls (star), good (arrow up), neutral (dash), or bad (arrow down). The exact rating is still available in the item popup.
* The mobile view now defaults to 4 items across (5 including equipped), which fits more on the screen at once. You can still choose other display options in Settings.
* Masterwork info is now included in the CSV exports.
* Added season info for Dawning items.
* Include non-selected perk options while searching perks.
* Load the new Simplified Chinese Destiny database when that language is selected.
* Show a warning when perks/mods are missing because of a Bungie.net deployment.

## 5.5.2 <span className="changelog-date">(2018-12-10)</span>

* Changed search behavior of perk:. It now tries to match the start of all words.
* Added "expert mode" for more complex wish list expressions.
* Allow selecting text on the progress page.
* Some redacted items now have a picture and some description, pulled from their collection record.

## 5.5.1 <span className="changelog-date">(2018-12-09)</span>

* Fixed display of stackables badges in D1.

## 5.5.0 <span className="changelog-date">(2018-12-09)</span>

* New items, when enabled, now show a red dot instead of an animated shine.
* Fixed center column emblem color on Safari.
* Loadout and compare popups now use a draggable "Sheet" UI.

## 5.4.0 <span className="changelog-date">(2018-12-02)</span>

* Moved is:yearX and is:seasonX searches to year:# and season:#.
* Fixed a bug where Inventory would not appear on mobile for non-current characters.
* On mobile, the search box is now full-width.
* Unopened engrams are shown in a small row similar to how they appear in-game, instead of looking like they are in the postmaster.
* Engrams no longer appear to be pullable from the postmaster.
* Shaders are now sorted by whats defined in the settings.
* Fixed the display of tag dropdowns.
* Support simplified Chinese (for DIM text only - Destiny items are still in Traditional).
* New loading animation.
* New look for the Vault tile.
* Light cap raised to 650 for Season of the Forge.

## 5.3.2 <span className="changelog-date">(2018-11-27)</span>

* Fix crash on Progress page caused by redacted Triumphs.
* Fix URL not updating while navigating.
* Fix display of faction levels.
* Fix The Drifter showing an error because of a redacted item.
* Fix a case where the Google Drive data file would not be created.
* Prevent moving partial stacks of Ghost Fragments, because that doesn't work.
* Fix display of vendor checkmark.
* Fix horizontal scrolling slop on the mobile header.

## 5.3.1 <span className="changelog-date">(2018-11-26)</span>

* Fix some settings that weren't quite working right.

## 5.3.0 <span className="changelog-date">(2018-11-25)</span>

* Remove the ability to set a specific vault width. Vault always takes all remaining space.
* Inventory columns are shaded to match the equipped emblem.
* DIM has been darkened to provide better contrast with the items.
* Fit and finish changes to the new tiles and inventory display.
* Add id and hash column to exported csv for ghosts, armor, and weapons.
* Add event and season column to exported csv for Destiny 2.
* D2 subclasses now show which path, grenade, etc. are chosen.

## 5.2.1 <span className="changelog-date">(2018-11-20)</span>

* Fix comparing masterworks

## 5.2.0 <span className="changelog-date">(2018-11-20)</span>

* New item tiles that show more information and don't hide the picture.
* Updated storage settings to show Google Drive usage and signed in user.
* New D1 Vendors page that resembles the D2 Vendors page.

## 5.1.0 <span className="changelog-date">(2018-11-18)</span>

* Fix display of exotic catalysts in the item popup.
* Restore kill tracker for all items.
* Loadouts now sort by type then name.
* Global loadouts are now indicated by a globe icon in the LoadoutPopup.
* Loadouts of the same type can no longer have a clashing name.
* Add count: filters to search for items you have a certain number (or more or less) of. i.e. count:>3 to find all your Edge Transits.
* Improve display of your Ranks.
* Show progress towards completing cache keys.
* Work around a memory leak bug in MS Edge.
* Update titles on item popups to display closer to what's in game.
* Added community curations (a way to look for god rolls).

## 4.77.0 <span className="changelog-date">(2018-11-11)</span>

* Completed bounties now sort to the bottom of the Pursuits.
* Return mods to the compare view.
* Item popup background now indicates rarity rather than burn type.
* Triumphs are now displayed on the Progress page.
* Infusion dialog now separates out duplicate items.
* The Progress page now shows progress towards reset.
* Added some sources to the search dialog.
* source:
* edz, titan, nessus, io, mercury, mars, tangled, dreaming
* crucible, trials, ironbanner
* zavala, ikora, gunsmith, gambit, eververse, shipwright
* nm, do, fwc
* leviathan, lastwish, sos, eow, prestige, raid
* prophecy, nightfall, adventure
* In Chrome you can now Install DIM from the hamburger menu and use it as a standalone app. Chrome will support macOS later.

## 4.76.0 <span className="changelog-date">(2018-11-04)</span>

## 4.75.0 <span className="changelog-date">(2018-10-28)</span>

* DIM now supports searching by season, event and year in Destiny 2.
* is:season1, is:season2, is:season3, is:season4
* is:dawning, is:crimsondays, is:solstice, is:fotl
* Performance improvements

## 4.74.1 <span className="changelog-date">(2018-10-21)</span>

* We no longer support searching D1 vendor items.
* Added support for showing ratings and reviews based on the item roll in Destiny 2.
* Fix for missing class names in the loadout builder in Firefox.
* Added item search to D2 vendors.
* Collections now include the in-game Collections.
* D2 Vendors and Progress page now have collapsible sections.
* Catalysts are sorted above Ornaments on the Collections page.
* Fix a bug that could accidentally erase loadouts. Don't forget you can restore your data from old Google Drive backups from the Settings page.
* is:hasmod now includes Backup Mag.
* is:ikelos now includes Sleeper Simulant.

## 4.74.0 <span className="changelog-date">(2018-10-14)</span>

* Added negative search. Prefix any search term with `-` and it will match the opposite.
* Added `perk:"* **"` search filter to match any keywords against perks on an item
* Added some missing `stat:`
* Lock and unlock items matching your current search from the same menu you use for tagging them.
* Updated icons across the app.

## 4.73.0 <span className="changelog-date">(2018-10-07)</span>

* Added `is:heroic` search filter for armor with heroic resistance.
* New option to manually sort your characters.
* No longer forgetting what perks we recommended.
* Fix mods/perks on items - there was a bug that affected both display and searches.
* Fix is:hasmod search to include some more mods.
* You can now drag items into the loadout drawer.
* D2 spreadsheet export (in settings) covers perks now.
* You can also export ghosts (with perks) for D1/D2.
* Filters can now be combined with "or" to match either filter. For example: "is:shotgun or is:handcannon".

## 4.72.0 <span className="changelog-date">(2018-09-30)</span>

* Add searches `is:transmat`, `is:armormod`, `is:weaponmod`, and `is:transmat`, and removed D1 `is:primaryweaponengram`, `is:specialweaponengram`, and `is:heavyweaponengram`.
* Show daily gambit challenge and daily heroic adventure in milestones.

## 4.71.0 <span className="changelog-date">(2018-09-23)</span>

* Removed a bunch of help popups.
* Added information about unique stacks.
* Added `is:maxpower` search to return highest light items.
* Added `is:modded` search to return items that have a mod applied.
* Bounties with expiration times are now shown, and are sorted in front in order of expiration time.
* Added masterwork tier range filter.
* Highlight the stat that is boosted by masterwork in item details.
* Masterwork mod hover now shows the type/name of masterwork.

## 4.70.2 <span className="changelog-date">(2018-09-17)</span>

* Fix some instances where DIM wouldn't load.
* Fix the About and Backers pages.
* Hide classified pursuits.

## 4.70.1 <span className="changelog-date">(2018-09-17)</span>

## 4.70.0 <span className="changelog-date">(2018-09-16)</span>

* Display armor resistance type on item icon and include in search filters.
* Giving more weight to ratings with reviews than ratings alone. Also, hiding lone ratings.
* Custom loadouts now display below our special auto loadouts.
* Added inverse string search for items and perks (prefix with minus sign)
* Postmaster is now on top of the screen (but disappears when empty).
* Individual inventory buckets are no longer collapsible, but disappear when empty.
* D1 vault counts are removed from their section headers.
* Fixed an issue where the display would be messed up when colorblind mode is on.
* Restored the keyboard shortcut cheat sheet (press ?).
* The max light loadout prefers legendaries over rares.
* Unclaimed engrams are shown up in the Postmaster section.
* Infusion transfer button is now visible on mobile devices.

## 4.69.1 <span className="changelog-date">(2018-09-10)</span>

* Max power value in 'Maximum Power' loadout is now calculated correctly.

## 4.69.0 <span className="changelog-date">(2018-09-09)</span>

* Max power updated to 600 for Forsaken owners.
* Fixed Year 1 weapons not having an elemental damage type.
* Many bugfixes post-Forsaken launch.
* Add Infamy rank to progress page.
* Bounties now show their rewards on the Progress and Vendors pages.
* The Progress page has been cleaned up to better reflect the state of the game since Forsaken.
* Pursuits are sorted such that bounties are displayed together.
* Add "is:randomroll" search for items that have random rolls.
* Added "is:bow" and "is:machinegun" searches.
* Remove "is:powermod" and "basepower:" searches.
* Masterworks now have a gold border. Previously items with a power mod had a gold border, but there are no more power mods.
* Added Bow stats "Draw Time" and "Inventory Size".
* Disabled vendorengrams.xyz integration until they are back online.
* Review modes - say hello to Gambit (and goodbye to Trials, at least for a little while).
* Ratings platform selection changes made easier.
* Added Etheric Spiral and Etheric Helix to the list of reputation items.

## 4.68.3 <span className="changelog-date">(2018-09-03)</span>

## 4.68.2 <span className="changelog-date">(2018-09-03)</span>

## 4.68.1 <span className="changelog-date">(2018-09-03)</span>

## 4.68.0 <span className="changelog-date">(2018-09-02)</span>

* Fixed: Destiny 2 - Sort by character age.
* Item popup shows the ammo type of D2 weapons.
* New is:primary, is:special, and is:heavy search terms for ammo types.
* Add is:tracerifle and is:linearfusionrifle searches.
* Added Korean as a language option.
* We have a new Shop selling enamel pins and T-shirts.
* Ratings system understands random rolls in D2.
* Search help added for searching by ## of ratings.

## 4.67.0 <span className="changelog-date">(2018-08-26)</span>

## 4.66.0 <span className="changelog-date">(2018-08-19)</span>

* DIM now refreshes your inventory automatically every 30 seconds, rather than every 5 minutes.
* Clicking "transfer items" in the Infusion tool will now always move them to the active character.
* The infusion tool will now include locked items as potential infusion targets even if the checkbox isn't checked (it still affects what can be a source item).
* If you are at maximum light, DIM now alerts you when vendors are selling maximum light gear and engrams, courtesy of VendorEngrams.xyz.

## 4.65.0 <span className="changelog-date">(2018-08-12)</span>

## 4.64.0 <span className="changelog-date">(2018-08-05)</span>

## 4.63.0 <span className="changelog-date">(2018-07-29)</span>

* Fixed a bug that could cause iOS Safari to hang.

## 4.62.0 <span className="changelog-date">(2018-07-22)</span>

* Xur has been removed from the header in D1. Find him in the Vendors page.

## 4.61.0 <span className="changelog-date">(2018-07-15)</span>

* Fix a bug that would leave behind stackable items when moving certain loadouts like "Gather Reputation Items".
* The is:haspower search works once again.
* The is:cosmetic search will now work for Destiny 2.
* Added is:prophecy search which will return all prophecy weapons from CoO.
* Added is:ikelos search which will return all ikelos weapons from Warmind.

## 4.60.0 <span className="changelog-date">(2018-07-08)</span>

* Farming mode won't try to move unmovable reputation tokens.
* Filters like stat:recovery:=0 now work (they couldn't match stat values of zero before).
* Checking with VendorEngrams.xyz to see if 380 drops may be right for you.

## 4.59.0 <span className="changelog-date">(2018-07-01)</span>

* New iOS app icons when you add to home screen.
* Ornaments now show additional reasons why you can't equip them.
* The is:inloadout search works once again.
* Fix a bug where the item popup could hang iOS Safari in landscape view.
* Add a link to lowlines' Destiny map for collecting ghost scannables, latent memories, and sleeper nodes.

## 4.58.0 <span className="changelog-date">(2018-06-24)</span>

* Factions now show seasonal rank instead of lifetime rank.
* Vendors show their faction rank next to their reward engrams.
* Factions in the progress page also link to their vendor.
* Quest keys in your Pursuits now show their quantity. They're still on the Progress page.

## 4.57.0 <span className="changelog-date">(2018-06-17)</span>

* Item sizing setting works in Edge.
* Lock and unlock won't get "stuck" anymore.

## 4.56.5 <span className="changelog-date">(2018-06-11)</span>

* Fix for item popups not working

## 4.56.0 <span className="changelog-date">(2018-06-10)</span>

* Add "is:hasshader" search filter to select all items with shaders applied.
* Fixed some bugs in older Safari versions.
* Errors on Progress, Collections, and Vendors pages won't take out the whole page anymore, just the section with the error.
* Fix bugs where a stray "0" would show up in odd places.
* Align Progress columns better for accounts with fewer than 3 characters.

## 4.55.0 <span className="changelog-date">(2018-06-03)</span>

* Displaying available rating data in spreadsheet export.
* Correctly display masterwork plug objectives - check the "Upgrade Masterwork" plug for catalyst updates.
* The Collections page now shows progress towards unlocking ornaments. Due to restrictions in the API, it can only show ornaments that go with items you already have.

## 4.54.0 <span className="changelog-date">(2018-05-27)</span>

* Fix the display of crucible rank points.
* Fix faction rank progress bars on D1.
* Compare view includes perks and mods for D2 items.

## 4.53.0 <span className="changelog-date">(2018-05-20)</span>

* Add previews for engrams and other preview-able items.
* Display Crucible ranks on the progress page.
* Add emotes back to the collections page.
* Remove masterwork objectives that never complete.
* Fix loading loadouts the first time you open a character menu.
* Fix exporting CSV inventories in Firefox.

## 4.52.0 <span className="changelog-date">(2018-05-13)</span>

* Collection exotics are no longer duplicated. They are also sorted by name.
* Updated max power to 380.
* Vendors and collections will no longer show items exclusive to platforms other than the current account's platform.
* Fix masterworks not showing as masterworks.
* Set the max base power depending on which DLC you own.

## 4.51.2 <span className="changelog-date">(2018-05-09)</span>

* Handle the Warmind API bug better, and provide helpful info on how to fix it.

## 4.51.1 <span className="changelog-date">(2018-05-08)</span>

* Fix progress page not displaying after the Warmind update.

## 4.51.0 <span className="changelog-date">(2018-05-06)</span>

* Fix a bug where having mods, shaders, or materials in the postmaster might make it impossible to move any mod/shader/material into or out of the vault.
* Add links to Ishtar Collective on items with lore.

## 4.50.0 <span className="changelog-date">(2018-04-30)</span>

* The settings page now shows how much of your local storage quota is being used by DIM (if your browser supports it).
* Add search filters based on character location on dim (is:inleftchar / inmiddlechar / inrightchar) and for vault (is:invault) and current/last logged character (incurrentchar), that is marked with a yellow triangle.
* Fixed a bug where the "Restore Old Versions" tool wouldn't actually let you see and restore old versions.

## 4.49.1 <span className="changelog-date">(2018-04-23)</span>

* Fix loadouts.

## 4.49.0 <span className="changelog-date">(2018-04-22)</span>

* The DIM changelog popup has moved to a "What's New" page along with Bungie.net alerts and our Twitter feed. We also moved the "Update DIM" popup to the "What's New" link.
* Fix moving mods and shaders from the postmaster.
* Remove "Take" button from stackables in the postmaster.
* The Collections page now has a link to DestinySets.com.

## 4.48.0 <span className="changelog-date">(2018-04-15)</span>

* You can specify game modes for reading and making ratings and reviews.
* Full General Vault, Mods, and Shaders buckets are highlighted in red.
* Adding DIM to your home screen on iOS was broken for iOS 11.3. It's fixed now!

## 4.47.0 <span className="changelog-date">(2018-04-09)</span>

## 4.46.0 <span className="changelog-date">(2018-04-02)</span>

* Added a page to browse and restore old revisions of Google Drive data.
* Emblems now show a preview of their nameplate in the item details popup.
* New Vendors page shows all the items you can buy from various vendors.
* New Collections page shows your exotics, emotes, and emblems kiosks.
* Engram previews from the faction display and vendors pages show what could be in an engram.
* Keyword search now includes item descriptions and socket perk names and descriptions.

## 4.45.0 <span className="changelog-date">(2018-03-26)</span>

* Searching mods and perks in D2 now searches non-selected perks as well.
* Perks are in the correct order again (instead of the selected one being first always).
* Non-purchasable vendor items are displayed better.
* Storage settings break out loadouts and tags/notes between D1 and D2 items.
* A new revisions page allows you to restore old versions of settings from Google Drive.
* Emblems show a preview of the nameplate graphic.
* Fix "is:dupelower" to only affect Weapons/Armor
* Add armor stats to the "stat:" filter (in D2 only)
* Add ":=" comparison to the text complete tooltip

## 4.44.0 <span className="changelog-date">(2018-03-19)</span>

* Fixed the "recommended perk" being wrong very often.
* Improved the display of perks, shaders, and mods on items. Improved the popup details for those items as well - this includes ornament unlock progress.
* Stackable items like mods and shaders have less chance of being left behind during search transfers.
* Put back "Make Room for Postmaster" in D1 - it was removed accidentally.
* Items matching a search are now more highlighted. Removed "Hide Unfiltered Items" setting.

## 4.43.0 <span className="changelog-date">(2018-03-12)</span>

* Fix some cases where moving stacks of items would fail.
* Fix "Gather Reputation Items" from not gathering everything.
* More items can be successfully dragged out of the postmaster.

## 4.42.0 <span className="changelog-date">(2018-03-05)</span>

* Compare tool shows ratings, and handles missing stats better.
* Fixed display of masterwork mod and ornaments.
* Remove Auras from inventory since they're part of Emblems now.
* Fancy new emblems show all their counters correctly.
* Improved moving mods, shaders, and consumables via search loadouts. They can now go to any character (not just the active one) and aren't limited to 9 items.
* Pausing over a drop zone to trigger the move-amount dialog works every time now, not just the first time.

## 4.41.1 <span className="changelog-date">(2018-02-19)</span>

* Fix dupelower logic.
* Fixed bugs preventing DIM from loading in some browsers.
* See previews of the items you'll get from faction packages and Xur from links on the Progress page.

## 4.41.0 <span className="changelog-date">(2018-02-19)</span>

* Mobile on portrait mode will be able to set the number of inventory columns (the icon size will be resized to accommodate).
* You can now check your emblem objectives.
* Armor mods show more info.
* Destiny 1 transfers are faster.
* DIM is better at equipping exotics when you already have exotic ghosts, sparrows, and ships equipped.
* Pulling an item from the postmaster updates the list of items quickly now.
* Navigation from "About" or "Backers" back to your inventory works.
* is:dupelower breaks ties more intelligently.

## 4.40.0 <span className="changelog-date">(2018-02-12)</span>

## 4.39.0 <span className="changelog-date">(2018-02-05)</span>

* Fixed random loadout feature taking you to a blank page.

## 4.38.0 <span className="changelog-date">(2018-01-31)</span>

* Fixed display of Clan XP milestone.
* DIM's logic to automatically move aside items to make room for what you're moving is smarter - it'll leave put things you just moved, and it'll prefer items you've tagged as favorites.
* In D2, "Make room for Postmaster" has been replaced with "Collect Postmaster" which pulls all postmaster items we can onto your character. You can still make room by clicking "Space".
* Fix pull from postmaster to clear exactly enough space, not too many, but also not too few.
* Accounts with no characters will no longer show up in the account dropdown.
* Item tagging via keyboard should be a little more international-friendly. Calling the help menu (via shift+/) is too.
* Fixed XP required for well-rested perk after the latest Destiny update.

## 4.37.0 <span className="changelog-date">(2018-01-29)</span>

* Masterwork differentiation between Vanguard / Crucible, highlight of stat being affected by MW.
* The "Well Rested" buff now appears as a Milestone on your Progress page.
* Nightfall modifiers are shown on the Progress page.
* Storage (Google Drive) settings have moved to the Settings page.
* You can configure a custom item sorting method from the Settings page.
* Improved display of the account selection dropdown.

## 4.36.1 <span className="changelog-date">(2018-01-22)</span>

* Attempt to fix error on app.
* Moving an item from the postmaster will now only clear enough space for that one item.

## 4.36.0 <span className="changelog-date">(2018-01-22)</span>

* Attempt to fix error on app.

## 4.35.0 <span className="changelog-date">(2018-01-22)</span>

* The Settings page has been redesigned.
* Your character stats now update live when you change armor.
* New settings to help distinguish colors for colorblind users.
* DIM should load faster.
* DIM won't try to transfer Faction tokens anymore.

## 4.34.0 <span className="changelog-date">(2018-01-15)</span>

* Sorting characters by age should be correct for D2 on PC.
* The infusion fuel finder now supports reverse lookups, so you can choose the best thing to infuse a particular item _into_.
* Labeled the Infusion Fuel Finder button.
* Trace Rifles are highlighted again on is:autorifle search.
* Factions that you can't turn in rewards to are now greyed out. We also show the vendor name, and the raw XP values have moved to a tooltip.
* The settings page has been cleaned up and moved to its own page.

## 4.33.1 <span className="changelog-date">(2018-01-09)</span>

* Fix DIM loading on iOS 11.2.2.

## 4.33.0 <span className="changelog-date">(2018-01-08)</span>

* A brand new Progress page for Destiny 2 displays your milestones, quests, and faction reputation all in one place. That information has been removed from the main inventory screen.
* We've changed around the effect for masterworks a bit more.

## 4.32.0 <span className="changelog-date">(2018-01-02)</span>

* Added hotkey for search and clear (Shift+F).
* Masterworks show up with an orange glow like in the game, and gold borders are back to meaning "has power mod".
* Mercury reputation items are now handled by farming mode and gather reputation items.
* Tweak max base power / max light calculations to be slightly more accurate.
* Display D2 subclass talent trees. We can't show which ones are selected/unlocked yet.
* Moving items on Android should work better.
* Rotating to and from landscape and portrait should be faster.
* Fix quest steps showing up in the "haspower" search.
* Do a better job of figuring out what's infusable.
* Added a reverse lookup to Infusion Fuel Finder.

## 4.31.0 <span className="changelog-date">(2017-12-25)</span>

* "is:complete" will find completed rare mod stacks in Destiny 2.

## 4.30.0 <span className="changelog-date">(2017-12-18)</span>

* NEW - Revamped rating algorithm for D2 items.
* Fixed a bug trying to maximize power level (and sometimes transfer items) in Destiny 2.
* When hovering over an icon, the name and type will be displayed
* Allowing more exotic item types to be simultaneously equipped in Destiny 2
* Initial support for masterworks weapons.
* Fixed reporting reviews in Destiny 2.
* Fixed item filtering in Destiny 2.

## 4.29.0 <span className="changelog-date">(2017-12-13)</span>

* Added Mercury reputation.
* Added Crimson Exotic Hand Canon.

## 4.28.0 <span className="changelog-date">(2017-12-11)</span>

* NEW - Move items from the postmaster in DIM!

## 4.27.1 <span className="changelog-date">(2017-12-05)</span>

* Key for perk hints in D2.
* Fixed bug loading items with Destiny 2 v1.1.0.

## 4.27.0 <span className="changelog-date">(2017-12-04)</span>

* Added setting to pick relevant platforms for reviews.
* Fix review area not collapsing in popup.
* Fix display of option selector on reviews tab when detailed reviews are disabled.

## 4.26.0 <span className="changelog-date">(2017-11-27)</span>

* Don't show community best rated perk tip if socket's plugged.
* is:haslevel/haspower (D1/D2) fix in cheatsheet.
* Fix mobile store pager width

## 4.25.1 <span className="changelog-date">(2017-11-22)</span>

* Added Net Neutrality popup.

## 4.25.0 <span className="changelog-date">(2017-11-20)</span>

## 4.24.1 <span className="changelog-date">(2017-11-13)</span>

## 4.24.0 <span className="changelog-date">(2017-11-13)</span>

* Bungie has reduced the throttling delay for moving items, so you may once again move items quickly.

## 4.23.0 <span className="changelog-date">(2017-11-06)</span>

## 4.22.0 <span className="changelog-date">(2017-10-30)</span>

* Add a 'bulk tag' button to the search filter.
* Add basepower: filter and is:goldborder filter.
* Fix filtering in D1.
* Add a button to clear the current search.
* Fix moving partial stacks of items.
* Fixed "transfer items" in the Infusion Fuel Finder.
* Giving hints about the community's favorite plugs on D2 items.

## 4.21.0 <span className="changelog-date">(2017-10-23)</span>

* Community reviews (for weapons and armor) are in for Destiny 2 inventory.
* Charting weapon reviews.
* Fixed the shadow under the sticky characters bar on Chrome.
* Add an option to farming mode that stashes reputation items in the vault.
* Add a new smart loadout to gather reputation items for redemption.
* Scroll the loadout drawer on mobile.
* Show character level progression under level 20 for D2.
* Stacks of three or more rare mods now have a yellow border

## 4.20.1 <span className="changelog-date">(2017-10-16)</span>

* Fixed an error when trying to space to move items.

## 4.20.0 <span className="changelog-date">(2017-10-16)</span>

* Sort consumables, mods, and shaders in a more useful way (generally grouping same type together, alphabetical for shaders).
* Show the hidden recoil direction stat.
* Link to DestinyDB in your language instead of always English.
* Updated documentation for search filters.
* Fixed logic that makes room for items when your vault is full for D2.

## 4.19.2 <span className="changelog-date">(2017-10-11)</span>

* Keyword searches now also search on mod subtitles, so `is:modifications helmet void` will bring only Helmet Mods for Void subclass.
* Add Iron Banner reputation.

## 4.19.1 <span className="changelog-date">(2017-10-10)</span>

* Fix landscape orientation not working on mobile.
* Fix D1 stats in loadout builder and loadout editor.

## 4.19.0 <span className="changelog-date">(2017-10-09)</span>

* Added `stack:` to search filters for easier maintenance of modifications.
* Add missing type filters for D2 (try `is:modifications`)!
* Bring back keyboard shortcuts for tagging (hit ? to see them all).
* The "Max Light" calculation is even more accurate now.
* Added `PowerMod` column to CSV export indicating whether or not a weapon or piece of armor has a power mod
* Support sorting by base power.
* Hide "split" and "take" button for D2 consumables.
* OK really really fix the vault count.
* Fix showing item popup for some D1 items.
* Changed how we do Google Drive log-in - it should be smoother on mobile.
* Completed objectives will now show as "complete".
* Bring back the yellow triangle for current character on mobile.
* Updated `is:dupelower` search filter for items to tie break by primary stat.

## 4.18.0 <span className="changelog-date">(2017-10-02)</span>

* Updated `is:dupelower` search filter for items with the same/no power level.
* Fix some issues with Google Drive that might lead to lost data.
* Really fix vault counts this time!

## 4.17.0 <span className="changelog-date">(2017-09-29)</span>

* Fix bug that prevented pinned apps in iOS from authenticating with Bungie.net.

## 4.16.2 <span className="changelog-date">(2017-09-29)</span>

* Added `is:dupelower` to search filters for easier trashing.
* Added missing factions to the reputation section for Faction Rally.
* Fix in infusion calculator to correctly consider +5 mod
* Fix for CSV export (e.g.: First In, Last Out in 2 columns)

## 4.16.1 <span className="changelog-date">(2017-09-26)</span>

* Bugfixes for iOS 10.0 - 10.2.

## 4.16.0 <span className="changelog-date">(2017-09-25)</span>

* Added item type sort to settings group items by type (e.g. all Sniper Rifles together).
* Reputation emblems are the same size as items now, however you have item size set.
* Shaders show up in an item's mods now.
* Transfering search loadouts is more reliable.
* Fixed a serious bug with storage that may have deleted your tags and notes. It's fixed now, but hopefully you had a backup...
* Highlight mods that increase an item's power with a gold border. New 'is:powermod' search keyword can find them all.
* Phone mode should trigger even on really big phones.
* More places can be pressed to show a tooltip.
* Fixed showing quality for D1 items.
* D2 subclasses are diamonds instead of squares.
* Max Base Power, Mobility, Resilience, and Recovery are now shown for each character.
* Legendary shards have the right icon now.
* Fix newly created loadouts showing no items.
* Inventory (mods, shaders, and consumables) in your vault now show up separated into the vault, and you can transfer them to and from the vault.
* Search keywords are now case-insensitive.
* You can now lock and unlock D2 items.
* Equipping an exotic emote won't unequip your exotic sparrow and vice versa.
* Item popups aren't weirdly tall on Firefox anymore.
* Armor stats now match the order in the game.
* Infusion calculator now always gives you the full value of your infusion.
* Show a warning that your max light may be wrong if you have classified items.
* CSV export for D2 weapons and armor is back.
* Add text search for mods and perks.
* Add "Random Loadout" to D2. You gotta find it though...

## 4.15.0 <span className="changelog-date">(2017-09-18)</span>

* D2 items with objectives now show them, and quests + milestones are displayed for your characters.
* Custom loadouts return for D2.
* D2 items now display their perks and mods.
* DIM won't log you out if you've been idle too long.
* Swipe left or right anywhere on the page in mobile mode to switch characters.
* If you have lots of inventory, it won't make the page scroll anymore.
* Power level will update when you change equipment again.
* Searches will stay searched when you reload info.
* Max light loadout won't try to use two exotics.
* Farming mode looks better on mobile.
* If you're viewing a non-current character in mobile, it won't mess up on reload anymore.
* You can tag and write notes on classified items to help remember which they are.
* The Infusion Fuel Finder is back for D2.
* The "Max Light" calculation is more accurate now.
* Mods now show more detail about what they do.

## 4.14.0 <span className="changelog-date">(2017-09-14)</span>

* Added back in Reputation for D2.
* Max Light Loadout, Make Room for Postmaster, Farming Mode, and Search Loadout are all re-enabled for D2.
* Classified items can be transferred!
* Fixed search filters for D2.
* Show hidden stats on D2 items.
* D2 inventory (mods, shaders, etc) now take the full width of the screen.

## 4.13.0 <span className="changelog-date">(2017-09-09)</span>

* DIM will remember whether you last used D2 or D1.
* Lots of DIM functionality is back for D2.
* We now highlight the perks from high community reviews that you don't have selected.

## 4.12.0 <span className="changelog-date">(2017-09-05)</span>

* Early Destiny 2 support! We have really basic support for your Destiny 2 characters. Select your D2 account from the dropdown on the right. This support was built before we even got to start playing, so expect some rough edges.
* There's a new phone-optimized display for your inventory. See one character at a time, with larger items. Swipe between characters by dragging the character header directly.
* Info popups aren't gigantic on mobile anymore.
* Fix a case where changes to preferences may not be saved.

## 4.11.0 <span className="changelog-date">(2017-09-02)</span>

* Fix a case where DIM wouldn't work because auth tokens had expired.

## 4.10.0 <span className="changelog-date">(2017-08-26)</span>

* You can flag reviews for being offensive or arguing or whatever. Be helpful but also be nice.
* Remove the browser compatibility warning for Opera and prerelease Chrome versions.

## 4.9.0 <span className="changelog-date">(2017-08-19)</span>

* No changes!

## 4.8.0 <span className="changelog-date">(2017-08-12)</span>

* No changes!

## 4.7.0 <span className="changelog-date">(2017-08-05)</span>

* Made loadout builder talent grids tiny again.
* If you autocomplete the entire filter name and hit enter, it will no longer hang the browser.
* Updated the About page and FAQ.
* Fixed a case where DIM would fail to load the latest version, or would load to a blank page unless force-reloaded.
* Added some helpful info for cases where DIM might fail to load or auth with Bungie.net.
* Added a warning when your browser is not supported by DIM.
* DIM no longer supports iOS 9.

## 4.6.0 <span className="changelog-date">(2017-07-29)</span>

* Fix a bug where the popup for Xur items was below Xur's own popup.
* Hiding community rating for items with only one (non-highlighted) review.
* The first item in the search autocompleter is once again selected automatically.
* If you don't have the vault width set to "auto", the inventory is once again centered.

## 4.5.0 <span className="changelog-date">(2017-07-22)</span>

* Added "reviewcount" filter to filter on the number of reviews on an item.
* Fix slight horizontal scroll on inventory view.
* On mobile, tapping outside of dialogs and dropdowns to dismiss them now works.
* The item detail popup now does a better job of fitting itself onto the screen - it may appear to the left or right of an item now!
* Press on a talent grid node to read its description. The same goes for the stats under your character.
* Subclasses now have the correct elemental type in their header color.
* Drag and drop should be much smoother now.
* You can select Destiny 2 accounts from the account dropdown now - but won't do much until Destiny 2 is released and we have a chance to update DIM to support it!

## 4.4.0 <span className="changelog-date">(2017-07-15)</span>

* New filters for ornaments - is:ornament, is:ornamentmissing, is:ornamentunlocked
* Fixed a bug where item data would not respect your language settings.
* Weapon reviews now show up immediately, and can be edited.
  - If you have been less than friendly, now would be a very good time to edit yourself and put a better foot forward.
* Sorting reviews to support edits and highlighted reviews.
* Logging out now brings you to Bungie's auth page, where you can choose to change account or not.
* Fixed "Clear New Items" not working.
* Adjusted the UI a bunch to make it work better on mobile. Just a start - there's still a long way to go.
* The announcement about DIM being a website won't show more than once per app session.
* Google Drive syncing is a bit smoother.
* Fixed a case where you couldn't create a new class-specific loadout.
* On Firefox, the new-item shines don't extend past the item anymore.
* Do a better job of refreshing your authentication credentials - before, we'd sometimes show errors for a few minutes after you'd used DIM for a while.
* The filters help page has been localalized.
* Separate the light: and level: filters. level now returns items matching required item level, light returns items matching the light level.

## 4.3.0 <span className="changelog-date">(2017-07-08)</span>

* DIM is now just a website - the extension now just sends you to our website. This gives us one, more cross-platform, place to focus on and enables features we couldn't do with just an extension. Don't forget to import your data from the storage page!
* Scrolling should be smoother overall.
* Vendor weapons now show reviews.
* Add a "sort by name" option for item sorting.
* In Google Chrome (and the next version of Firefox), your local DIM data won't be deleted by the browser in low storage situations if you visit DIM frequently.
* Ratings will no longer disappear from the item details popup the second time it is shown.
* Info popups should do a better job of hiding when you ask them to hide.

## 4.2.4 <span className="changelog-date">(2017-07-03)</span>

* Work around a Chrome bug that marked the extension as "corrupted".

## 4.2.3 <span className="changelog-date">(2017-07-03)</span>

* Fix log out button.
* Put back the accidentally removed hotkeys for setting tags on items.
* Fixed some visual goofs on Firefox.
* Fix a case where DIM would never finish loading.

## 4.2.2 <span className="changelog-date">(2017-07-02)</span>

* Fix DIM being invisible on Firefox
* Fix a case where DIM would never finish loading.
* Put back the accidentally removed hotkeys for setting tags on items.

## 4.2.1 <span className="changelog-date">(2017-07-01)</span>

* Actually turn on Google Drive in prod.

## 4.2.0 <span className="changelog-date">(2017-07-01)</span>

* Exclude all variants of 'Husk of the Pit' from 'Item Leveling' loadout.
* Add a new storage page (under the floppy disk icon) for managing your DIM data. Import and export to a file, and set up Google Drive storage to sync across machines (website only). You can import your data from the Chrome extension into the website from this page as well.
* The settings page has been cleaned up and reworded.
* Added missing Trials emblems and shaders to the is:trials search.
* DIM should look more like an app if you add it to your home screen on Android.
* DIM will show service alerts from Bungie.

## 4.1.2 <span className="changelog-date">(2017-06-25)</span>

* Add a "Log Out" button in settings.

## 4.1.1

* Fixed changelog popup too large to close.

## 4.1.0 <span className="changelog-date">(2017-06-24)</span>

* Fixed the logic for deciding which items can be tagged.
* Fix "Make room for postmaster".
* Record books have been moved out of the inventory into their own page. Get a better look at your records, collapse old books, and narrow records down to only those left to complete.
* Fix changing new-item shine, item quality display, and show elemental damage icon preferences. They should apply immediately now, without a reload.x
* Localization updates.
* Fixed objective text in the record book floating above stuff.
* Fixed displaying record objectives that are time-based as time instead of just a number of seconds.
* When pinned to the iOS home screen, DIM now looks more like a regular browser than an app. The upside is you can now actually authorize it when it's pinned!
* Loadouts with a complete set of equipped armor now include a stat bar that will tell you the stat tiers of the equipped loadout pieces.
* Loadouts with non-equipping items now won't _de-equip_ those items if they're already equipped. #1567
* The count of items in your loadout is now more accurate.
* DIM is now better at figuring out which platforms you have Destiny accounts on.
* DIM is faster!
* Added Age of Triumph filters is:aot and is:triumph
* Add gunsmith filter is:gunsmith
* Updated filters to remove common items for specific filters (e.g. is:wotm no longer shows exotic items from xur, engrams, and planetary materials)
* Loadout Builder's equip button now operates on the selected character, not your last-played character.
* Loadout Builder no longer has equip and create loadout buttons for loadouts that include vendor items.
* Loadout Builder is faster.
* DIM has a new logo!
* Elemental damage color has been moved to a triangle in the upper-left corner of your weapon.
* See community weapon ratings in DIM, and submit your own! Weapon ratings can be turned on in Settings, and will show up on your individual weapons as well as in the details popup. You can submit your own reviews - each review is specific to the weapon roll you're looking at, so you know whether you've got the god roll.

## 3.17.1

* Fixed a bug with the display of the amount selection controls in the move popup for stackable items.
* Localization updates
* Moved the "VCR" controls for stackable item amount selection to their own row.

## 3.17.0

* Fixed the perk selection in Loadout Builder. #1453
* Integrated Trials-centric weapon reviews (and the ability to rate your own gear (and make comments about your gear)). Done in conjunction with destinytracker.com.
* Fixed the logic for artifact bonuses to compute the right number. #1477
* Restore some missing images from our build system changes.
* Don't allow engrams to be tagged. #1478
* Add home screen icons (and Safari tab icons, and Windows tile icons) for the website.
* Fixed "is:locked" filters to be consistent for engrams. #1489
* The Beta website is now updated automatically for every PR.
* If you're not logged in to the website, we show the login screen.
* Better error messages for when you have the wrong platform selected, plus the error doesn't cover the platform selector.
* Improved website compatibility with Firefox, Safari, and Edge.
* Many style fixes for Safari.
* Drag and drop is now supported on touch devices. Press and hold an item to drag it. #1499
* Armsday packages can no longer be dragged. #1512
* Add tags and notes to items! This has been in Beta forever but now it's official. Hit ? to see the keyboard shortcuts, and use "tag:" searches to find your tagged gear.
* Remove Materials Exchange from the beta.
* Vendors now show where they are, and are sorted better. All the cryptarchs now appear. Engrams waiting to be decrypted aren't shown in the vendor screen.
* Experimental iOS 9 Mobile Safari compatibility. May be removed in the future.
* Style updates to clean up DIM's look and make sure more screen space is being used for items.
* Gained the ability for us to fill in classified items, even if Bungie hasn't unclassified them. You still can't transfer them though.
* The "Hide Unfiltered Items while Filtering" preference now applies to vendor gear too. #1528
* When moving stacks of items through the popup, there are now buttons to max out the amount, and add and remove up to even stacks of items.
* Xur should disappear on Sundays again.

## 3.16.1

* Significantly increased the storage limit for tags and notes. It's still possible to go over (especially with long notes) but it should happen far less frequently - and it should notify you when it happens.

## 3.16.0

* Removed farming option to keep greens since they're disassembled by default now.
* Added stat search, for example: "stat:rof:>= 22"
* Fixed formatting for search loadouts when the search terms contain angle brackets.
* A new "Make room for Postmaster items" auto layout will clear out enough space on your character to pick up all the stuff you've accumulated at the Postmaster.
* Vendor items now explain what you need to do to get them.
* Xur looks like the other vendors, and correctly displays both heavies now.
* Compare tool styling updates.
* Compare tool shows attack/defense.
* In the compare tool, stats that are the same across all items are white instead of blue.
* There's now a picture of each item in the compare tool.
* Clicking the title of an item in the compare tool will scroll to that item and "pop" it so you know which one it is.
* Armor and items that don't match the equipping character will once again transfer in loadouts. You can still put multiple subclasses of the same damage type in a loadout.
* Empty space around talent grids has been eliminated.
* Memory of Felwinter's stat bar no longer overflows its container.

## 3.15.0

* Permit the same damage type of subclass in loadouts (#1067)
* Update record books to properly display time instead of a large number. (#1051)
* Moving an item into a full vault but an empty bucket (such as full General but the vault contains no Consumables) now works.
* Stacks of items are properly accounted for. They'll now combine as things are moved to make space - previously even a stack of 1 consumable would count as taking up the whole slot and would prevent a move of 2 more of that consumable.
* We now catch errors trying to move aside items and retry with a different item. You should see fewer failed moves!
* "Thrashing" in farming mode is fixed. When farming mode can't proceed (because moving anything off the character would result in something else being moved back on, because you're out of space), we now show a friendly info message. This message is throttled to show up no more than once a minute.
* Fixed a bug where a full vault would prevent farming mode from moving things to other characters.
* The move aside logic strongly prefers putting things on characters other than the original item's owner. This makes it much easier to move a bunch of stuff off of a character without other things bouncing right back in.
* Prefer putting engrams in the vault and not taking them out when choosing items to move aside.
* Farming mode now makes room to pick up artifacts, materials, and consumables.
* When making space in the "General" category or in Materials/Consumables buckets, we'll choose to move aside an item that can be combined with another stack somewhere without increasing the total number of stacks. This trends towards consolidation and can help free up a full vault, as well as getting rid of stray stacks.
* We swapped in "special ammo synth" and "primary ammo synth" instead of "motes of light" and "strange coins" for the farming mode quick gather buttons. They seemed more useful in the heat of battle.
* When dequipping an item, we try harder to find a good item to equip in its place. We also prefer replacing exotics with other exotics, and correctly handle The Life Exotic perk.
* Lots of new translations and localized strings.
* Vendors update when you reach a new level in their associated faction, or when you change faction alignment.
* Fixed a too-small perk selection box in the loadout builder, and properly handle when vendors are selling Memory of Felwinter.

## 3.14.1 <span className="changelog-date">(2016-12-06)</span>

* Internationalization updates.
* Fix for Loadout Class Type bug.

## 3.14.0

* Compare Weapons and Armor side-by-side.
* Added `is:sublime` filter
* Added detailed information to the Trials of Osiris popup card.
* Added more detection for item years.
* The collapse button now no longer takes up the whole bucket height.
* Fixed marking which characters had access to vendor items.
* Fix tracking new items when the new-item shine is disabled.
* Added option to Farming Mode to not move weapons and armor to make space for engrams.
* About and Support pages are now translatable.
* Improved error handling and error messages.
* Vendors are collapsible.
* All vendor items (including duplicates with different rolls) will now show up.
* Added more translations.
* If you have more than one Memory of Felwinter, they are all excluded from loadout builder.
* Export correct quality rating for items in CSV.

## 3.13.0 <span className="changelog-date">(2016-10-31)</span>

* The vendors page is back. It'll show all available vendors. It's now a lot faster, and combines vendor inventory across your characters. Consumables and Bounties are now shown. Item stats and quality will hopefully show up on 11/8.
* Loadout builder has option to load from equipped items.
* Added option to farm green engrams or not.
* When moving consumable stacks, you can now choose to fill up one stack's worth.
* Don't sort bounties (the API does not currently provide the in-game order.)
* Fix max-light rounding.
* Fix a bug in the new filters for source.
* Fix incognito mode launching
* More i18n.
* Classified items in the vault are now counted and shown.
* DIM is faster!
* Memory of Felwinter is now excluded from loadout builder by default.

## 3.11.1 <span className="changelog-date">(2016-10-04)</span>

* Fixed an issue with farming mode where users without motes, 3oC, coins, or heavy could not use farming mode.
* Fixed an issue where classified items would not show up in the UI.

## 3.11.0 <span className="changelog-date">(2016-10-04)</span>

##### New

* Added Quick Move items to farming mode.
* Farming mode now also moves glimmer items to vault.
* Added `is:inloadout` filter
* New filters: is:light, is:hasLight, is:weapon, is:armor, is:cosmetic, is:equipment, is:equippable, is:postmaster, is:inpostmaster, is:equipped, is:transferable, is:movable.
* New filters for items based on where they come from: is:year3, is:fwc, is:do, is:nm, is:speaker, is:variks, is:shipwright, is:vanguard, is:osiris, is:xur, is:shaxx, is:cq, is:eris, is:vanilla, is:trials, is:ib, is:qw, is:cd, is:srl, is:vog, is:ce, is:ttk, is:kf, is:roi, is:wotm, is:poe, is:coe, is:af.
* Added debug mode (ctrl+alt+shift+d) to view an item in the move-popup dialog.
* Added max light value to max light button in dropdown.
* Major loadout builder performance enhancements.
* Support rare (blue) items in loadout builder.

##### Tweaks

* Consumables and materials are now sorted by category.
* All other items in the General Bucket are sorted by Rarity.
* Move ornaments in between materials and emblems.
* Link to wiki for stat quality in the move-popup box.
* Full item details are shown in the move popup by default (they can still be turned off in settings).

##### Bugfixes

* Prevent double click to move item if loadout dialog is open.
* [#889](https://github.com/DestinyItemManager/DIM/issues/889) Fixed stats for Iron Banner and Trials of Osiris items.
* Fix infusion finder preview item not changing as you choose different fuel items. Also filter out year 1 items.
* Fix some green boots that would show up with a gold border.
* A bunch of consumables that can't be moved by the API (Treasure Keys, Splicer Keys, Wormsinger Runes, etc) now show up as non-transferable in DIM.
* Husk of the Pit will no longer be equipped by the Item Leveling loadout.
* Fixed equipping loadouts onto the current character from Loadout Builder.
* The default shader no longer counts as a duplicate item.
* DIM no longer tries to equip exotic faction class items where your character isn't aligned with the right faction.
* Fixed more cases where your loadouts wouldn't be applied because you already had an exotic equipped.
* Elemental Icons moved to bottom left to not cover the expansion symbol.
* Loadout builder no longer shows duplicate sets.
* Fix equip loadout builder equip to current character.

## 3.10.6 <span className="changelog-date">(2016-09-23)</span>

* The DestinyTracker link in the item popup header now includes your perk rolls and selected perk. Share your roll easily!
* Fixed moving consumables in loadouts. Before, you would frequently get errors applying a loadout that included consumables. We also have a friendlier, more informative error message when you don't have enough of a consumable to fulfill your loadout.
* Fixed a bug where when moving stacks of items, the stack would disappear.
* The progress bar around the reputation diamonds is now more accurate.
* Enabled item quality.
* Item Quality is enabled by default for new installs.
* A new Record Books row in Progress has your Rise of Iron record book.
* Searches now work for all characters and the vault again.
* Can equip loadouts onto the current character from Loadout Builder.
* Added ability to feature toggle items between Beta + Release.

## 3.10.5

* Added Ornaments.

## 3.10.4

* We handle manifest download/cache errors better, by deleting the cached file and letting you retry.
* Date armor ratings end is on 9/20/2016 @ 2AM Pacific.
* Fixed issues with broken images by downloading from Bungie.net with https.
* Loadouts for multi-platform users will now save selected and equipped items for both platforms. Previously, when switching platforms, loadouts would remove items from the loadout for the opposite platform.

## 3.10.3

* Fixed a "move-canceled" message showing up sometimes when applying loadouts.
* Bugged items like Iron Shell no longer attempt to compute quality. They'll fix themselves when Bungie fixes them.
* Fixed "Aim assist" stat not showing up in CSV (and no stats showing up if your language wasn't English).
* We now catch manifest updates that don't update the manifest version - if you see broken images, try reloading DIM and it should pick up new info.
* Worked around a bug in the manifest data where Ornament nodes show up twice.
* DIM won't allow you to move rare Masks, because that'll destroy them.
* The "Random" auto loadout can now be un-done from the loadout menu.
* For non-variable items (emblems, shaders, ships, etc) in a loadout, DIM will use whichever copy is already on a character if it can, rather than moving a specific instance from another character.

## 3.10.2 <span className="changelog-date">(2016-09-10)</span>

* Fixed error building talent grid for Hawkmoon.
* Don't attempt to build record books when advisors are not loaded.
* Dragged items now include their border and light level again.
* New-item overlays have been restored (enable in settings).
* Re-enable record book progress.
* Better handle errors when record book info isn't available.
* Show an error message if the manifest doesn't load.
* Fix an error when equipping loadouts.
* DIM usage tips will only show up once per session now. You can bring back previously hidden tips with a button in the settings page.

## 3.10.0

* Add ability to create loadouts by selecting sets of perks.
* [#823](https://github.com/DestinyItemManager/DIM/issues/823) Added 'current' property to stores.
* The DIM extension is now much smaller.
* DIM can now display item information in all supported Destiny languages. Choose your language in the settings then reload DIM.
* We now automatically pick up Destiny data updates, so DIM should work after patches without needing an update.
* The Reputation section should match the in-game logos better now.
* Disable new item overlays due to a bug.

## 3.9.2

* [#812](https://github.com/DestinyItemManager/DIM/issues/812) Removed rare masks from the items table used by the random item loadout.

## 3.9.1

* [#801](https://github.com/DestinyItemManager/DIM/issues/801) Resolved error with vendor page character sorting.
* [#792](https://github.com/DestinyItemManager/DIM/pull/792) Warning if user clicks on perks to notify them that they can only be changed in game.
* [#795](https://github.com/DestinyItemManager/DIM/pull/795) Updated strange coin icon for Xur.

## 3.9.0

* New glimmer-based filters, is:glimmeritem, is:glimmerboost, is:glimmersupply
* Add option for new item and its popup to be hidden
* Add ability to exclude items from loadout builder.
* Expand/collapse sections in DIM.
* Double clicking an item will equip it on the current character. 2x click on equipped, dequips.
* Show current vendor items being sold.
* Move popup won't pop up under the header anymore.
* If you have an open loadout, and you click "Create loadout", it switches to the new loadout now instead of leaving the previous loadout open.
* DIM is once again faster.
* The loadout editor won't stay visible when you change platforms.
* Fixed a lot of bugs that would show all your items as new.
* New-ness of items persists across reloads and syncs across your Chrome profile.
* New button to clear all new items. Keyboard shortcut is "x".
* Help dialog for keyboard shortcuts. Triggered with "?".
* When you have two characters of the same class, applying a loadout with a subclass will work all the time now.
* Item class requirements are part of the header ("Hunter Helmet") instead of in the stats area.
* You can search for the opposite of "is:" filters with "not:" filters. For example, "is:helmet not:hunter quality:>90".
* Clicking away from the Xur dialog will close any open item popups.
* Fixed an issue where you could not equip a loadout that included an exotic item when you already had an exotic equipped that was not going to be replaced by the loadout.
* Better handling of items with "The Life Exotic" perk.
* New aliases for rarity filters (is:white, is:green, is:blue, is:purple, is:yellow).
* An alternate option for the "Gather Engrams" loadout can exclude gathering exotic engrams.
* Removed popup notification for new items.
* #798 Keyword searches will now scan perk descriptions.
* #799 Randomize equipped items for current character. Don't look at us if you have to play a match using Thorn.

## 3.8.3

* Fix move popup not closing when drag-moving an item.
* Added ability to and filters for track or untrack quests and bounties.
* Fix issue where some sets would be missing from the loadout builder.
* Fixed #660 where postmaster items would not appear in the Postmaster section of DIM, ie Sterling Treasure after the reset.
* Fixed #697 where loadouts will no longer remove the loadouts for the opposite platform.
* Fix an issue where loadouts will not show any items, or transfer any items.
* Add option to show new item overlay animation

## 3.8.2

* Update filter list to include quality/percentage filters
* Add year column to CSV export scripts
* When you have filtered items with a search, you can select a new search loadout option in the loadout menu to transfer matching items.
* The screen no longer jumps around when clicking on items, and the item details popup should always be visible.
* Dialogs should be sized better now.
* Fix character order in move popup buttons.
* Restored the ability to set a maximum vault size. "Auto" (full width) is still an option, and is the default.
* Armor quality is shown in Xur, loadouts, and the infusion dialog if advanced stats is turned on.
* "Take" stackables works again.

## 3.8.1

* Added steps to Moments of Triumph popup (and other record books.)
* Fixed wobbly refresh icon.
* Fixed single item stat percentages.
* Fixed armor export script.
* Possible fix for loadout builder.

## 3.8.0

* Loadout builder redesign and major performance enchancements.
* Items in the postmaster now have quality ratings, can use the infusion fuel finder, show up in the infusion fuel finder, compare against currently equipped items, etc. They behave just like a normal item except you can't move them and they're in a different spot.
* The vault width preference has been removed - the vault now always takes up all the remaining space on the screen.
* Section headers don't repeat themselves anymore.
* Drop zones for items are larger.
* Returning from the min-max tool no longer greets you with a blank, item-less screen.
* Fixed a bug where loadouts were not properly restricted to the platform they were created for.
* Xur's menu item will properly disappear when he leaves for the week.
* New items are marked with a "shiny" animation, and there are notifications when new items appear.
* The loadout menu may expand to fill the height of the window, but no more. The scrollbar looks nicer too.
* Items can now be made larger (or smaller) in settings. Pick the perfect size for your screen!
* The item info popup has a new header design. Let us know what you think!
* Changing settings is faster.
* You can now download your weapon and armor data as spreadsheets for the true data nerds among us.
* The settings dialog is less spacious.
* Engrams and items in the postmaster can now be locked (and unlocked).
* The buttons on the move item popup are now grouped together by character.
* When the "Hide Unfiltered Items while Filtering" option is on, things look a lot nicer than they did.
* DIM is generally just a little bit snappier, especially when scrolling.
* Clicking the icon to open DIM will now switch to an active DIM tab if it's already running.
* Bungie.net will open in a new tab as a convenience for expired cookies.
* Items in the Postmaster are sorted by the order you got them, so you know what'll get bumped when your postmaster is full.
* Clicking the loadout builder button again, or the DIM logo, will take you back to the main screen.
* You may now order your characters by the reverse of the most recent, so the most recent character is next to the vault.

## 3.7.4

* Removed the option to hide or show the primary stat of items - it's always shown now.
* Add mode selection full/fast for users willing to wait for all best sets.
* Loadout menus are now scrollable for users with over 8 custom loadouts on a single character.
* Changing the character sort order now applies live, rather than requiring a refresh.
* Use most recently logged in player to start with loadout builder.
* Search queries will exclude the token `" and "` as some users were including that when chaining multiple filters.
* Fix UI issue on move popup dialog that had some numbers expanding outside the dialog.
* Consolidate beta icons to the icons folder.

## 3.7.3

* Fix rounding error that prevented some loadout sets from showing up.
* Added filter for quality rating, ex - quality:>90 or percentage:<=94

## 3.7.2

* Always show locked section in loadout builder.
* Fix NaN issue in loadout builder.
* Fix issues with 'create loadout' button in loadout builder.
* For item leveling don't prefer unlevelled equipped items on other characters.
* Various Loadout builder bug fixes and performance updates.

## 3.7.1

* Various Loadout builder bug fixes and performance updates.

## 3.7.0

* Added new armor/loadout tier builder.
* Fix for all numbers appearing red in comparison view.
* Updated to latest stat estimation formula.
* Use directive for percentage width.

## 3.6.5

* Fix an issue where warlocks would see loadouts for all the other classes.

## 3.6.2 & 3.6.3 <span className="changelog-date">(2016-05-23)</span>

* Add warning if the lost items section of the postmaster has 20 items.
* Stat bars are more accurately sized.
* Add vendor progress
* Add prestige level with xp bar under characters to replace normal xp bar after level 40.
* It is no longer possible to choose column sizes that cause the vault to disappear.
* The Vault now has a character-style header, and can have loadouts applied to it. Full-ness of each vault is displayed below the vault header.
* New option to restore all the items that were in your inventory before applying a loadout, rather than just the equipped ones.
* You can now undo multiple loadouts, going backwards in time.

## 3.6.1

* Removed the "Only blues" option in the infusion fuel finder, because it wasn't necessary.
* Engram searches and the engram loadout features won't mistake Candy Engrams for real engrams.
* Items in the Postmaster include their type in the move popup, so they're easier to distinguish.
* Sometimes equipping loadouts would fail to equip one of your exotics. No more!
* Add an 'is:infusable' search filter.
* Add 'is:intellect', 'is:discipline', 'is:strength' search filters for armor.
* XP Progress on bar items

## 3.6.0 <span className="changelog-date">(2016-05-03)</span>

* Bring back the infusion dialog as an Infusion Fuel Finder. It doesn't do as much as it used to, but now it's optimized for quickly finding eligable infusion items.
* Fix a bug where hovering over a drop zone with a consumable/material stack and waiting for the message to turn green still wouldn't trigger the partial move dialog.
* Added a new "Item Leveling" auto-loadout. This loadout finds items for you to dump XP into. It strongly favors locked items, and won't replace an incomplete item that you have equipped. Otherwise, it goes after items that already have the most XP (closest to completion), preferring exotics and legendaries if they are locked, and rares and legendaries if they're not locked (because you get more materials out of disassembling them that way).
* There's a new setting that will show elemental damage icons on your weapons. Elemental damage icons are now always shown in the title of the item popup.
* Elder's Sigil won't go above 100% completion for the score portion anymore.
* Added roll quality percentage indicator. You can now see how your intellect/discipline/strength stacks up against the maximum stat roll for your armor.
* DIM is smarter about what items it chooses to move aside, or to equip in the place of a dequipped item.
* Added a new "Gather Engrams" loadout that will pull all engrams to your character.

## 3.5.4

* We won't try to equip an item that is too high-level for your character when dequipping items.
* Fix a regression where subclasses wouldn't show up in Loadouts. They're still there, they just show up now!
* Fixed another bug that could prevent item popups from showing up.
* The vault can now be up to 12 items wide.
* Sterling Treasure, Junk Items, and SLR Record Book added to DIM.
* Manifest file updated.

## 3.5.3

* Fixed a bug that would prevent the loading of DIM if Spark of Light was in the postmaster.
* Fixed a bug that prevented the Xur dialog from rendering.

## 3.5.2

* Fix a bug where item details popups would show above the header.
* Fix showing Sterling Treasures in Messages.
* Better error handling when Bungie.net is down.
* Fix a bug where having items in the postmaster would confuse moves of the same item elsewhere.
* Fix a bug where item comparisons no longer worked.
* Added support for the classified shader "Walkabout".

## 3.5.1

* The Infusion Calculator has been removed, now that infusions are much more straightforward.
* Pressing the "i" key on the keyboard will toggle showing item details in the item popup.
* Add a menu item for when Xur is in town. This brings up a panel with Xur's wares, how much everything costs, how many strange coins you have, and lets you show the item details popup plus compare against any version of exotics you might already have to see if there's a better roll.

## 3.5 <span className="changelog-date">(2016-04-11)</span>

* DIM will now go to great lengths to make sure your transfer will succeed, even if your target's inventory is full, or the vault is full. It does this by moving stuff aside to make space, automatically.
* Fixed a bug that would cause applying loadouts to fill up the vault and then fail.
* Fixed a bug where DIM would refuse to equip an exotic when dequipping something else, even if the exotic was OK to equip.
* When applying a loadout, DIM will now equip and dequip loadout items all at once, in order to speed up applying the loadout.
* The search box has a new style.
* Item moves and loadouts will now wait for each other, to prevent errors when they would collide. This means if you apply two loadouts, the second will wait for the first to complete before starting.
* Item details are now toggled by clicking the "i" icon on the item popup, rather than just by hovering over it.

## 3.4.1

* Bugfix to address an infinite loop while moving emotes.

## 3.4.0

* Moving and equipping items, especially many at a time (loadouts) is faster.
* When you save a loadout, it is now scoped to the platform it's created on, rather than applying across accounts. Loadouts created on one account used to show on both accounts, but wouldn't work on the wrong account.
* You can now move partial amounts of materials. There's a slider in the move popup, and holding "shift" or hovering over the drop area will pop up a dialog for draggers. You can choose to move more than one stack's worth of an item, up to the total amount on a character.
* New commands for materials to consolidate (move them all to this character) and distribute (divide evenly between all characters).
* Loadouts can now contain materials and consumables. Add or remove 5 at a time by holding shift while clicking. When the loadout is applied, we'll make sure your character has _at least_ that much of the consumable.
* Loadouts can now contain 10 weapons or armor of a single type, not just 9.
* When making space for a loadout, we'll prefer putting extra stuff in the vault rather than putting it on other characters. We'll also prefer moving aside non-equipped items of low rarity and light level.
* The is:engram search filter actually works.
* Fixed an error where DIM would not replace an equipped item with an instance of the same item hash. This would cause an error with loadouts and moving items. [448](https://github.com/DestinyItemManager/DIM/issues/448)
* Loadouts can now display more than one line of items, for you mega-loadout lovers.
* Items in the loadout editor are sorted according to your sort preference.

## 3.3.3 <span className="changelog-date">(2016-03-08)</span>

* Infusion calculator performance enhancements
* Larger lock icon
* Completed segments of Intelligence, Discipline, and Strength are now colored orange.

## 3.3.2 <span className="changelog-date">(2016-03-04)</span>

* If multiple items in the infusion calculator have the same light, but different XP completion percentage, favor suggesting the item with the least XP for infusion.
* Keyword search also searches perks on items.
* New search terms for is:engram, is:sword, is:artifact, is:ghost, is:consumable, is:material, etc.
* Items can be locked and unlocked by clicking the log icon next to their name.
* Display intellect/discipline/strength bars and cooldown for each character
* Loadouts have a "Save as New" button which will let you save your modified loadout as a new loadout without changing the loadout you started editing.
* Autocomplete for search filters.
* Comparing stats for armor now shows red and green better/worse bars correctly.
* Fixed showing magazine stat for weapons in the vault.
* Fixed infusion material cost for Ghosts and Artifacts (they cost motes of light).
* Fix a case where the item properties popup may be cut off above the top of the screen.
* Transfer/equip/dequip actions for edge cases will now succeed as expected without errors.
* Manifest file update.

## 3.3.1 <span className="changelog-date">(2016-02-19)</span>

* Updated the manifest file.

## 3.3 <span className="changelog-date">(2016-02-15)</span>

* Infusion auto calculator is much faster.
* Items in the infusion calculator don't grey out when a search is active anymore.
* Full cost of infusions is now shown, including exotic shards, weapon parts / armor materials, and glimmer.
* Show a better error message when trying to equip an item for the wrong class. Before it would say you weren't experienced enough.
* Add a button to the infusion calculator that moves the planned items to your character.
* Add a filter to the infusion calculator to limit the search to only rare (blue) items.
* The infusion auto calculator runs automatically, and now presents a list of different attack/defense values for you to choose from. Selecting one will show the best path to get to that light level.
* The infusion calculator greys out items that are already used or are too low light to use, rather than hiding them.
* The item move popup now has an entry for the infusion calculator, to make it easier to find.
* Hold Shift and click on items in the infusion calculator to prevent the calculator from using that item.
* If you have an exotic class item (with "The Life Exotic" perk) equipped, you can now equip another exotic without having the class item get automatically de-equipped. Previously, this worked only if you equipped the non-class-item exotic first.
* Armor, Artifacts, and Ghosts now show the difference in stats with your currently equipped item. Also, magazine/energy between swords and other heavy weapons compares correctly.
* The is:complete, is:incomplete, is:upgraded, is:xpincomplete, and is:xpcomplete search keywords all work again, and their meanings have been tweaked so they are all useful.
* The talent grid for an item are now shown in the item details, just like in the game, including XP per node.
* Subclasses show a talent grid as well!
* The item stats comparison will no longer be cleared if DIM reloads items while an item popup is open.
* Bounties and quests are now separated, and under their own "Progress" heading.
* Bounties, quests, and anything else that can have objectives (like test weapons and runes) now show their objectives and the progress towards them. As a result, completion percentages are also now accurate for those items.
* Descriptions are now shown for all items.
* Include hidden stats "Aim Assist" and "Equip Speed" for all weapons. You can still see all hidden stats by visiting DTR via the link at the top of item details.
* Weapon types are now included in their popup title.
* Removed Crimson Days theme. It will return.
* Fixed issue at starts up when DIM cannot resolve if the user is logged into Bungie.net.

## 3.2.3

* Updated Crimson Days Theme.
* Removed verge.js

## 3.2.2

* Updated Crimson Days Theme.

## 3.2.1 <span className="changelog-date">(2016-02-04)</span>

* Crimson Days theme.
* Weapons and armor now show all activated perks (including scopes, etc), in the same order they are shown in the game.
* Only display the "more info" detail icon if there's something to show.
* If you try to move an item into a full inventory, we'll reload to see if you've already made space in the game, rather than failing the move immediately.
* The Infusion dialog now has a "Maximize Attack/Defense" button that figures out how to get the highest stats with the fewest number of infusions.
* You can now create a loadout based on what you've got equipped by selecting "From Equipped" in the "Create Loadout" menu item.
* After applying a loadout, a new pseudo-loadout called "Before 'Your Loadout'" appears that will put back the items you had equipped.

## 3.2

* In the "Loadouts" dropdown is a new "Maximize Light" auto-loadout that does what it says, pulling items from all your characters and the vault in order to maximize your character's light.
* Lots of performance improvements! Loading DIM, refreshing, moving items, and searching should all be faster.
* DIM will now refresh immediately when you switch back to its tab, or come back from screensaver, etc. It won't automatically update when it's in the background anymore. It still periodically updates itself when it is the focused tab.
* New "is:year1" and "is:year2" search filters.
* Artifacts now have the right class type (hunter, titan, etc).
* The reload and settings icons are easier to hit (remember you can also hit "R" to reload.
* The move popup closes immediately when you select a move, rather than waiting for the move to start.
* New sort option of "rarity, then primary stat".<|MERGE_RESOLUTION|>--- conflicted
+++ resolved
@@ -1,11 +1,8 @@
 ## Next
 
-<<<<<<< HEAD
 * Setting added for DIM to grab wish lists from external source (defaults to voltron.txt).
-=======
 ## 5.64.0 <span className="changelog-date">(2020-01-05)</span>
 
->>>>>>> 231ae6c4
 * Integrating with vendorengrams.xyz to find at-level vendor drops.
 * Wish lists - trash list icon works with ratings turned off.
 
