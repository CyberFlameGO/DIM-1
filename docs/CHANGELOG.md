--- conflicted
+++ resolved
@@ -2,11 +2,8 @@
 
 * When you have 10 or more loadouts, a search box will appear in the Inventory page loadout dropdown, allowing you to search names just like on the Loadouts page.
 * Removed D2Gunsmith link from the item details popup while they work on revamping the site for all the new changes.
-<<<<<<< HEAD
 * The Item Feed is available on both desktop and mobile. It shows your gear in the order it dropped, and gives you quick controls to tag incoming loot. Click on the item tile to get the full item popup.
-=======
 * Added `deepsight:complete` and `deepsight:incomplete` filters.
->>>>>>> 9e8b12ad
 
 ## 7.7.0 <span class="changelog-date">(2022-02-28)</span>
 
