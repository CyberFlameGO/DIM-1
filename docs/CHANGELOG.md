--- conflicted
+++ resolved
@@ -1,4 +1,6 @@
 ## Next
+
+* The menu for pinning or excluding an item in Loadout Optimizer now only shows items that match the overall search filter.
 
 ## 6.93.0 <span class="changelog-date">(2021-11-28)</span>
 
@@ -6,14 +8,10 @@
 * However, we have managed to fix DIM so it doesn't crash loop in the Steam overlay. Until the next time Steam updates...
 * Loadout Optimizer performance has been improved significantly - so much so that we now always look at all possible combinations of armor. Previously we trimmed some items out to get below an a number that we could process in time. This means that your LO builds are now guaranteed to be optimal, and the "Max" range shown in the stat tiles will always be accurate.
 * We no longer cap stats in the Loadout Optimizer's tooltips so you can see how far over 100 a stat goes.
-<<<<<<< HEAD
-* The menu for pinning or excluding an item in Loadout Optimizer now only shows items that match the overall search filter.
-=======
 * Fixed a bug where Loadout Optimizer would only show one set.
 * Cryptolith Lure and Firewall Data Fragment have been moved from "Quests" to "Quest Items".
 * We've launched a new Loadouts page that makes it easy to browse through your loadouts. The Loadout Optimizer is accessible from that page. Also, loadouts are now by default sorted by when they were last edited, rather than their name. You can change this on the Loadouts page or in settings.
 * Some perks in the Armory view that showed as not rolling on the current version of an item now correctly show that they can roll.
->>>>>>> 638b83bb
 
 ## 6.92.1 <span class="changelog-date">(2021-11-23)</span>
 
