## Next

* Assume armor masterwork and lock armor energy options will now be saved correctly when saving a loadout from the Loadout Optimizer and loaded correctly when Optimizing Armor.
<<<<<<< HEAD
* Legacy mods that are in the vault now show up in DIM (and take up space). Please delete them to free up space!
=======
* Obsolete consumable shaders hidden in the Vault are now detected. They should show up on the Inventory page, and DIM should count vault space more accurately.
* Prevent iOS from popping up the keyboard automatically so often.
* Prevent crafting socket from showing up in the Armory.
* Clearer, prettier Enhanced Perk icons.
* Raid crafting materials are now included in the currency counter. Tap and hold, or hover, the consumables count in the vault header to check them.
* Many fixes for how classified items show up, and how they count toward the power level of each Guardian class. Can't see these fixes now, but maybe next time there's a new Raid.
* New search support for `source:vow` (Vow of the Disciple) and `source:grasp` (Grasp of Avarice).
>>>>>>> aea71fc4

## 7.8.0 <span class="changelog-date">(2022-03-06)</span>

### Changes

* The "Pull From Postmaster" button no longer requires a second tap to confirm. For those who dislike this button, it may be removed entirely via a setting in the Settings page.
* Removed D2Gunsmith link from the item details popup while they work on revamping the site for all the new changes.
* Removed the `level:` filter for D2 accounts, as Guardians no longer have a Level and items no longer require one.
* Season of the Risen War Table Upgrades are now in the right order and show their acquired status.
* Loadout Optimizer Mod picker will now correctly update when switching between mod slots without closing Mod Picker.
* Loadout Optimizer now correctly takes Echo of Persistence's class-specific stat reductions into account when generating sets.
* The "Kinetic Slot" icon in Compare sheet now looks different from the "Kinetic Damage" icon.

### Features

* `is:wishlistunknown` highlights items that have no rolls in the currently loaded wishlist.
* When you have 10 or more loadouts, a search box will appear in the Inventory page loadout dropdown, allowing you to search names just like on the Loadouts page.
* The Item Feed is available on both desktop and mobile. It shows your gear in the order it dropped, and gives you quick controls to tag incoming loot. Click on the item tile to get the full item popup.
  * Item Feed also got better at identifying relevant weapon perks.
  * Tagging an item from the Item Feed also marks it as not-new.
  * Items can be dragged out of the feed into inventory locations (or into the loadout editor).
* We have brand new Loadout Editor! Check it out from the character menu or the Loadouts page.
  * The layout mirrors the Loadout page's new design which has clear areas for different types of items. Each section also has a menu of additional actions like re-syncing from your currently equipped items, or clearing out a whole section.
  * As part of this change, we're removing support for "multi-class" loadouts. Loadouts will either be tied to one class, or can be toggled to "Any Class". "Any Class" loadouts cannot contain Subclass, Armor, or Fashion. If you edit an existing "Any Class" loadout and save it, those items will be removed unless you turn off "Any Class".
  * Double-click items to toggle between equipped and unequipped instead of single clicking. We'll be continuing to improve how you choose items and specify whether they're equipped in the future.
  * A new setting allows you to clear out all other mods from your armor when applying a loadout. This works even if you've chosen no mods in your loadout, so you can make a "Reset mods" loadout.
  * With this new design we have space to add even more loadout editing tools over the next few seasons.
  * The loadout editor stays open if you navigate to the Inventory or Loadouts screen while it's already open.
  * The new Loadout Editor is not available for D1.

### Witch Queen updates

* Crafted and Deepsight weapons are now more in line with how they look in-game.
* Old loadouts containing void subclasses will upgrade automatically to the new Void 3.0 version, instead of telling you the loadout is missing an item.
* Enhanced perks are now visually distinct in the Item Popup.
* The Organizer page now includes a selector for Glaives.
* Glaives now show their Shield Duration stat.
* New search filters:
  * `deepsight:complete` and `deepsight:incomplete` to check the status of weapons' Deepsight attunement.
  * `deepsight:ruinous`, `deepsight:adroit`, `deepsight:mutable` and `deepsight:energetic` to identify Deepsight Resonance weapons that can provide specific Resonant Elements.
  * `is:craftable` for any weapons which could be crafted at the Relic.
  * `weaponlevel:` to filter by a crafted weapon's level.
  * `is:glaive` ... finds Glaives!

## 7.7.0 <span class="changelog-date">(2022-02-28)</span>

* Increased the strings we search through when filtering by mods/perks.
* Crafted weapons' levels and level progress are now shown on the item popup.
* Added `is:crafted` and `is:deepsight` filters.
* Crafting materials are now included in the currency counter. Tap and hold, or hover, the consumables count in the vault header to check them.
* Fixed a bug where "Use Equipped" would not update fashion in existing loadout.

## 7.6.0 <span class="changelog-date">(2022-02-21)</span>

* Fix applying D1 loadouts.
* `inloadout:` filter now matches partial loadout names -- use `inloadout:"pvp"` for items in loadouts where "pvp" is in the loadout's name.
* If your loadout includes ornaments, items are shown as if they had the loadout applied in the loadout page and loadout editor.
* You can now change the Aeon sect mod through the item popup.
* You can now edit your equipped Emotes from DIM. You can't add them to loadouts... yet.
* Fix issue where Loadout Optimizer armor upgrade settings were not being migrated from existing loadouts.
* Clan Banners are no longer shown in DIM.
* Weapon compare sheet now includes a button to compare with other legendary weapons of the same category, excluding exotics.
* Armor in collections now displays its collections stat roll.
* Fix issues with button text wrapping in some languages.
* Fix potential element blurriness in Edge browser.
* Fix for Loadout Optimizer suggesting armor with insufficient energy.
* Fix a clash between `power:1234` and `is:power` filters.
* Loadout Optimizer is now a little more thorough in preventing an item from being both pinned and excluded.

### Witch Queen updates

* There's a good chance crafted items will display correctly in DIM. No promises though.
* Prepare Records page for a new section featuring craftable items.

### Beta Only

* Loadout Editor
  * Fix issue where subclasses were counted as general items when dropping into a loadout or filling general from equipped.
  * Allow removal of a single mod through the editor display.

## 7.5.1 <span class="changelog-date">(2022-02-14)</span>

### Beta Only

* We're testing a brand new Loadout Editor. Check it out from the character menu or the Loadouts page.
  * The layout mirrors the Loadout page's new design which has clear areas for different types of items. Each section also has a menu of additional actions like re-syncing from your currently equipped items, or clearing out a whole section.
  * As part of this change, we're removing support for "multi-class" loadouts. Loadouts will either be tied to one class, or can be toggled to "Any Class". "Any Class" loadouts cannot contain Subclass, Armor, or Fashion. If you edit an existing "Any Class" loadout and save it, those items will be removed unless you turn off "Any Class".
  * Double-click items to toggle between equipped and unequipped instead of single clicking. We'll be continuing to improve how you choose items and specify whether they're equipped in the future.
  * A new setting allows you to clear out all other mods from your armor when applying a loadout. This works even if you've chosen no mods in your loadout, so you can make a "Reset mods" loadout.
  * With this new design we have space to add even more loadout editing tools over the next few seasons.
  * The loadout editor stays open if you navigate to the Inventory or Loadouts screen while it's already open.
  * The new Loadout Editor is not available for D1.

## 7.5.0 <span class="changelog-date">(2022-02-13)</span>

* Collect Postmaster now requires an additional click to confirm.
* Transferring ships via search query should now reliably transfer all selected items.
* Filters Help now groups stat comparison operators for a more compact page.
* Milestones are grouped by how much power bonus their rewards can provide.
* On the Loadouts page, you can now drag existing items on the page, into the current Loadout Editor, just like you can on the Inventory page. Use it to grab a couple of your favorite pieces from another loadout!
* Loadout armor stat tiers now include the total tier.
* Changed the Loadout Optimizer's Armor Upgrade options for Assume Masterwork and Lock Element options. All armor will now have an assumed minimum energy capacity of 7. The new settings have the following options,
  * Assumed Masterwork
    * None - Armor will use their current stats.
    * Legendary - Only legendary armor will have assumed masterwork stats and energy capacity
    * All - Legendary and exotic armor will have masterwork stats and energy capacity
  * Lock Element
    * None - No armor will have its element locked
    * Masterworked - Only armor that is already masterworked will have their element locked
    * All - All armor will have element locked

## 7.4.0 <span class="changelog-date">(2022-02-06)</span>

* Masterwork picker now only shows higher tiers of the current masterwork and full masterworks compatible with the weapon type.
* Sharing a build from the Loadouts page or Loadout Optimizer now uses our dim.gg links which are easier to share and show a preview.
* If you prefer reduced motion (in your operating system preferences), sheets like the compare and loadout dialogs now appear and disappear instantly.
* Clearer feedback when uploading a wishlist file.
* Expanded Organizer categories to account for Fusions and LFRs in unusual weapon slots.
* Visual fixes for Organizer categories and Vendor page toggles.

## 7.3.0 <span class="changelog-date">(2022-01-30)</span>

* Organizer drill-down buttons now show a more accurate armor count.
* Delete Loadout button now looks more warning-ish, and asks for confirmation without using a popup.
* DIM will now try to recover from a state where the browser has a corrupted storage database.
* DIM will now try to avoid overwriting shaders you don't own and thus couldn't apply back.
* Removing subclass from loadout will now enable "Add Equipped" button.
* "Add Equipped" button will no longer cause multiple items in the same slot to be listed as equipped.
* Widened and reorganized the Loadouts menu.
  * Pull from Postmaster (and its lesser known cousin, Make room for Postmaster) are removed in favor of the button next to your Postmaster items.
  * Randomize loadout is now at the end of the list of loadouts.

## 7.2.0 <span class="changelog-date">(2022-01-23)</span>

* Weapons CSV download now includes a Zoom stat column.
* Shaders, ornaments, and mods can now be searched in their choosers.
* Trials passages now show the number of rounds won and the progress of completion is now tied to the number of wins.

## 7.1.0 <span class="changelog-date">(2022-01-16)</span>

* Applying a loadout *without* fashion will no longer remove shaders and ornaments from your armor.
* The shader picker now filters invalid shaders more consistently and won't call shaders "mods".
* Fixed Records page sometimes duplicating Triumphs or Seals section while missing Collections.
* When provided multiple wish lists, Settings page now shows info about all loaded wish lists, not just the first one.
* Compare Drawer should no longer refuse valid requests to add an item to comparison.

## 6.99.1 <span class="changelog-date">(2022-01-10)</span>

* The Loadouts page is a bit cleaner and more compact in the mobile view.
* You can once again click within the Compare sheet to close an item popup.
* Loadouts don't fail when they contain an ornament that can't be slotted into the current armor.
* Sharing loadout builds includes fashion.

## 6.99.0 <span class="changelog-date">(2022-01-09)</span>

* You can now add Fashion (shaders and ornaments) to loadouts. Creating a loadout from equipped automatically adds in the current shaders and ornaments, and you can edit them manually from the Loadouts editor.
* Fixed an issue where the progress bar for exotic weapons were clipping into other page elements.
* Fixed an issue that could make moving searches containing stacks of items to fail.
* Added Spoils of Conquest to the currencies hover menu.
* Fixed an issue where the Loadout Optimizer would let you pin items from other classes.
* Fixed an issue where the universal ornament picker would show too many ornaments as unlocked.
* Shader picker now hides unavailable, unobtainable shaders.
* "Preview Artifact Contents" in artifact popup now shows unlocked mods from the perspective of the owning character, not the current character.
* Creating a loadout now defaults the class to whichever character you had selected.

## 6.98.0 <span class="changelog-date">(2022-01-02)</span>

* Consumables can now be pulled from postmasters other than the active character's.
* Vendors page now correctly recognizes owned bounties per character and is more accurate about mods ownership.
* Fixed an issue that could make moving searches containing stacks of items to fail.
* Fixes for display on iPhones with rounded corners and a notch.
* Transmog Ornaments menu now correctly shows whether ornament has been unlocked or not.
* Happy New Year

## 6.97.3 <span class="changelog-date">(2021-12-30)</span>

* Fixed an issue for some users where Stasis Aspects were not shown when selecting Stasis subclass options.
  * This works around a Bungie API issue, and will allow users to select and try equipping Stasis Aspects they have not unlocked, which may result in failures applying loadouts, if the aspects are not unlocked.

## 6.97.2 <span class="changelog-date">(2021-12-30)</span>

* Improved the press-to-view tooltips on mobile. It should now be much easier to select perks on mobile.
* Removed notification when loading/updating a wish list. Go to the wish list section of the settings menu if you want to see details.
* The progress notification for applying a loadout now shows each item and mod as it's being applied.
* Mod picker now correctly names inserted thing (e.g Fragment, Shader).
* Dares of Eternity now shows streak information under Progress > Ranks
* Ignore outdated/removed artifact mods still attached to armor.
* You can now select Stasis subclasses in the Loadout Optimizer and use the stat effects from fragments.
* When determining mod assignments, DIM will now consider in game mod placement and attempt to use the same position if possible.
* Tracked Triumphs are now grouped together with similar records.
* Starting the Compare view from a single armor piece now includes other elements in initial comparison.
* Inventory items can now be sorted by Element.
* Prevent plugging some invalid ornaments.

## 6.97.1 <span class="changelog-date">(2021-12-26)</span>

* Transmog Ornaments menu once again *incorrectly* shows whether an ornament has been unlocked or not, but fixed a bug where an artifact mod, once slotted on your active gear, would show up as not unlocked.

## 6.97.0 <span class="changelog-date">(2021-12-26)</span>

* Transmog Ornaments menu now correctly shows whether ornament has been unlocked or not.
* The stat bars shown in Compare are more accurately sized, relative to each other.
* Fix an issue where mods might get plugged in too fast and bump into the armor's max Energy.
* Update some error messages for when equipping items fails.
* Added new filter `is:stackfull` to show items that are at max stack size.
* Searching by perk now works on languages that use accented characters.
* Tooltips for Mods, Fragments, Aspects, etc. now show information about their type.
* Fix Subclasses sometimes showing a progress badge on their icon.
* Fix cases where an item might inappropriately show with a wishlist thumbs-up.
* Loadouts/Loadout Optimizer
  * When re-Optimizing a loadout, the Loadout Optimizer's Compare button will now initially select the original loadout from the loadout page.
  * If you open an existing loadout in Loadout Optimizer and the loadout has an exotic equipped, that exotic will be pre-selected in the LO settings.
  * Armor set stats in Loadout Optimizer or Loadout Details will now show stat tiers exceeding T10 or going below T0.
  * Radiant Light and Powerful Friends' activation conditions will now be accounted for when showing mod placements and applying mods to a loadout. If possible they will be assigned to an item so that their conditional perks are active.
  * The option to view Mod Assignments for a loadout is now available outside of Beta.
  * Loadout notes now retain whitespace formatting.
  * On the Loadouts page, missing items show up dimmed-out instead of not at all.
  * The Loadouts page can be filtered from the search bar in the header.
  * Selecting toggleable subclass abilities like jumps and grenades now works more smoothly.
  * Fixed an error when applying mod loadouts to armor too old to have mod energy.

### Beta Only

* We're trying out a new tool for the desktop inventory screen called "Item Feed". Click the tab on the right to pop out a feed of your item drops with quick buttons to tag them. By default tagged items disappear from the view so you can focus on new stuff.

## 6.96.0 <span class="changelog-date">(2021-12-19)</span>

* Loadouts now show correct stats for subclass, item, and mod selections. All mods are accounted for whether they actually will fit or not.
* Equipping a generated loadout in the Loadout Optimizer will now apply the selected mods.
* Improved the time taken to apply a loadout with mods.
* Stasis subclass can also be applied in the Loadouts page.
* Fixed showing the amount of Dawning Spirit in the holiday oven popup.
* Add energy bar displays to the Mod Assignments view.
* Fixed the 5th slot on Artifice Armor not showing up in Loadout Optimizer if no mod was plugged in.

## 6.95.1 <span class="changelog-date">(2021-12-14)</span>

* Fixed issue where selecting mods from the Mod Picker, opened from an item socket, would clear other mod selections.
* Added the ability to favorite finishers

## 6.95.0 <span class="changelog-date">(2021-12-12)</span>

* Fix image paths for D1 perks.
* Strange Favor rank now correctly shows remaining reset count, when you hover the icon.
* Ability Cooldown times are no longer shown for stat tooltips. This may return but at the moment, they were incorrect.
* Added 'source:30th' for items coming from the Bungie 30th Anniversary.

### Loadouts
* Stasis subclass abilities, aspects, and fragments are now displayed in the loadouts page.
* When displaying mod placement in Loadouts, if an armor slot has no item in the loadout, the character's current armor piece will be used.
* Removed the "Max Power" loadout from the loadouts page. You can still apply it from the loadout menu on the inventory screen.
* If loadouts have notes, those notes are now displayed in the hover text on the loadout dropdown
* Artifice Armor mod slots are now handled in Loadouts and the Loadout Optimizer.
* Hitting +Equipped in the loadout editor will add current mods.
* Creating a new loadout from equipped items will also save your subclass configuration.
* Creating a new loadout from equipped, or hitting +Equipped in the loadout editor, will now also include your current emblem, ship, and sparrow.
* Added more visual distinction between loadouts on the loadouts page.
* Some repeat text and unnecessary instructions were removed from mods and Stasis Fragments, in the mod picker.

### Loadout Optimizer
* Fix an error that can occur when loading a shared build link.
* Fix issue where Optimizer throws an error when selecting a raid or combat mod.
* Fix an issue where energy swaps in the Optimizer where not displaying the correct resulting energy.

### Mod Plugging Capabilities
* Bungie has enabled the API capabilities to apply armor mods, toggle weapon perks, and perform other plugging-in type operations. So now you can take advantage of these features of DIM!
  * This works from the item popup, and when applying loadouts that contain mods.
  * DIM can apply weapon perks, armor mods, shaders, weapon & exotic ornaments, and Stasis Aspects and Fragments.
  * It cannot apply weapon mods, which still cost glimmer in the game.
  * It can't yet apply transmog/Synthesis ornaments, but Bungie is working on addressing this.
  * Swapping Stasis aspects & fragments via loadouts is coming soon.

### Mods in Loadouts
* When you apply a loadout with armor mods, DIM will automatically assign these among armor pieces.
* If there's no armor in the loadout, it will apply these mods to your character's current pieces.
* More specific/custom placement options are in the works.
* DIM will not clear off existing mods except to make room for requested ones.

### Plugging-Related Fixes
* Fix a bug that prevented applying shaders or ornaments from the item popup.
* Fix emblems and subclasses not applying from loadouts.
* The mod picker launched from the item popup or Loadout Optimizer will now correctly show the mods unlocked by the applicable character, rather than across all characters. This helps a lot with artifact mods where you may have different ones unlocked on different characters. Note that this also means opening the mod picker for items in the vault will show no artifact mods unlocked - move the item to a character if you want to apply that mod.
* Vendor items no longer offer to apply perks.

## 6.94.0 <span class="changelog-date">(2021-12-05)</span>

* You can change perks and slot zero-cost mods from the item Popup.
* Loadouts can now apply mods. See [Mods in Loadouts](https://destinyitemmanager.fandom.com/wiki/Mods_in_Loadouts) for details. Some things to keep in mind:
  * This will not work until the 30th Anniversary patch.
  * Applying mods will also strip off any mods that aren't in your loadout from your equipped armor.
  * Mods will be placed on your equipped armor whether that armor came from your loadout or not.
* Loadouts can now have notes.
* Share loadout build settings (mods, notes, loadout optimizer settings) from the Loadouts page.
* Loadouts can now save stasis subclass abilities, aspects, and fragments. These do not yet get applied when applying a loadout.
* We made several bugfixes to how loadouts are applied that should fix some issues where not all items got equipped or failures were shown when nothing failed.
* The "Create Loadout" button on the Loadouts page defaults the loadout to match the class of the selected character.
* The menu for pinning or excluding an item in Loadout Optimizer now only shows items that match the overall search filter.
* Stat searches support keywords like "highest" and "secondhighest" in stat total/mean expressions. e.g. basestat:highest&secondhighest:>=17.5

## 6.93.0 <span class="changelog-date">(2021-11-28)</span>

* Steam browser is officially unsupported, and we now show a banner explaining that.
* However, we have managed to fix DIM so it doesn't crash loop in the Steam overlay. Until the next time Steam updates...
* Loadout Optimizer performance has been improved significantly - so much so that we now always look at all possible combinations of armor. Previously we trimmed some items out to get below an a number that we could process in time. This means that your LO builds are now guaranteed to be optimal, and the "Max" range shown in the stat tiles will always be accurate.
* We no longer cap stats in the Loadout Optimizer's tooltips so you can see how far over 100 a stat goes.
* Fixed a bug where Loadout Optimizer would only show one set.
* Cryptolith Lure and Firewall Data Fragment have been moved from "Quests" to "Quest Items".
* We've launched a new Loadouts page that makes it easy to browse through your loadouts. The Loadout Optimizer is accessible from that page. Also, loadouts are now by default sorted by when they were last edited, rather than their name. You can change this on the Loadouts page or in settings.
* Some perks in the Armory view that showed as not rolling on the current version of an item now correctly show that they can roll.

## 6.92.1 <span class="changelog-date">(2021-11-23)</span>

* Fixed "Optimize Armor" button (formerly "Open in Loadout Optimizer") in the loadout drawer.

## 6.92.0 <span class="changelog-date">(2021-11-21)</span>

* Show bars next to armor stats in Compare.
* At long last, found and fixed a bug that could lead to tags and notes getting wiped if you switched accounts while another account's data was loading. Many apologies to anyone who lost their tags and notes from this bug, and we hope it's gone for good.
* Remove bright engram rewards from prestige season pass rewards as these were guesses and not quite right.

### Beta Only

* We're testing out a new Loadouts page that makes it easy to browse through your loadouts. The Loadout Optimizer is accessible from that page. Also, loadouts are now by default sorted by when they were last edited, rather than their name. You can change this on the Loadouts page or in settings. Let us know what you think, and how it can be made more useful!

## 6.91.2 <span class="changelog-date">(2021-11-16)</span>

* Put back the full item tile in Compare.

## 6.91.1 <span class="changelog-date">(2021-11-16)</span>

* Fix issue in Loadout Optimizer where only one set would show when using Safari or iOS apps.

## 6.91.0 <span class="changelog-date">(2021-11-14)</span>

* The link to D2Gunsmith from the Armory view is now shown on mobile.
* Currency counts won't get squished anymore
* Simplified item tiles in the Compare view since a lot of the tile info was redundant.

## 6.90.1 <span class="changelog-date">(2021-11-08)</span>

* Mod costs now show in Firefox.
* Fixed search transfer not moving items that aren't equippable on the selected character.

## 6.90.0 <span class="changelog-date">(2021-11-07)</span>

* If a loadout has items for multiple character classes in it, applying it to a character behaves as if only the items that can be equipped on that character are in the loadout.
* Fixed an issue where the Loadout Optimizer would allow masterworked items to have their energy changed when using the Ascendant Shard (not exotic) armor upgrade option.
* Fixed an issue where clicking a mod icon in the Loadout Optimizer would select more than one of the mod.

## 6.89.0 <span class="changelog-date">(2021-10-31)</span>

## 6.88.1 <span class="changelog-date">(2021-10-28)</span>

* `modslot:activity` now identifies Armor 2.0 items that have a modslot related to an activity (currently, a raid or a Nightmare mod slot).
* Fix an issue where an invalid query is passed to the Loadout Optimizer when you click a mod socket.

### Beta Only

* Loadouts can now show you an assignment strategy for mods. It optimizes for the least number of unassigned mods.

## 6.88.0 <span class="changelog-date">(2021-10-24)</span>

* DIM will now display Shaders if they were leftover in your Vault after the transmog conversion.
* The item popup has a toggle to choose between list-style perks (easier to read!) and grid-style perks (matches in game). No, we will not add an option to change the order of the list-style perks.
* List-style perks in the item popup have a hover tooltip on desktop so you don't have to click them if you don't want to.
* The item popup has a button to select all the wishlisted perks if they aren't already the active perks, so you can preview the wishlisted version of the item quickly.
* Added a "is:statlower" search that shows armor that has strictly worse stats than another piece of armor of the same type. This does not take into account special mod slots, element, or masterworked-ness. "is:customstatlower" is the same thing but only pays attention to the stats in each class' custom total stat.
* Stat bars now correctly subtract the value of mods from the base segment.

## 6.87.0 <span class="changelog-date">(2021-10-17)</span>

* Moved "Tracked Triumphs" section to the top of the Progress page.
* You can now track and untrack Seasonal Challenges from the Progress page.
* Loadout Optimizer now correctly handles nightmare mods.
* Loadout Optimizer makes a better attempt at assigning mods to compared loadouts.
* Added `is:infusionfodder` search to show items where a lower-power version of the same item exists. Use `tag:junk is:infusionfodder` to check your trash for its potential to infuse!
* Loadout Optimizer will warn you if you try to load a build that's for a character class you don't have.
* If your D1 account had disappeared from DIM, it's back now.
* Aeon exotic armor pieces now show mod slots again.
* In Loadout Optimizer, the Select Exotic menu now lets you select "No Exotic" and "Any Exotic". "No Exotic" is the same as searching "not:exotic" before, and "Any Exotic" makes sure each set has an exotic, but doesn't care which one.

## 6.86.0 <span class="changelog-date">(2021-10-10)</span>

* Clicking a perk in the item popup now previews the stat changes from switching to that perk.
* Clicking a perk in the Organizer view also previews the stats for that perk.
* Changes to the Armory view (bring up Armory by clicking an item's name in the item popup):
  * Armory highlights which perks cannot roll on new copies of the weapon.
  * Armory highlights the perks rolled on the item you clicked.
  * Clicking other perk option previews their stat effects.
  * You can click the "DIM" link to open the item info on its own, and share a roll with others.
  * Clicking modslots lets you change mods.
  * Selecting different ornaments shows what the ornament looks like on the item.
  * Added a link to D2 Gunsmith for weapons.
* Inventory screen can now be sorted by whether an item is masterworked. Check [Settings](/settings) to view and rearrange your sort strategy.
* Loadout Optimizer shows an estimate of how long it'll take to complete finding sets.
* DIM shouldn't bounce you to your D1 account when Bungie.net is having issues anymore.
* `is:maxpower` search now shows all the items at maximum power, instead of just the items that are part of your maximum power loadout. The previous meaning has been moved to `is:maxpowerloadout`. Keep in mind that because of exotics, you may not be able to equip all your max power items at once.

### Beta Only

* Loadout Optimizer now shows the maximum stat tier you can get for each stat, taking into account all of your loadout settings including min/max stats, mods, and search filter. We're still not sure of the best way to display this, so it's in Beta only for now to get some feedback.
* We've tweaked the way Loadout Optimizer chooses which subset of items to look at when you have too many items to process. We should be better at making use of items that have "spiky" stats.


## 6.85.0 <span class="changelog-date">(2021-10-03)</span>

* Postmaster and Engrams should be sorted exactly like in game now.
* Loadout Optimizer no longer saves stat min/max settings as the default for the next time you use it. Opening an existing loadout in the Optimizer will still reload the min/max settings for that loadout.
* We won't automatically refresh your inventory when you're on the Loadout Optimizer screen anymore - click the refresh button or hit R to recalculate sets with your latest items.
* The "Perks, Mods & Shaders" column in Organizer no longer shows the Kill Tracker socket.
* The Recoil Direction stat now sorts and highlights differently in both Compare and Organizer - the best recoil is now straight up, and recoil that goes side to side is worse.
* Farming mode can now be configured in settings to clear a preferred number of slots (1-9)

## 6.84.0 <span class="changelog-date">(2021-09-26)</span>

* Items in the Compare view no longer move around according to the character they're on.
* Fixed an issue where the Loadout Optimizer would not load due to deprecated settings.
* Hovering over stat tiers in the Loadout Optimizer's compare drawer now shows stat tier effects for the new set too.

## 6.83.0 <span class="changelog-date">(2021-09-19)</span>

* Still adjusting to Stasis... `is:kineticslot` now identifies items which are in the "Kinetic" slot (the top weapon slot) but aren't Kinetic type damage.
* Loadout Optimizer finds better mod assignments.
* Engram power level is now also shown on hover.
* Clicking on the title of an item now brings up a new item detail page which shows all possible perks and wishlist rolls.
* Note that D1 items no longer have a link at all. We're not adding D1 features anymore.
* Random-roll items in Collections now show all the perk possibilities they could roll with.
* Armor in Collections now shows what mod slots it has.
* Fixed vendor items showing some incorrect wishlist matches.

### Beta Only

* Removed the press-and-hold mobile item menu, which saw very limited use. This will also be removed in the release version after some time.
* Removed the "Active Mode" experiment - its ideas will come back in the future in other forms, but for now it doesn't offer enough above the Progress page (which can be opened in another tab/window next to Inventory if you want to see both).

## 6.82.0 <span class="changelog-date">(2021-09-12)</span>

* Loadout Optimizer remembers stats you've Ignored between sessions.
* Opening a saved loadout in Loadout Optimizer restores all the mods and other settings from when it was originally created.
* Share your Loadout Optimizer build - the new share button copies a link to all your build settings. Share great mod combos with other DIM users!
* Fixed issue in Loadout Optimizer where locking energy type didn't work for slot specific mods.
* Clicking on an item's picture in the Compare tool now opens the full item popup.
* Added a "pull" button (down-arrow) to each item in the Compare tool that will pull the item to your current character.
* Collapsed the Tag menu into an icon in Compare to allow more items to fit on screen.
* Shortened the names of stats in Compare to allow more items to fit on screen.
* Added hover titles to the new compare buttons for more clarity.
* Selecting "Add Unequipped" in the loadout editor no longer tries to equip all your unequipped items.
* Progress win streak will now correctly display when a user hits a 5 win streak.
* Fixed broken description for some new triumphs.
* Loadout Optimizer's exotic picker now consistently orders slots.
* Loadout Optimizer's stat filters no longer attempt to automatically limit to possible ranges.
* Added numerical faction ranks alongside rank names on the Progress page.
* Fixed the order of items in vendors and seasonal vendor upgrade grids.
* Seasonal artifact display now matches the games display.
* Ritual rank progress for vendors now matches the ritual rank circle shape.
* Fixed vendor ranks being off by 1.
* Accounts list shows your Bungie Name.
* Add a tip for how to scroll Compare on iOS.

## 6.81.0 <span class="changelog-date">(2021-09-05)</span>

* Fixed wonky rank display in the phone portrait layout.
* Elemental Capacitor stats are no longer added to weapons with the perk enabled.
* In the Loadout Optimizer, searching items now works in conjunction with locking exotics and items.
* Added `is:currentclass` filter, which selects items currently equippable on the logged in guardian.
* Fixed armor swaps away from Stasis in Loadout Optimizer.
* Added a warning indicator to previously created loadouts that are now missing items.

## 6.80.0 <span class="changelog-date">(2021-08-29)</span>

* Fix sorting by power and energy in Compare when "Show Base Stats" is enabled.
* Fixed misalignment in stat rows, and vertical scrolling, in Compare.
* Highlighting stats in Compare is faster.
* You can click any perk in Compare, not just the first couple.
* Clicking an item's name to find it in the inventory view will now change character on mobile to wherever the item is.
* In Compare for D1, fixed an issue where you could only see the first 2 perk options.
* Mods can be saved and viewed in Loadouts - this is automatic for loadouts created by Loadout Optimizer but you can edit the mods directly in the loadout editor.
* Search results can be shown in their own popup sheet now (this shows by default on mobile)
* There is now a helpful banner prompt to install the app on mobile.
* When the postmaster is near full, a banner will warn you even if you're not on the inventory screen.
* Artifact XP progress is now displayed for the correct season.
* Rearranged the search buttons so the menu icon never moves.
* Ranks for Vanguard and Trials are now shown in the Progress page.
* Changed the icons in the Vendors menu.
* Added Parallax Trajectory to the currencies hover menu.

## 6.79.1 <span class="changelog-date">(2021-08-25)</span>

* Legacy mods are no longer selectable in the Loadout Optimizer.

## 6.79.0 <span class="changelog-date">(2021-08-22)</span>

## 6.78.0 <span class="changelog-date">(2021-08-15)</span>

* Armor in the Organizer no longer displays the now-standard Combat Mod Slot

## 6.77.0 <span class="changelog-date">(2021-08-08)</span>

* Timelost weapons now include their additional Level 10 Masterwork stats.

## 6.76.0 <span class="changelog-date">(2021-08-01)</span>

* Legendary Marks and Silver once again appear in the D1 inventory view.
* Tap/hover the Artifact power level in the header, to check XP progress towards the next level.
* When you install DIM on your desktop or home screen, it will now be badged with the number of postmaster items on the current character. You can disable this from Settings. This won't work on iOS.

## 6.75.0 <span class="changelog-date">(2021-07-25)</span>

* When opening Compare for a Timelost weapon, we now also include non-Timelost versions of that weapon.
* Display the energy swap or upgrade details for items in the Optimizer.
* Optimizer is now better at matching a set to an existing loadout.
* Compare will properly close (and not just become invisible) if all the items you're comparing are deleted.
* Fixed the search actions (three dots) menu not appearing in Safari.

## 6.74.0 <span class="changelog-date">(2021-07-18)</span>

* Added the option to lock item element in the Optimizer's armor upgrade menu.
* Not be broken
* Fix issue with Optimizer crashing when socket data is not available.
* Invalid search queries are greyed out, and the save search star is hidden.
* Favour higher energy and equipped items for grouped items in the Optimizer. This will mainly be noticed by the shown class item.
* Adding unequipped items to a loadout no longer also adds items from the Postmaster.

### Beta Only

* The Search Results drawer is back in beta, ready for some more feedback. On mobile it shows up whenever you search, on desktop you can either click the icon or hit "Enter" in the search bar. Try clicking on items in the search results drawer - or even dragging them to characters!

## 6.73.0 <span class="changelog-date">(2021-07-11)</span>

* Solstice of Heroes pursuit list now shows the full description of the objectives, not just the checkboxes.
* Recent searches are now capped at 300 searches, down from 500.
* Armor synthesis materials are no longer shown in the currencies block under the vault.

## 6.72.1 <span class="changelog-date">(2021-07-06)</span>

* Solstice of Heroes is back and so is the **Solstice of Heroes** section of the **Progress** tab. Check it out and view your progress toward upgrading armor.

## 6.72.0 <span class="changelog-date">(2021-07-04)</span>

* Fixed issue with locked mod stats not being applied to a compared loadouts in the Optimizer.

## 6.71.0 <span class="changelog-date">(2021-06-27)</span>

* Armor 1 exotics are visible in the exotic picker, albeit unselectable.
* Default to similar loadout as comparison base in Loadout Optimizer.
* Armor upgrades in the Optimizer have full descriptions of their functionality. Added Ascendant Shard 'Not Masterworked' and 'Lock Energy Type' options.
* In the Exotic Selector, the currently selected exotic is now highlighted.

## 6.70.0 <span class="changelog-date">(2021-06-23)</span>

* Fixed an issue where unwanted energy swaps were happening in the Optimizer.
* Fixed an issue where mod energy types could be mismatched in the Optimizer.

## 6.69.2 <span class="changelog-date">(2021-06-22)</span>

* Fixed an issue with general mods returning no results in the Optimizer.

## 6.69.1 <span class="changelog-date">(2021-06-21)</span>

* Fix an issue crashing DIM on older versions of Safari.

## 6.69.0 <span class="changelog-date">(2021-06-20)</span>
* Added "Recency" Column & Sorting to Loadout Organizer, this allows viewing gear sorted by acquisition date.
* Added ctrl-click to toggle item selection in Organizer.
 * Fix over-eager prompt to backup data when signing in.
* Viewing artifact details no longer always shows The Gate Lord's Eye.
* Scrolling to an item tile is now more accurate.
* Vault of Glass milestone is now more clearly named.
* Loadout Optimizer support for Vault of Glass mods.

## 6.68.0 <span class="changelog-date">(2021-06-06)</span>

* Some support for Vault of Glass mods in filters. Expect Loadout Optimizer fixes next week.
* Clearer hover text for some Destiny icons inline with text.
* Hovering Consumables in the Vault header now shows a list of owned materials and currencies.
* `is:hasornament` now recognizes Synthesized armor.
* DIM is less likely to log you out if Bungie.net is experiencing difficulties.
* Stat searches now support `highest`, `secondhighest`, `thirdhighest`, etc as stat names.
  * Try out `basestat:highest:>=20 basestat:secondhighest:>=15`
* Login screen is now more descriptive, and helps back up your settings if you're enabling DIM Sync for the first time.

## 6.67.0 <span class="changelog-date">(2021-05-30)</span>

* Items tagged "archive" are no longer automatically excluded from Loadout Optimizer and the Organizer.
* Vendor items can now match wish lists. Check what Banshee has for sale each week!
* You can put tags and notes on Shaders again. And for the first time, you can put them on Mods. Both are accessible from the Collections row in the Records tab.
* iPhone X+ screens once again do not show grey corners in landscape mode.
* Fixed a bug that broke part of the Progress page.
* Fixed a bug that crashed DIM if you clicked the masterwork of some items.

## 6.66.2 <span class="changelog-date">(2021-05-25)</span>

* Fix for errors on viewing some items when DIM had just loaded.

## 6.66.1 <span class="changelog-date">(2021-05-24)</span>

* Fix for 404 errors when signing in with Bungie.

## 6.66.0 <span class="changelog-date">(2021-05-23)</span>

* Fix strange wrapping and blank space on the list of Currencies in the header.

## 6.65.1 <span class="changelog-date">(2021-05-17)</span>

* Fix for a crash on older browsers.

## 6.65.0 <span class="changelog-date">(2021-05-16)</span>

* Reimplemented the is:shaded / is:hasshader searches.
* Crucible and Gambit ranks show on the Progress page again.
* Fixed the display text for some bounties and rewards from a new text system in Season of the Splicer.
* Fixed currencies wrapping weirdly when you're not in-game.

## 6.64.1 <span class="changelog-date">(2021-05-11)</span>

* Fix an issue where owning Synthesis currency was causing a crash.

## 6.64.0 <span class="changelog-date">(2021-05-09)</span>

## 6.63.0 <span class="changelog-date">(2021-05-02)</span>

## 6.62.0 <span class="changelog-date">(2021-04-25)</span>

* Exotic class item perks don't prevent selecting another exotic perk in Loadout Optimizer.
* Buttons and menus are bigger and easier to tap on mobile.
* Fixes to the heights of Loadout Optimizer result sets.
* Aeon perks are highlighted as their armor's exotic effect.
* Notes field hashtag suggestions tuned a bit to be more helpful.
* Item notes are displayed in Compare sheet when hovering or holding down on an item icon.
* Improvements to how drawer-style elements size themselves and interact with mobile keyboard popups.
* Some quests were being skipped, but now display on the Progress page (catalyst quests, Guardian Games cards, Medal Case).
* Armor stats changes
  * Stats have been revamped and show their actual game effect, including stats past the in-game display caps of 0 and 42.
  * Base stats are no longer confused by very large or very low current values.
  * Multiple mods affecting the same stat now display as separate stat bar segments. You can hover or tap these for more information.
  * Armor in collections now includes default stats and their exotic perks.

### Beta Only

* If your postmaster is getting full, we'll show a banner if you're on a page where you wouldn't otherwise notice your full postmaster. Hopefully this helps avoid some lost items.
* On mobile, if you're using DIM through a browser, we prompt to install the app. Not trying to be annoying, but DIM is way better installed!

## 6.61.0 <span class="changelog-date">(2021-04-18)</span>

* Fixed the stats for some perks if they would bring a stat above the maximum value.
* Creating a loadout from existing items will also save the items' current mods in the loadout. Viewing the mods is still Beta-only.
* Fixed Loadout Optimizer mod assignment for raid mods.
* Fixed Loadout Optimizer sometimes not handling T10+ stats correctly.
* Loadout Optimizer knows about Nightmare Mods now.
* You can now combine stats in search with & to average multiple stats. For example `basestat:intellect&mobility:>=15` shows if the average of intellect & mobility is greater than or equal to 15.
* Notes field now suggests your previously-used hashtags as you type.
* Collect Postmaster button is looking as slick as the rest of the app now.

## 6.60.0 <span class="changelog-date">(2021-04-11)</span>

* When opening Compare for an Adept weapon, we now also include non-Adept versions of that weapon.
* We now remove leading or trailing spaces from loadout names when they are saved.
* In the item popup, exotic armor's exotic perk is now described in full above the mods.
* You can once again compare ghosts and ships. You can no longer compare emblems.
* Changing perks on items in Compare now re-sorts the items based on any updated stats.

### Beta Only

* You can now edit a loadout's mods in the loadout drawer.

## 6.59.1 <span class="changelog-date">(2021-04-05)</span>

* Correct suggestions & interpretation for `inloadout` filter.

## 6.59.0 <span class="changelog-date">(2021-04-04)</span>

* Visual refresh for buttons and some dropdowns.
* Swiping between characters on mobile by swiping the inventory works again.
* Swiping the character headers behaves more sensibly now.
* Search
  * Loadouts can be found by exact name. For instance, `inloadout:"My PVP Equipment"` will highlight any items in the `My PVP Equipment` loadout.
  * To help reduce typing and remembering, `inloadout` names, `perkname`s, and item `name`s are now suggested as you type them.
  * We will also suggest any #hashtags found in your notes, for instance... `#pve`?
* Loadout Optimizer
  * Mod groupings have been updated so inconsistent labels don't split them apart.
  * Half-tiers show up in results to warn you when a +5 stat mod might benefit you.
  * In these cases, a new +5 button can quickly the suggested mods to your loadout.

## 6.58.0 <span class="changelog-date">(2021-03-28)</span>

* When comparing items, the item you launched Compare from is now highlighted with an orange title.
* The Compare screen has an "Open in Organizer" button that shows the exact same items in the Organizer which has more options for comparing items.
* Fixed some mods in Loadout Organizer that weren't applying the right stats.
* You can now sort inventory by how recently you acquired the item.

## 6.57.1 <span class="changelog-date">(2021-03-22)</span>

* Remove `sunsetsin:` and `sunsetsafter:` filters, and remove power cap display from Compare/Organizer. Organizer gains a new "Sunset" column. Items that are sunset can still be selected with `is:sunset` and have a grey corner.
* Fix Loadout Optimizer acting as if "Assume Masterworked" was always checked.

## 6.57.0 <span class="changelog-date">(2021-03-21)</span>

* We went back to the old way search worked, reverting the change from v6.56. So now `gnaw rampage zen` searches for three independent properties instead of the literal string `"gnaw rampage zen"`.
* Clicking on the empty area below Organizer can now close item popups, where it didn't before.
* Fix an issue where an exotic perk could sometimes be unselectable in Loadout Optimizer.
* Added a new `is:pinnaclereward` search that searches for pinnacle rewards on the Progress page.
* DIM Sync now less picky about saving very simple searches.
* Fix mis-sized kill tracker icons in Organizer.
* Support addition syntax in stat filters, i.e. `stat:recovery+mobility:>30`
* Mulligan now shows up as a Wishlisted perk.
* Search bar expands more readily to replace the top tabs, so the field isn't squished really tiny.
* Loadout Optimizer
  * Reposition some misplaced pieces of UI
  * Performance optimizations and some tweaks that could theoretically include some builds that wouldn't have shown up before.
  * Fixed an issue that would show builds with more than 100 in a single stat once mods were included.
  * Removed the minimum power and minimum stat total filters. Minimum power didn't see much use and minimum stat total can be achieved by searching `basestat:total:>52` in the search bar.

## 6.56.1 <span class="changelog-date">(2021-03-14)</span>

* Fix a bug where clicking inside the mod picker would dismiss the popup.

## 6.56.0 <span class="changelog-date">(2021-03-14)</span>

* On the Compare screen, items will update to show their locked or unlocked state.
* Deleting multiple searches from your search history works now - before there was a bug where only the first delete would succeed.
* On the Search History page accessible from Settings, you can now clear all non-saved searches with a single button.
* Deprecated search filters no longer show up in Filter Help.
* Searches that don't use any special filters now search for the entire string in item names and descriptions and perk names and descriptions. e.g. `gnawing hunger` now searches for the full string "gnawing hunger" as opposed to being equivalent to `"gnawing" and "hunger"`.
* Invalid searches no longer save to search history.
* Bright engrams show up correctly in the seasonal progress again.
* Added an icon for Cabal Gold in objective text.
* You can sort items by ammo type.
* There's a new button in the Loadout editor to add all unequipped items, similar to adding all equipped items.
* The farming mode "stop" button no longer covers the category strip on mobile.
* Reverting a loadout (the button labeled "Before [LoadoutName]") no longer pulls items from Postmaster.

## 6.55.0 <span class="changelog-date">(2021-03-07)</span>

* You can once again select how much of a stackable item to move, by editing the amount in the move popup before clicking a move button. Holding shift during drag no longer allows you to select the amount - you must do it from the buttons in the popup.

## 6.54.0 <span class="changelog-date">(2021-02-28)</span>

## 6.53.0 <span class="changelog-date">(2021-02-21)</span>

* Pulling from postmaster, applying loadouts, moving searches, moving individual items, and more are now cancel-able. Click the "cancel" button in the notification to prevent any further actions.
* Bulk tagging in the Organizer no longer shows an "undo" popup. We expect you know what you're doing there!

## 6.52.0 <span class="changelog-date">(2021-02-14)</span>

* Search filters that operate on power levels now accept the keywords "pinnaclecap", "powerfulcap", "softcap", and "powerfloor" to refer to the current season's power limits. e.g "power:>=softcap"
  * `powerlimit:pinnaclecap` will show items with a power limit that matches this season's limit on all items.
  * `sunsetsin:next` will show the same items: items whose power limit won't reach next season's limit on all items.
* Confirm before pulling all items from Postmaster.
* Added Seasonal Challenges to the Records page. You can track as many of these as you want in DIM and the tracked ones will show up in the Progress page.
* Quests that expire after a certain season now show that info in the item popup.
* Quests show which step number on the questline they are.
* Triumphs that provide rewards for completing a part of the triumph now show that reward.

## 6.51.1 <span class="changelog-date">(2021-02-10)</span>

* Updates for Season of the Chosen

## 6.51.0 <span class="changelog-date">(2021-02-07)</span>

## 6.50.0 <span class="changelog-date">(2021-01-31)</span>

* Some emblem stats have better formatting now.
* Perks which would grant a bonus in a stat, but which grant zero points due to how stats work, now show +0 instead of just not showing the stat.
* Bounty guide for special grenade launchers now shows a label and not just an icon.
* Fixed some issues with Loadout Optimizer on mobile.

## 6.49.0 <span class="changelog-date">(2021-01-24)</span>

* Mod categorization in the Loadout Optimizer mod picker is now driven from game data - it should stay up to date better as new mods appear.
* Disabled weapon mods no longer contribute to stats.
* Automatic updates for the latest patch.

## 6.48.0 <span class="changelog-date">(2021-01-17)</span>

* Allow clicking through the loading screen to get to the troubleshooting link.

## 6.47.1 <span class="changelog-date">(2021-01-11)</span>

* Fix a bug that could crash loadout optimizer.

## 6.47.0 <span class="changelog-date">(2021-01-10)</span>

* Show a star icon for favorited finishers rather than a lock icon.
* Search history truncates huge searches to three lines and aligns the icons and delete button to the first line.
* Added indicators in the Compare view to show which stat we are sorting by, and in which direction.
* Fix visuals on the pull from postmaster buttons.
* Loadout Optimizer now allows selecting up to 5 raid mods, not just 2.
* Armor mods with conditional stats, like Powerful Friends and Radiant Light, now correctly take into account the conditions that cause their stats to be applied. This only works within a single piece of armor - for example, it will work if you have Powerful Friends and another Arc mod is socketed into that piece of armor, but will not yet correctly identify that the stats should be enabled when you have another Arc Charged With Light mod on *another* piece of armor.
* Masterworked Adept weapons should show all their stat bonuses.
* Fix a bug where using the move buttons instead of drag and drop wouldn't show item move progress popups or error popups.
* The most recent Steam Overlay browser version shouldn't be reported as not supported anymore. Keep in mind we can't really debug any problems that happen in the Steam Overlay.
* Fixed some event-specific searches, such as source:dawning.

## 6.46.0 <span className="changelog-date">(2021-01-03)</span>

* Base stats no longer cause sort issues in the compare pane, and no longer apply to weapons.
* Older pieces of Last Wish and Reverie Dawn armor now count as having normal Legacy mod slots.
* Deep Stone Crypt Raid mods now show up in the Loadout Optimizer mod picker.

## 6.45.2 <span className="changelog-date">(2020-12-30)</span>

* Fixed an issue that could harm the DIM Sync service.

## 6.45.1 <span className="changelog-date">(2020-12-29)</span>

* Fixed an issue where linking directly to any page would redirect to the inventory.

## 6.45.0 <span class="changelog-date">(2020-12-27)</span>

* Faster initial page load for inventory (loading a subset of things from bungie.net api)
* Wishlists now support multiple URLs
* Collection items in records now display the intrinsic perk.
* Fixed an issue with the item popup sidecar on safari.
* Fixes for compare view on mobile.
* The optimizer now clears results if a character is changed.
* Fix typo in energycapacity organizer search
* Clean up toolbar on organizer page on mobile.
* Some routes can now be accessed without being logged in (Whats New, Privacy Policy, etc.)
* What's new page is now rendered at build time instead of run-time, so it should load faster.
* Various dependency upgrades

## 6.44.0 <span class="changelog-date">(2020-12-20)</span>

* Fixed a bug that could potentially erase some tags/notes if there were errors in DIM.
* When Bungie.net is undergoing maintenance, item perks won't be shown anymore. Before, we'd show the default/collections roll, which confused people.
* Fix the element type of items not showing in some cases.
* Improved the sizing of sheet popups on Android when the keyboard is up.
* You can no longer transfer Spoils of Conquest anywhere.
* Hide action buttons on collections/vendors items.
* Fixed character headers wrapping on non-English locales.

### Beta Only

* We continue to experiment with the order of the list-style perk display on weapons - the most important perks tend to be on the rightmost column of the grid, so now we list the perks in right-to-left order from the original grid.

## 6.43.2 <span class="changelog-date">(2020-12-13)</span>

## 6.43.1 <span class="changelog-date">(2020-12-13)</span>

## 6.43.0 <span class="changelog-date">(2020-12-13)</span>

* New Rich Texts added for Lost Sectors and Stasis.
* Show reasons why you can't buy vendor items, and grey out bounties that you've already purchased on the vendors screen.
* Updated the item popup header for mobile and desktop. The buttons on mobile now have larger click targets and should be easier to find/use.
* Green items can no longer mess up loadout optimizer.
* Special-ammo grenade launchers are now distinguished from heavy grenade launchers.

## 6.42.3 <span class="changelog-date">(2020-12-07)</span>

* Filter ornaments to the correct class for season pass on progress page.
* Enable bounty guide on app.destinyitemmanager.com.
* Spoils of Conquest vault prevention.

### Beta Only

* Re-order sockets putting key traits first.

## 6.42.2 <span class="changelog-date">(2020-12-06)</span>

* Banner Tweaks

## 6.42.1 <span class="changelog-date">(2020-12-06)</span>

* Banner Tweaks

## 6.42.0 <span class="changelog-date">(2020-12-06)</span>

* Farming mode now refreshes only every 30 seconds, instead of every 10 seconds, to reduce load on Bungie.net.
* When the postmaster section is collapsed, it now shows the number of items in your postmaster so you can keep an eye on it.
* Fixed an issue where the Game2Give donation banner could sometimes appear in the mobile layout.

### Beta Only

* We're trying out a new display for weapon perks, which displays the name of the active perk and shows details on click, instead of on hover. This is partly to make perks easier to understand, but also to allow for more actions on perks in the future. Let us know what you think! Animations will be added later if this design catches on.
* Continued improvements to Active mode, incorporating Bounty Guide and better suggested vendor bounties.

## 6.41.1 <span class="changelog-date">(2020-12-02)</span>

## 6.41.0 <span class="changelog-date">(2020-12-02)</span>

* Bounties and Quests sections on the Progress page now show a summary of bounties by their requirement - weapon, location, activity, and element. Click on a category to see bounties that include that category. Other categories will light up to show "synergy" categories that can be worked on while you work on the selected one. Shift-click to select multiple categories. Click the (+) on a weapon type to pull a weapon matching that type.
* New item sort option to sort sunset items last.
* Engrams show their power level - click on small engrams to see their power level in the item popup.
* The checkmark for collectibles is now on the bottom right corner, so it doesn't cover mod cost.
* Mod costs display correctly on Firefox.
* Fixed the `is:powerfulreward` search to recognize new powerful/pinnacle engrams.
* When items are classified (like the new Raid gear was for a bit), any notes added to the item will show on the tile so you can keep track of them.
* Fixed filter helper only opening the first time it is selected in the search bar
* Pinnacle/powerful rewards show a more accurate bonus, taking into account your current max power.

### Beta Only

* A new "Single character mode" can be enabled through settings, or the « icon on desktop. This focuses down to a single character, and merges your other characters' inventories into the vault (they're really still on the other characters, we're just displaying them different). This is intended for people who are focused on one character, and always shows the last played character when collapsed.

## 6.40.0 <span class="changelog-date">(2020-11-22)</span>

* Mod and mod slot info in Loadout Optimizer have been updated to handle the new mod slots better.
* Postmaster items can be dragged over any items on your character to transfer them - they don't need to be dragged to the matching item type.
* Stop showing extra +3 stats on masterwork weapons. The fix for this means that Adept weapons may not show that bonus when they are released.
* Progress page now shows more Milestones/Challenges, shows rewards for all of them, includes vendor pictures where available, and gives a hint as to what power pinnacle/powerful engrams can drop at.

## 6.39.1 <span class="changelog-date">(2020-11-16)</span>

* Farming mode will no longer immediately kick out items you manually move onto your character.
* The Records page now includes all the Triumphs and Collections info that are in the game.
* Mods in the Loadout Optimizer can be searched by their description.
* Fixed Active Mode showing up in release version if you'd enabled it in Beta.
* Fixed a crash when viewing Stasis subclasses.

## 6.39.0 <span class="changelog-date">(2020-11-15)</span>

* Xur's location is now shown on his entry in the Vendors page.
* The Raids section is back in Progress, and Garden of Salvation shows up in Milestones.
* Search autocomplete suggests the `current` and `next` keywords for seasons.
* Reworked mod handling to account for new legacy and combat mod slots. New searches include `holdsmod:chargedwithlight`, `holdsmod:warmindcell`, etc., and `modslot:legacy` and `modslot:combatstyle`.
* Armor tiles now display the energy capacity of the armor.
* Masterwork levels in the mod details menu once again show which level masterwork they are.
* Added a new sort order for items, sort by Seasonal icon.
* Darkened the item actions sidecar to improve contrast with the background.
* Fixed a visual glitch where the tagging menu looked bad.
* Fixed logic for determining what can be pulled from postmaster to exclude stacked items like Upgrade Modules when you cannot actually pull any more of them.
* Removed the counter of how many items were selected in Organizer. This fixes a visual glitch that cut off the icons when items were selected.
* Fixed the vendor icon for Variks.
* Loadout drawer, Compare, Farming, and Infusion now work on every page that shows an item from your inventory.
* Deleting a loadout from the loadout drawer now closes the loadout drawer.
* When Bungie.net is not returning live perk information, we won't show the default perks anymore.

### Beta Only

* Preview of "Active Mode", an in-progress new view that focuses down to a single character plus your vault, and has easy access to pursuits, farming, max light, and more.

## 6.38.1 <span class="changelog-date">(2020-11-11)</span>

* Removed character gender from tiles and notifications.
* Don't show empty archetype bar for items in collections.
* Deprecated the `sunsetsafter` search filter because its meaning is unclear. Introduced the `sunsetsin` filter and the `is:sunset` filter.
  * Try out `sunsetsin:hunt` for weapons which reached their power cap in season 11.
  * `is:sunset` won't show anything until Beyond Light launches!
* Added `current` and `next` as season names for searches. Search `sunsetsin:next` to see what'll be capped in next season even before it has an official name.
* Vendorengrams.xyz integration has been removed, because of the vendor changes in Beyond Light.
* Legacy Triumphs have been removed.
* Fixed the Progress page not loading.
* Fixed Catalysts not showing on the Records page.
* Fix errors when selecting mods in Loadout Optimizer.
* Removed the opaque background from item season icons.

## 6.38.0 <span class="changelog-date">(2020-11-08)</span>

* New background color theme to tie in with Beyond Light. The character column coloring based on your equipped emblem has been removed.
* Perk and mod images are once again affected by the item size setting.

## 6.37.2 <span class="changelog-date">(2020-11-03)</span>

* Fix the item tagging popup not working on mobile by un-fixing the Safari desktop item popup.

## 6.37.1 <span class="changelog-date">(2020-11-02)</span>

* Fixed not being able to scroll on mobile.
* Fixed filter help not always showing up.

## 6.37.0 <span class="changelog-date">(2020-11-01)</span>

* Removed "Color Blind Mode" setting. This didn't help with DIM's accessibility - it just put a filter over the page to *simulate what it would be like* if you had various forms of color blindness.
* Added `hunt` as valid season synonym.
* Clicking on the energy track or element for armor can now let you preview how much it'd cost in total to upgrade energy or change element.
* Redesigned weapon perks/mods to more clearly call out archetype and key stats.
* Improved the buttons that show in the item popup for items in postmaster. For stacked items you can now take just one, or all of the item.
* Some items that DIM couldn't pull from postmaster before, can be pulled now.
* Fixed the display of stat trackers for raid speed runs.
* Hide the "kill tracker" perk column on masterworked weapons.
* Fixed the tagging dropdown not being attached on desktop Safari.

## 6.36.1 <span class="changelog-date">(2020-10-26)</span>

* Some more tweaks to the sidecar layout.
* Put back automatically showing dupes when launching compare.
* The item popup now closes when you start dragging an item.

## 6.36.0 <span class="changelog-date">(2020-10-25)</span>

* Rearranged equip/move buttons on sidecar to be horizontal icons instead of menu items.
* On mobile, you can switch characters in either direction, in a loop.
* Added cooldown and effect values to stat tooltips.
* Added stat tooltips to the Loadout Optimizer.
* Fixed descriptions for mod effects in the Loadout Optimizer's mod picker.
* New keyboard shortcuts for pull item (P), vault item (V), lock/unlock item (L), expand/collapse sidecar (K), and clear tag (Shift+0). Remember, you must click an item before being able to use shortcuts.
* Made the item popup a bit thinner.
* Collapsing sections now animate open and closed.

### Beta Only

* We're experimenting with a new "Search Results" sheet that shows all the items matching your search in one place.

## 6.35.0 <span class="changelog-date">(2020-10-18)</span>

* Added the "sidecar" for item popup actions on desktop. This lets us have more actions, and they're easier to understand. If you always use drag and drop, you can collapse the sidecar down into a smaller version.
* On mobile, press and hold on an item to access a quick actions menu, then drag your finger to an option and release to execute it. Move items faster than ever before!
* Added buttons to the settings page to restore the default wish list URL.
* Tweaked the Loadout Optimizer to make it easier to understand, and more clearly highlight that stats can be dragged to reorder them.
* In Loadout Optimizer, Compare Loadout can now compare with your currently equipped gear. Also, clicking "Save Loadout" will prompt you for whether you want to overwrite the loadout you're comparing with.
* Fixed an issue where you couldn't directly edit the minimum power field in Loadout Optimizer.
* D1 items can no longer incorrectly offer the ability to pull from postmaster.
* Tuned the search autocomplete algorithm a bit to prefer shorter matches.
* Fixed multi-stat masterworked exotics messing up the CSV export.
* Darkened the keyboard shortcut help overlay (accessed via the ? key).
* Removed tagging keyboard shortcut tips from places where they wouldn't work.

## 6.34.0 <span class="changelog-date">(2020-10-11)</span>

* Replaced the tagging dropdown with a nicer one that shows the icon and keyboard shortcut hints.
* Made the farming mode popup on mobile not overlap the category selector, and made it smaller.
* Secretly started recording which mods you selected in Loadout Optimizer when you create a loadout, for future use.
* In the Organizer, the selected perk for multi-option perks is now bold.
* Updated the style and tooltip for wishlist perks to match the thumb icon shown on tiles.
* Fix some display of masterworked exotics in the CSV export.

## 6.33.0 <span class="changelog-date">(2020-10-04)</span>

* The Organizer's buttons now show you how many items you have in each category. These counts update when you use a search too!
* On mobile, the search bar appears below the header, instead of on top of it.
* Changed the effect when hovering over character headers.
* Hitting Tab while in the search bar will only autocomplete when the menu is open.
* Fixed the "custom stat" setting not being editable from Safari.
* Consumables may no longer be added to loadouts for D2.
* The Loadout Optimizer lock item picker will show items that are in the Postmaster.

### Beta Only

* Removed the ability to move a specific amount of a stacked consumable item.
* Continued updates to our new background style and desktop item actions menu.

## 6.32.2 <span class="changelog-date">(2020-09-29)</span>

* Actually fixed "Store" buttons not showing for items in Postmaster.
* Fix wishlists not highlighting the right rolls.

## 6.32.1 <span class="changelog-date">(2020-09-29)</span>

* Fixed "Store" buttons not showing for items in Postmaster.
* Fixed masterwork stats for Exotics not displaying correctly.
* Fixed character stats only displaying the current character's stats on mobile.
* Fixed Postmaster not appearing on D1 for mobile.

## 6.32.0 <span class="changelog-date">(2020-09-27)</span>

* In Compare, you can click on perks to see what the new stats would look like if you chose another option.
* When the item popup is open, hitting the "c" key will open Compare.
* Your subclass has been moved below weapons and armor (it's been this way in Beta for a while).
* On mobile, instead of showing all your items at once, there's now a category selection bar that lets you quickly swap between weapons, armor, etc. The postmaster is under "inventory".
* Transferring items is just a touch snappier.
* The tag and compare button on the search bar have been replaced with a dropdown menu (three dots) with a lot more options for things you can do with the items that match your search.
* On mobile, your equipped emblem no longer affects the color of your screen.
* Loadout Optimizer has a nicer layout on mobile and narrower screens.
* Fix some masterwork stats not showing.
* Fix some issues with how mods got auto-assigned in Loadout Optimizer.
* Fix masterwork stats not always highlighting.
* Fix masterwork tier for some items.
* Fix an issue where searching for "ote" wouldn't suggest "note:"
* The Organizer shows up in the mobile menu, but it just tells you to turn your phone.

### Beta Only

* We're experimenting with moving the item action buttons to the side of the item popup on desktop - we call it the "sidecar". It moves the actions closer to the mouse, allows room to have clearer labels, and gives more room to add more commands. Plus generally people have screens that are wider than they are tall, so this reduces the height of the popup which could previously put buttons off screen. We'll be tweaking this for a while before it launches fully.
* Beta now has an early preview of a new theme for DIM.

## 6.31.2 <span class="changelog-date">(2020-09-22)</span>

* Fix an issue where moving Exotic Cipher to vault with DIM would cause your characters to be filled up with items from your vault.

## 6.31.1 <span class="changelog-date">(2020-09-21)</span>

* Loadout Optimizer highlights loadouts you've already saved.
* Add new searches `kills:`, `kills:pvp:`, and `kills:pve:` for Masterwork kill trackers.
* Fixed: "Source" was not being set for all items.
* Fixed: Item type searches (e.g. is:pulserifle) not working for D1.
* Fixed: Spreadsheets missing power cap.

## 6.31.0 <span class="changelog-date">(2020-09-20)</span>

* Added a link to the DIM User Guide to the hamburger menu.
* "Clear new items" has been moved into the Settings page instead of being a floating button. The "X" keyboard shortcut no longer clears new items.
* Linear Fusion rifles are technically Fusion Rifles, but they won't show up in Organizer or in searches under Fusion Rifle anymore.
* While API performance is ultimately up to Bungie, we've changed things around in DIM to hopefully make item transfers snappier. Note that these changes mean you may see outdated information in DIM if you've deleted or vaulted items in-game and haven't clicked the refresh button in DIM.
* Improved the autocomplete for `sunsetsafter:` searches.
* Fix the `is:new` search.
* The D1 Activities page now shows Challenge of the Elders completion.
* Fixed buttons not showing up on tablets for track/untrack triumphs.
* Invalid searches are no longer saved to your search history.
* The "Filter Help" page is now searchable, and clicking on search terms applies them to your current search.
* Added a Search History page accessible from "Filter Help" and Settings so you can review and delete old searches.
* Shift+Delete while highlighting a past search in the search dropdown will delete it from your history.
* Fixed the `masterwork:` filters.
* Fixed the icon for "Take" on the item popup for stackable items.
* Removed the ability to restore old backups from Google Drive, or backups created from versions of DIM pre-6.0 (when DIM Sync was introduced).
* Armor 1.0 mods and Elemental Affinities removed from the perk picker in Loadout Optimizer.
* Improved search performance.
* Items in collections now show their power cap.
* Character stats now scroll with items on mobile, instead of always being visible. Max power is still shown in the character header.
* Added "Location" column to the Organizer to show what character the item is on.
* When "Base Stats" is checked in the Compare tool, clicking on stats will sort by base stat, not actual stat.

### Beta Only

* On mobile, there is now a bar to quickly swap between different item categories on the inventory screen.

## 6.30.0 <span class="changelog-date">(2020-09-13)</span>

* Compare loadouts in Loadout Optimizer to your existing loadout by clicking the "Compare Loadout" button next to a build.
* Improvements to search performance, and search autocomplete suggestions.
* Fix cases where some odd stats would show up as kill trackers.
* Sword-specific stats now show up in `stat:` filters.

## 6.29.1 <span class="changelog-date">(2020-09-11)</span>

* Improved performance of item transfers. We're still limited by how fast Bungie.net's API can go, though.
* Fixed a couple of the legacy triumphs that indicated the wrong triumph was being retired.
* Completed legacy triumph categories, and collections categories, now show the "completed" yellow background.
* is:seasonaldupe now correctly pays attention to the season of the item.
* Fixed a bug where notes wouldn't be saved if you clicked another item before dismissing the item popup.
* Tweaks to the display of legacy triumphs.
* Reduce the number of situations in which we autoscroll the triumph category you clicked into view.

## 6.29.0 <span class="changelog-date">(2020-09-10)</span>

* Legacy Triumphs are now indicated on the Records page and have their own checklist section. Legacy Triumphs are triumphs that will not be possible to complete after Beyond Light releases. The list of which Triumphs are Legacy Triumphs was provided by Bungie.
* Mods in the Loadout Optimizer mod picker are now split up by season.
* The number of selected items is now shown on the Organizer page.
* Empty mod slot tooltips spell out which season they're from.
* Locking/unlocking items in D1 works again.

## 6.28.1 <span class="changelog-date">(2020-09-06)</span>

* Actually release the Records page

## 6.28.0 <span class="changelog-date">(2020-09-06)</span>

* Triumphs, Collections, and Stat Trackers are now all together in the new Records page.
* You can track triumphs in DIM - tracked triumphs are stored and synced with DIM Sync. These show up on both the Progress and Records pages.
* Everything on the Records page responds to search - search through your Collections, Triumphs, and Stat Trackers all at once!
* Unredeemed triumphs show their rewards
* Compare sheet now offers a Base Stat option for armor, so you can directly compare your stat rolls
* Mod costs now shown in Loadout Optimizer results
* Vendors can now track some "pluggable" items like emotes & ghost projections, to filter by whether you already own them
* Clearing the search input no longer re-opens the search dropdown
* Mod slot column in the Organizer now shows all supported mod types (i.e. season 10 armor will show seasons 9,10,11)
* Support for `mod:` and `modname:` filters to parallel the `perk:` and `perkname:` ones
* Use the dark theme for Twitter widget

## 6.27.0 <span class="changelog-date">(2020-08-30)</span>

* The new armor 2.0 mod workflow is available in the Loadout Optimizer, this includes:
  * A new Mod Picker component to let you choose armor 2.0 mods to lock.
  * The mod sockets shown in the optimizer are now the locked mods, rather than the mods currently equipped on the item.
  * Clicking on a mod socket will open the picker to show available mods for that slot. Note that locking a mod from this won't guarantee it gets locked to the item specifically.
  * Items have different levels of grouping depending on the requirements of the locked mods. Locking no mods keeps the previous grouping behavior.
  * The mods stat contributions are now shown in the picker.
  * The Mod Picker can now filter for items from a specific season, just filter by the season number directly e.g. "11" for arrivals.
* The search bar now remembers your past searches and allows you to save your favorite searches. These saved and recent searches are synced between devices using DIM Sync.
* The quick item picker (plus icon) menu no longer has an option to equip the selected item. Instead it will always just move the item - very few users selected "Equip" and it won't ever work in game activities.
* Added background colors for items and characters before their images load in, which should reduce the "pop-in" effect.
* Shaders can be tagged from the Collections page and the tags/notes show up there as well.
* Shift+Click on the Notes field in Organizer while in edit mode no longer applies a search.
* For pages with sidebars (like Progress), scrollbars appearing will no longer cover content.
* Add character stats to loadout sheet if full armor set is added.

### Beta Only

* Long-pressing on an item in mobile mode will bring up a quick actions menu - drag and release on a button to apply the action to the item you pressed on.
* Move Sub-class out of Weapons to the General category

## 6.26.0 <span class="changelog-date">(2020-08-23)</span>

* Better touchscreen support for drag and drop.
* Wishlists now support Github gists (raw text URLs), so there's no need to set up an entire repository to host them. If you are making wishlists, you can try out changes easier than ever. If you're not making wishlists, hopefully you're using them. If you don't know what wishlists are, [here you go](https://destinyitemmanager.fandom.com/wiki/Wish_Lists)
* Engrams get a more form-fitting outline on mouse hover.
* If you have a search query active, DIM will not automatically reload to update itself.
* The `is:curated` search has been overhauled to better find curated rolls.
* Fixes to how the character headers look in different browsers.
* Fixed the missing armor.csv button on the Organizer.

### Beta Only
* Loadout Optimizer: DIM Beta is now using the new Mod Picker, a separate and improved picker just for armor mods. Try it out and let us know how it feels
* In Beta only, the filter search bar has been upgraded to remember recent searches and let you save your favorite searches.
* Phone/mobile resolutions will now show a mini-popup to make inspecting and moving items much easier.

## 6.25.0 <span class="changelog-date">(2020-08-16)</span>

* Removed `is:reacquireable` as it is inaccurate in its current state
* Removed outline from clicked character headers on iOS
* Adjusted spacing on items in the loadout drawer, so they can fit 3-wide again
* Main (top) search field is now the place to filter items for the Loadout Optimizer
* For real, stat bars should be the right length this time
* Keyboard controls in the Notes field: ESC reverts and leaves editing, ENTER saves the value
* Item notes can now be edited directly in the notes column of the Organizer tab
* Mobile - changes in DIM beta only: different parts of the header now stick with you as you scroll down.
* Armor CSV export appearing properly on the Organizer tab again.

## 6.24.1 <span class="changelog-date">(2020-08-12)</span>

* Updated the character tiles, now uses triple dot instead of chevron
* Solstice of Heroes is back and so is the **Solstice of Heroes** section of the **Progress** tab. Check it out and view your progress toward upgrading armor.

## 6.24.0 <span class="changelog-date">(2020-08-09)</span>

* Configure a custom armor stat per-class in Settings, and it'll show up in item popups, Organizer, Compare, and the new `stat:custom:` search.
* Speed improvements to wishlist processing.
* `is:smg` for if you're as bad at remembering "submachine gun" as.. some of us are.
* No more accidental app reloads when swiping down hard on the page on mobile.
* Spring (Summer?) cleaning in the Item Popup. Some less important elements have been moved or removed, to make room for more functionality and stats.
* Bar-based stat values in the Mod preview menu are no longer extremely large bois.
* Anti-champion damage types are now interpreted in tooltip descriptions.
* Seasonal Artifact is now previewable, but be warned:
  * Some data from the API is wrong, and the Season 11 artifact is incorrectly labeled.
  * It can show seasonal mods you have equipped, but Season 11 mods still aren't in Collections data, so mod unlocks aren't displayed.
* Spreadsheet columns slightly adjusted to get them back to their usual column names.
* Lots going on behind the scenes to clear up errors and get Loadout Optimizer ready for upgrades!

## 6.23.0 <span class="changelog-date">(2020-08-02)</span>

* You can add tags and notes to shaders! Keep track of your favorites and which shaders you could do without.
* Searches now support parentheses for grouping, the "and" keyword, and the "not" keyword. Example: `(is:weapon and is:sniperrifle) or not (is:armor and modslot:arrival)`. "and" has higher precedence than "or", which has higher precedence than just a space (which still means "and").
* Fixed the size of damage type icons in D1.
* Our Content Security Policy is more restrictive now, external and injected scripts may fail but this keeps your account and data safer.

## 6.22.1 <span class="changelog-date">(2020-07-27)</span>

## 6.22.0 <span class="changelog-date">(2020-07-26)</span>

* New: More detailed gear information is available by hovering or clicking the Maximum Gear Power stat in each character's header.
* Improved detection that you need to reauthorize DIM to your Bungie account.
* Fixes to how stat bars display when affected by negative modifiers & perks.
* Clearer errors if DIM is unable to save the item information database.
* Organizer
  * Power Limit column now generates the right filter when Shift-clicked.
  * Traits column content has been narrowed down.
  * Improved top level categories take fewer clicks to reach your items.
* Loadout Optimizer
  * Fixed finding slots for seasonal mods.

## 6.21.0 <span class="changelog-date">(2020-07-19)</span>

* Added support for negative stats on mods. This should be visible in item displays and make loadout optimizer results more accurate.
* Fix quick item picker not remembering your preference for "equip" vs "store".
* Some quests can now be tracked or untracked from DIM.
* Locking or unlocking items from DIM is now reflected immediately on the item tiles.
* Items with the Arrivals mod slot now match the `holdsmod:dawn` search.

## 6.20.0 <span class="changelog-date">(2020-07-12)</span>

* Fix sorting by Power Limit in the compare pane.
* When opening a loadout in the loadout optimizer from the inventory page, the correct character is now selected rather than the last played character.
* Allow masterworks to affect more than one stat
* Exclude subclasses from `is:weapon` filter.
* Fixed Loadout Optimizer not including all the right tiers when tier filtering was in place.

## 6.19.0 <span class="changelog-date">(2020-07-05)</span>

* Loadout Optimizer has been... optimized. It now calculates sets in the background, so you can still interact with it while it works.
* Removed ghosts from loadout optimizer as they don't have enough interesting perks to build into loadouts.
* The filter help button is now always shown in the search bar, even when a search is active.
* The item count in the search bar is now more accurate to what you see on the inventory screen.
* Make it clearer that not having Google Drive set up doesn't matter that much since it's only for importing legacy data.
* Better handling for if the DIM Sync API is down.

## 6.18.0 <span class="changelog-date">(2020-07-02)</span>

* Breaker type is now shown on the item popup and in the Organizer.
* New filter for breaker types on weapons, `breaker:`.
* Fixed another crash on the vendors screen also caused by the Twitch gift sub shader.
* Protect against certain weird cases where DIM can get stuck in a non-working state until you really, thoroughly, clear your cache.

## 6.17.1 <span class="changelog-date">(2020-07-01)</span>

* Fix a crash with the Twitch gift sub shader.

## 6.17.0 <span class="changelog-date">(2020-06-28)</span>

* You can now filter out armor in the Loadout Optimizer by minimum total stats. This narrows down how many items are considered for builds and speeds up the optimizer.
* Renamed the "is:reacquireable" filter to "is:reacquirable"
* Searches like "is:inleftchar" now work with consumables in the postmaster.
* Fixed the inventory screen jumping a bit when the item popup is open on mobile.
* Add a link to the troubleshooting guide to error pages.
* Seasonal mods in the loadout optimizer now force armor to match their element, again.
* The stat in parentheses in a weapon perk tooltip, is the stat matching the masterwork. UI slightly updated to help show this.

## 6.16.1 <span class="changelog-date">(2020-06-22)</span>

* Fix a crash when opening some items in Organizer.

## 6.16.0 <span class="changelog-date">(2020-06-21)</span>

* Remove `is:ikelos` filter
* Loadout Optimizer: Save stat order and "assume masterworked" choices.
* Fixed a bug that caused the inventory view to jump to the top of the screen when items were inspected.
* Add a disclaimer to power limit displays that they may change in the future. Please see https://www.bungie.net/en/Help/Article/49106 for updates
* Save column selection for Ghosts in the Organizer separate from Armor.
* Display how many tags were cleaned up in the DIM Sync audit log.
* Fix a bug where canceling setting a note in the Organizer would wipe notes from selected items.
* Add a pointer cursor on item icons in the Organizer to indicate they're clickable.
* Fix minimum page width when there are fewer than three characters.
* Fix Arrival mods not appearing in the Loadout Optimizer.
* Fix a bug when DIM Sync is off that could repeatedly show a notification that an import had failed. Please consider enabling DIM Sync though, your data WILL get lost if it's disabled.

## 6.15.1 <span class="changelog-date">(2020-06-15)</span>

## 6.15.0 <span class="changelog-date">(2020-06-14)</span>

* Items now show their power limit in the item popup, Compare, and in the Organizer (new column). Keep in mind some power limits may change in upcoming seasons.
* Try the `sunsetsafter:` or `powerlimit:` filters to find things by their power limit.
* Fix the season icon for reissued items.
* Fix not being able to dismiss the item popup on the Organizer in certain cases.
* Remove the 15 second timeout for loading data from Bungie.net.
* Fix umbral engrams showing up weird in the engram row.
* Prevent Chrome on Android from showing a "download this image" prompt when long-pressing on images.
* Fix non-selected perks not showing on old fixed-roll weapons.
* Add Charge Rate and Guard Endurance stat to swords.

## 6.14.0 <span class="changelog-date">(2020-06-07)</span>

* Fixed misdetection of seasonal mods in Compare.
* Work around a Bungie.net issue that could prevent the Destiny info database from loading.
* Improved the experience for users who previously had DIM Sync off.

## 6.13.2 <span class="changelog-date">(2020-06-03)</span>

## 6.13.1 <span class="changelog-date">(2020-06-01)</span>

* Add a banner to support Black Lives Matter.
* Avoid an issue where shift-clicking on empty space near perks in the Organizer can enable a useless filter.

## 6.13.0 <span class="changelog-date">(2020-05-31)</span>

* DIM data (loadouts, tags, settings) can no longer be stored in Google Drive. If you already have things stored there, you can use that data to import into the new storage, but it will no longer be updated. Disabling DIM Sync will now store data locally only.
* The Vault Organizer is now available for D1.
* CSV export will no longer erroneously consider calus as a source and instead output the correct source.
* CSV export will now export the same source information that DIM uses for items that do not have a source in the API.
* Fixed import/export of data - if your backups didn't load before, they should now.
* Fixed Organizer default sorting for stats, and shift-click filtering for modslot.
* Vendors data no longer has to reload every time you visit the page.
* is:dupelower search is stabilized so that tagging items as junk doesn't change what is considered "lower"
* Fixed loadouts with subclasses not fully transferring to the vault.
* Don't display "ms" unit on Charge Time stat for D1 fusion rifles.

## 6.12.0 <span class="changelog-date">(2020-05-24)</span>

* DIM has a new community-driven user guide at https://destinyitemmanager.fandom.com/wiki/Destiny_Item_Manager_Wiki

## 6.11.0 <span class="changelog-date">(2020-05-17)</span>

* Added the Organizer page, which lets you see all your items in a table form, which you can sort and filter (try shift-clicking on a cell!). Add and remove columns and bulk-tag your items to help quickly figure out which items you want to keep and which you can get rid of.
* Fixed stat calculations for special Taken King class items in D1.

## 6.10.0 <span class="changelog-date">(2020-05-10)</span>

## 6.9.0 <span class="changelog-date">(2020-05-03)</span>

* In the Loadout Optimizer, mods have been split into their own menu, separate from perks.
* Fixed a bug where wishlists would ignore settings and load the default wishlist instead.

## 6.8.0 <span class="changelog-date">(2020-04-26)</span>

* Added "armor 2.0" column to spreadsheet exports.
* Fixed a bug that could affect the display of percentage-based objectives.

## 6.7.0 <span class="changelog-date">(2020-04-19)</span>

* Emblems now show a preview of their equipped stat tracker, and show which types of stat tracker the emblem can use.
* Certain stat trackers (under "Metrics" in "Collections") had the wrong display value, like KDA. These have been fixed.
* Loadout Optimizer now allows you to select seasonal mods independent of the gear they go on - it'll try to slot them into any gear.

## 6.6.0 <span class="changelog-date">(2020-04-12)</span>

* Better handling of logging out and into a different Bungie.net account.
* Improved error handling for Bungie.net and DIM Sync issues.

## 6.5.0 <span class="changelog-date">(2020-04-10)</span>

* Improved overall performance and memory usage of DIM - as the game grows, so has DIM's memory usage. If your browser was crashing before, give it a try now.
* Collectibles now show perks.

## 6.4.0 <span class="changelog-date">(2020-04-05)</span>

* Added stat trackers to the Collections page (under "Metrics")
* Improved error handling when Bungie.net is down or something is wrong with your account. Includes helpful tips for D1 users locked out by Twitch-linking bug. If your D1 accounts disappeared, they're in the menu now.
* Accounts in the menu are now always ordered by last-played date.
* DIM will no longer bounce you to a different account if the one you wanted cannot be loaded.
* Fixed some bugs that could cause D1 pages to not display.
* Fix display of collectibles that are tied to one of your alternate characters.
* Fix the levels that reward Bright Engrams after season rank 100.

## 6.3.1 <span class="changelog-date">(2020-03-29)</span>

* Fixed a bug where D1 items could fail to display.
* Fixed a bug where responding "Not now" to the DIM Sync prompt wouldn't cause it to go away forever.
* Make mod slot for Reverie Dawn armor set detect correctly as outlaw.

## 6.3.0 <span class="changelog-date">(2020-03-29)</span>

* Removed duplicate Mods section from the top level of the Collections screen - they're still under the normal collections tree.
* Fixed a missing icon when season rank is over 100.

## 6.2.0 <span class="changelog-date">(2020-03-22)</span>

## 6.1.1 <span class="changelog-date">(2020-03-22)</span>

## 6.1.0 <span class="changelog-date">(2020-03-22)</span>

* Introducing [DIM Sync](https://github.com/DestinyItemManager/DIM/wiki/DIM-Sync-(new-storage-for-tags,-loadouts,-and-settings)), a brand new way for DIM to store your loadouts and tags and sync them between all your devices. This is a big step forward that'll let us build lots of new things and share data between other apps and websites! Plus, you no longer have to log into anything separate, and we should avoid some of the bugs that have in the past led to lost data.
* External wish lists will be checked daily. Settings menu shows last fetched time.
* Seasonal Artifact is no longer considered a weapon or a dupe when searching.
* Event sources for items like Festival of the Lost and Revelry are now under the `source:` search like other sources, instead of `event:`.
* Fixed some recent bugs that prevented editing loadouts.
* Show how much of each material you have next to Spider's vendor info.
* Updated privacy policy with DIM Sync info.<|MERGE_RESOLUTION|>--- conflicted
+++ resolved
@@ -1,17 +1,13 @@
 ## Next
 
 * Assume armor masterwork and lock armor energy options will now be saved correctly when saving a loadout from the Loadout Optimizer and loaded correctly when Optimizing Armor.
-<<<<<<< HEAD
-* Legacy mods that are in the vault now show up in DIM (and take up space). Please delete them to free up space!
-=======
-* Obsolete consumable shaders hidden in the Vault are now detected. They should show up on the Inventory page, and DIM should count vault space more accurately.
+* Obsolete consumable mods hidden in the Vault are now detected. They should show up on the Inventory page, and DIM should count vault space more accurately.
 * Prevent iOS from popping up the keyboard automatically so often.
 * Prevent crafting socket from showing up in the Armory.
 * Clearer, prettier Enhanced Perk icons.
 * Raid crafting materials are now included in the currency counter. Tap and hold, or hover, the consumables count in the vault header to check them.
 * Many fixes for how classified items show up, and how they count toward the power level of each Guardian class. Can't see these fixes now, but maybe next time there's a new Raid.
 * New search support for `source:vow` (Vow of the Disciple) and `source:grasp` (Grasp of Avarice).
->>>>>>> aea71fc4
 
 ## 7.8.0 <span class="changelog-date">(2022-03-06)</span>
 
