# Next

<<<<<<< HEAD
* Fix slight horizontal scroll on inventory view.
=======
* On mobile, tapping outside of dialogs and dropdowns to dismiss them now works.
>>>>>>> 4a4a03e7

# 4.4.0

* New filters for ornaments - is:ornament, is:ornamentmissing, is:ornamentunlocked
* Fixed a bug where item data would not respect your language settings.
* Weapon reviews now show up immediately, and can be edited.
  - If you have been less than friendly, now would be a very good time to edit yourself and put a better foot forward.
* Sorting reviews to support edits and highlighted reviews.
* Logging out now brings you to Bungie's auth page, where you can choose to change account or not.
* Fixed "Clear New Items" not working.
* Adjusted the UI a bunch to make it work better on mobile. Just a start - there's still a long way to go.
* The announcement about DIM being a website won't show more than once per app session.
* Google Drive syncing is a bit smoother.
* Fixed a case where you couldn't create a new class-specific loadout.
* On Firefox, the new-item shines don't extend past the item anymore.
* Do a better job of refreshing your authentication credentials - before, we'd sometimes show errors for a few minutes after you'd used DIM for a while.
* The filters help page has been localalized.
* Separate the light: and level: filters. level now returns items matching required item level, light returns items matching the light level.

# 4.3.0

* DIM is now just a website - the extension now just sends you to our website. This gives us one, more cross-platform, place to focus on and enables features we couldn't do with just an extension. Don't forget to import your data from the storage page!
* Scrolling should be smoother overall.
* Vendor weapons now show reviews.
* Add a "sort by name" option for item sorting.
* In Google Chrome (and the next version of Firefox), your local DIM data won't be deleted by the browser in low storage situations if you visit DIM frequently.
* Ratings will no longer disappear from the item details popup the second time it is shown.
* Info popups should do a better job of hiding when you ask them to hide.

# 4.2.4

* Work around a Chrome bug that marked the extension as "corrupted".

# 4.2.3

* Fix log out button.
* Put back the accidentally removed hotkeys for setting tags on items.
* Fixed some visual goofs on Firefox.
* Fix a case where DIM would never finish loading.

# 4.2.2

* Fix DIM being invisible on Firefox
* Fix a case where DIM would never finish loading.
* Put back the accidentally removed hotkeys for setting tags on items.

# 4.2.1

* Actually turn on Google Drive in prod.

# 4.2.0

* Exclude all variants of 'Husk of the Pit' from 'Item Leveling' loadout.
* Add a new storage page (under the floppy disk icon) for managing your DIM data. Import and export to a file, and set up Google Drive storage to sync across machines (website only). You can import your data from the Chrome extension into the website from this page as well.
* The settings page has been cleaned up and reworded.
* Added missing Trials emblems and shaders to the is:trials search.
* DIM should look more like an app if you add it to your home screen on Android.
* DIM will show service alerts from Bungie.

# 4.1.2

* Add a "Log Out" button in settings.

# 4.1.1

* Fixed changelog popup too large to close.

# 4.1.0

* Fixed the logic for deciding which items can be tagged.
* Fix "Make room for postmaster".
* Record books have been moved out of the inventory into their own page. Get a better look at your records, collapse old books, and narrow records down to only those left to complete.
* Fix changing new-item shine, item quality display, and show elemental damage icon preferences. They should apply immediately now, without a reload.x
* Localization updates.
* Fixed objective text in the record book floating above stuff.
* Fixed displaying record objectives that are time-based as time instead of just a number of seconds.
* When pinned to the iOS home screen, DIM now looks more like a regular browser than an app. The upside is you can now actually authorize it when it's pinned!
* Loadouts with a complete set of equipped armor now include a stat bar that will tell you the stat tiers of the equipped loadout pieces.
* Loadouts with non-equipping items now won't *de-equip* those items if they're already equipped. #1567
* The count of items in your loadout is now more accurate.
* DIM is now better at figuring out which platforms you have Destiny accounts on.
* DIM is faster!
* Added Age of Triumph filters is:aot and is:triumph
* Add gunsmith filter is:gunsmith
* Updated filters to remove common items for specific filters (e.g. is:wotm no longer shows exotic items from xur, engrams, and planetary materials)
* Loadout Builder's equip button now operates on the selected character, not your last-played character.
* Loadout Builder no longer has equip and create loadout buttons for loadouts that include vendor items.
* Loadout Builder is faster.
* DIM has a new logo!
* Elemental damage color has been moved to a triangle in the upper-left corner of your weapon.
* See community weapon ratings in DIM, and submit your own! Weapon ratings can be turned on in Settings, and will show up on your individual weapons as well as in the details popup. You can submit your own reviews - each review is specific to the weapon roll you're looking at, so you know whether you've got the god roll.

# v3.17.1

* Fixed a bug with the display of the amount selection controls in the move popup for stackable items.
* Localization updates
* Moved the "VCR" controls for stackable item amount selection to their own row.

# 3.17.0

* Fixed the perk selection in Loadout Builder. #1453
* Integrated Trials-centric weapon reviews (and the ability to rate your own gear (and make comments about your gear)).  Done in conjunction with destinytracker.com.
* Fixed the logic for artifact bonuses to compute the right number. #1477
* Restore some missing images from our build system changes.
* Don't allow engrams to be tagged. #1478
* Add home screen icons (and Safari tab icons, and Windows tile icons) for the website.
* Fixed "is:locked" filters to be consistent for engrams. #1489
* The Beta website is now updated automatically for every PR.
* If you're not logged in to the website, we show the login screen.
* Better error messages for when you have the wrong platform selected, plus the error doesn't cover the platform selector.
* Improved website compatibility with Firefox, Safari, and Edge.
* Many style fixes for Safari.
* Drag and drop is now supported on touch devices. Press and hold an item to drag it. #1499
* Armsday packages can no longer be dragged. #1512
* Add tags and notes to items! This has been in Beta forever but now it's official. Hit ? to see the keyboard shortcuts, and use "tag:" searches to find your tagged gear.
* Remove Materials Exchange from the beta.
* Vendors now show where they are, and are sorted better. All the cryptarchs now appear. Engrams waiting to be decrypted aren't shown in the vendor screen.
* Experimental iOS 9 Mobile Safari compatibility. May be removed in the future.
* Style updates to clean up DIM's look and make sure more screen space is being used for items.
* Gained the ability for us to fill in classified items, even if Bungie hasn't unclassified them. You still can't transfer them though.
* The "Hide Unfiltered Items while Filtering" preference now applies to vendor gear too. #1528
* When moving stacks of items through the popup, there are now buttons to max out the amount, and add and remove up to even stacks of items.
* Xur should disappear on Sundays again.

# 3.16.1

* Significantly increased the storage limit for tags and notes. It's still possible to go over (especially with long notes) but it should happen far less frequently - and it should notify you when it happens.

# 3.16.0

* Removed farming option to keep greens since they're disassembled by default now.
* Added stat search, for example: "stat:rof:>= 22"
* Fixed formatting for search loadouts when the search terms contain angle brackets.
* A new "Make room for Postmaster items" auto layout will clear out enough space on your character to pick up all the stuff you've accumulated at the Postmaster.
* Vendor items now explain what you need to do to get them.
* Xur looks like the other vendors, and correctly displays both heavies now.
* Compare tool styling updates.
* Compare tool shows attack/defense.
* In the compare tool, stats that are the same across all items are white instead of blue.
* There's now a picture of each item in the compare tool.
* Clicking the title of an item in the compare tool will scroll to that item and "pop" it so you know which one it is.
* Armor and items that don't match the equipping character will once again transfer in loadouts. You can still put multiple subclasses of the same damage type in a loadout.
* Empty space around talent grids has been eliminated.
* Memory of Felwinter's stat bar no longer overflows its container.

# 3.15.0

* Permit the same damage type of subclass in loadouts (#1067)
* Update record books to properly display time instead of a large number. (#1051)
* Moving an item into a full vault but an empty bucket (such as full General but the vault contains no Consumables) now works.
* Stacks of items are properly accounted for. They'll now combine as things are moved to make space - previously even a stack of 1 consumable would count as taking up the whole slot and would prevent a move of 2 more of that consumable.
* We now catch errors trying to move aside items and retry with a different item. You should see fewer failed moves!
* "Thrashing" in farming mode is fixed. When farming mode can't proceed (because moving anything off the character would result in something else being moved back on, because you're out of space), we now show a friendly info message. This message is throttled to show up no more than once a minute.
* Fixed a bug where a full vault would prevent farming mode from moving things to other characters.
* The move aside logic strongly prefers putting things on characters other than the original item's owner. This makes it much easier to move a bunch of stuff off of a character without other things bouncing right back in.
* Prefer putting engrams in the vault and not taking them out when choosing items to move aside.
* Farming mode now makes room to pick up artifacts, materials, and consumables.
* When making space in the "General" category or in Materials/Consumables buckets, we'll choose to move aside an item that can be combined with another stack somewhere without increasing the total number of stacks. This trends towards consolidation and can help free up a full vault, as well as getting rid of stray stacks.
* We swapped in "special ammo synth" and "primary ammo synth" instead of "motes of light" and "strange coins" for the farming mode quick gather buttons. They seemed more useful in the heat of battle.
* When dequipping an item, we try harder to find a good item to equip in its place. We also prefer replacing exotics with other exotics, and correctly handle The Life Exotic perk.
* Lots of new translations and localized strings.
* Vendors update when you reach a new level in their associated faction, or when you change faction alignment.
* Fixed a too-small perk selection box in the loadout builder, and properly handle when vendors are selling Memory of Felwinter.

# 3.14.1

* Internationaliztion updates.
* Fix for Loadout Class Type bug.

# 3.14.0

* Compare Weapons and Armor side-by-side.
* Added `is:sublime` filter
* Added detailed information to the Trials of Osiris popup card.
* Added more detection for item years.
* The collapse button now no longer takes up the whole bucket height.
* Fixed marking which characters had access to vendor items.
* Fix tracking new items when the new-item shine is disabled.
* Added option to Farming Mode to not move weapons and armor to make space for engrams.
* About and Support pages are now translatable.
* Improved error handling and error messages.
* Vendors are collapsible.
* All vendor items (including duplicates with different rolls) will now show up.
* Added more translations.
* If you have more than one Memory of Felwinter, they are all excluded from loadout builder.
* Export correct quality rating for items in CSV.

# 3.13.0

* The vendors page is back. It'll show all available vendors. It's now a lot faster, and combines vendor inventory across your characters. Consumables and Bounties are now shown. Item stats and quality will hopefully show up on 11/8.
* Loadout builder has option to load from equipped items.
* Added option to farm green engrams or not.
* When moving consumable stacks, you can now choose to fill up one stack's worth.
* Don't sort bounties (the API does not currently provide the in-game order.)
* Fix max-light rounding.
* Fix a bug in the new filters for source.
* Fix incognito mode launching
* More i18n.
* Classified items in the vault are now counted and shown.
* DIM is faster!
* Memory of Felwinter is now excluded from loadout builder by default.

# 3.11.1

* Fixed an issue with farming mode where users without motes, 3oC, coins, or heavy could not use farming mode.
* Fixed an issue where classified items would not show up in the UI.

# 3.11.0

##### New
* Added Quick Move items to farming mode.
* Farming mode now also moves glimmer items to vault.
* Added `is:inloadout` filter
* New filters: is:light, is:hasLight, is:weapon, is:armor, is:cosmetic, is:equipment, is:equippable, is:postmaster, is:inpostmaster, is:equipped, is:transferable, is:movable.
* New filters for items based on where they come from: is:year3, is:fwc, is:do, is:nm, is:speaker, is:variks, is:shipwright, is:vanguard, is:osiris, is:xur, is:shaxx, is:cq, is:eris, is:vanilla, is:trials, is:ib, is:qw, is:cd, is:srl, is:vog, is:ce, is:ttk, is:kf, is:roi, is:wotm, is:poe, is:coe, is:af.
* Added debug mode (ctrl+alt+shift+d) to view an item in the move-popup dialog.
* Added max light value to max light button in dropdown.
* Major loadout builder performance enhancements.
* Support rare (blue) items in loadout builder.

##### Tweaks
* Consumables and materials are now sorted by category.
* All other items in the General Bucket are sorted by Rarity.
* Move ornaments inbetween materials and emblems.
* Link to wiki for stat quality in the move-popup box.
* Full item details are shown in the move popup by default (they can still be turned off in settings).

##### Bugfixes
* Prevent double click to move item if loadout dialog is open.
* [#889](https://github.com/DestinyItemManager/DIM/issues/889) Fixed stats for Iron Banner and Trials of Osiris items.
* Fix infusion finder preview item not changing as you choose different fuel items. Also filter out year 1 items.
* Fix some green boots that would show up with a gold border.
* A bunch of consumables that can't be moved by the API (Treasure Keys, Splicer Keys, Wormsinger Runes, etc) now show up as non-transferable in DIM.
* Husk of the Pit will no longer be equipped by the Item Leveling loadout.
* Fixed equipping loadouts onto the current character from Loadout Builder.
* The default shader no longer counts as a duplicate item.
* DIM no longer tries to equip exotic faction class items where your character isn't aligned with the right faction.
* Fixed more cases where your loadouts wouldn't be applied because you already had an exotic equipped.
* Elemental Icons moved to bottom left to not cover the expansion symbol.
* Loadout builder no longer shows duplicate sets.
* Fix equip loadout builder equip to current character.

# 3.10.6

* The DestinyTracker link in the item popup header now includes your perk rolls and selected perk. Share your roll easily!
* Fixed moving consumables in loadouts. Before, you would frequently get errors applying a loadout that included consumables. We also have a friendlier, more informative error message when you don't have enough of a consumable to fulfill your loadout.
* Fixed a bug where when moving stacks of items, the stack would disappear.
* The progress bar around the reputation diamonds is now more accurate.
* Enabled item quality.
* Item Quality is enabled by default for new installs.
* A new Record Books row in Progress has your Rise of Iron record book.
* Searches now work for all characters and the vault again.
* Can equip loadouts onto the current character from Loadout Builder.
* Added ability to feature toggle items between Beta + Release.

# 3.10.5

* Added Ornaments.

# 3.10.4

* We handle manifest download/cache errors better, by deleting the cached file and letting you retry.
* Date armor ratings end is on 9/20/2016 @ 2AM Pacific.
* Fixed issues with broken images by downloading from Bungie.net with https.
* Loadouts for multi-platform users will now save selected and equipped items for both platforms.  Previously, when switching platforms, loadouts would remove items from the loadout for the opposite platform.

# 3.10.3

* Fixed a "move-canceled" message showing up sometimes when applying loadouts.
* Bugged items like Iron Shell no longer attempt to compute quality. They'll fix themselves when Bungie fixes them.
* Fixed "Aim assist" stat not showing up in CSV (and no stats showing up if your language wasn't English).
* We now catch manifest updates that don't update the manifest version - if you see broken images, try reloading DIM and it should pick up new info.
* Worked around a bug in the manifest data where Ornamenent nodes show up twice.
* DIM won't allow you to move rare Masks, because that'll destroy them.
* The "Random" auto loadout can now be un-done from the loadout menu.
* For non-variable items (emblems, shaders, ships, etc) in a loadout, DIM will use whichever copy is already on a character if it can, rather than moving a specific instance from another character.

# 3.10.2

* Fixed error building talent grid for Hawkmoon.
* Don't attempt to build record books when advisors are not loaded.
* Dragged items now include their border and light level again.
* New-item overlays have been restored (enable in settings).
* Reenable record book progress.
* Better handle errors when record book info isn't available.
* Show an error message if the manifest doesn't load.
* Fix an error when equipping loadouts.
* DIM usage tips will only show up once per session now. You can bring back previously hidden tips with a button in the settings page.

# 3.10.0

* Add ability to create loadouts by selecting sets of perks.
* [#823](https://github.com/DestinyItemManager/DIM/issues/823) Added 'current' property to stores.
* The DIM extension is now much smaller.
* DIM can now display item information in all supported Destiny languages. Choose your language in the settings then reload DIM.
* We now automatically pick up Destiny data updates, so DIM should work after patches without needing an update.
* The Reputation section should match the in-game logos better now.
* Disable new item overlays due to a bug.

# 3.9.2

* [#812](https://github.com/DestinyItemManager/DIM/issues/812) Removed rare masks from the items table used by the random item loadout.

# 3.9.1

* [#801](https://github.com/DestinyItemManager/DIM/issues/801) Resolved error with vendor page character sorting.
* [#792](https://github.com/DestinyItemManager/DIM/pull/792) Warning if user clicks on perks to notify them that they can only be changed in game.
* [#795](https://github.com/DestinyItemManager/DIM/pull/795) Updated strange coin icon for Xur.

# 3.9.0

* New glimmer-based filters, is:glimmeritem, is:glimmerboost, is:glimmersupply
* Add option for new item and its popup to be hidden
* Add ability to exclude items from loadout builder.
* Expand/collapse sections in DIM.
* Double clicking an item will equip it on the current character. 2x click on equipped, dequips.
* Show current vendor items being sold.
* Move popup won't pop up under the header anymore.
* If you have an open loadout, and you click "Create loadout", it switches to the new loadout now instead of leaving the previous loadout open.
* DIM is once again faster.
* The loadout editor won't stay visible when you change platforms.
* Fixed a lot of bugs that would show all your items as new.
* New-ness of items persists across reloads and syncs across your Chrome profile.
* New button to clear all new items. Keyboard shortcut is "x".
* Help dialog for keyboard shortcuts. Triggered with "?".
* When you have two characters of the same class, applying a loadout with a subclass will work all the time now.
* Item class requirements are part of the header ("Hunter Helmet") instead of in the stats area.
* You can search for the opposite of "is:" filters with "not:" filters. For example, "is:helmet not:hunter quality:>90".
* Clicking away from the Xur dialog will close any open item popups.
* Fixed an issue where you could not equip a loadout that included an exotic item when you already had an exotic equipped that was not going to be replaced by the loadout.
* Better handling of items with "The Life Exotic" perk.
* New aliases for rarity filters (is:white, is:green, is:blue, is:purple, is:yellow).
* An alternate option for the "Gather Engrams" loadout can exclude gathering exotic engrams.
* Removed popup notification for new items.
* #798 Keyword searches will now scan perk descriptions.
* #799 Randomize equipped items for current character. Don't look at us if you have to play a match using Thorn.

# 3.8.3

* Fix move popup not closing when drag-moving an item.
* Added ability to and filters for track or untracking quests and bounties.
* Fix issue where some sets would be missing from the loadout builder.
* Fixed #660 where postmaster items would not appear in the Postmaster section of DIM, ie Sterling Treasure after the reset.
* Fixed #697 where loadouts will no longer remove the loadouts for the opposite platform.
* Fix an issue where loadouts will not show any items, or transfer any items.
* Add option to show new item overlay animation

# 3.8.2

* Update filter list to include quality/percentage filters
* Add year column to CSV export scripts
* When you have filtered items with a search, you can select a new search loadout option in the loadout menu to transfer matching items.
* The screen no longer jumps around when clicking on items, and the item details popup should always be visible.
* Dialogs should be sized better now.
* Fix character order in move popup buttons.
* Restored the ability to set a maximum vault size. "Auto" (full width) is still an option, and is the default.
* Armor quality is shown in Xur, loadouts, and the infusion dialog if advanced stats is turned on.
* "Take" stackables works again.

# 3.8.1

* Added steps to Moments of Triumph popup (and other record books.)
* Fixed wobbly refresh icon.
* Fixed single item stat percentages.
* Fixed armor export script.
* Possible fix for loadout builder.

# 3.8.0

* Loadout builder redesign and major performance enchancements.
* Items in the postmaster now have quality ratings, can use the infusion fuel finder, show up in the infusion fuel finder, compare against currently equipped items, etc. They behave just like a normal item except you can't move them and they're in a different spot.
* The vault width preference has been removed - the vault now always takes up all the remaining space on the screen.
* Section headers don't repeat themselves anymore.
* Drop zones for items are larger.
* Returning from the min-max tool no longer greets you with a blank, item-less screen.
* Fixed a bug where loadouts were not properly restricted to the platform they were created for.
* Xur's menu item will properly disappear when he leaves for the week.
* New items are marked with a "shiny" animation, and there are notifications when new items appear.
* The loadout menu may expand to fill the height of the window, but no more. The scrollbar looks nicer too.
* Items can now be made larger (or smaller) in settings. Pick the perfect size for your screen!
* The item info popup has a new header design. Let us know what you think!
* Changing settings is faster.
* You can now download your weapon and armor data as spreadsheets for the true data nerds among us.
* The settings dialog is less spacious.
* Engrams and items in the postmaster can now be locked (and unlocked).
* The buttons on the move item popup are now grouped together by character.
* When the "Hide Unfiltered Items while Filtering" option is on, things look a lot nicer than they did.
* DIM is generally just a little bit snappier, especially when scrolling.
* Clicking the icon to open DIM will now switch to an active DIM tab if it's already running.
* Bungie.net will open in a new tab as a convenience for expired cookies.
* Items in the Postmaster are sorted by the order you got them, so you know what'll get bumped when your postmaster is full.
* Clicking the loadout builder button again, or the DIM logo, will take you back to the main screen.
* You may now order your characters by the reverse of the most recent, so the most recent character is next to the vault.

# 3.7.4

* Removed the option to hide or show the primary stat of items - it's always shown now.
* Add mode selection full/fast for users willing to wait for all best sets.
* Loadout menus are now scrollable for users with over 8 custom loadouts on a single character.
* Changing the character sort order now applies live, rather than requiring a refresh.
* Use most recently logged in player to start with loadout builder.
* Search queries will exclude the token `" and "` as some users were including that when chaining multiple filters.
* Fix UI issue on move popup dialog that had some numbers expanding outside the dialog.
* Consolidate beta icons to the icons folder.

# 3.7.3

* Fix rounding error that prevented some loadout sets from showing up.
* Added filter for quality rating, ex - quality:>90 or percentage:<=94

# 3.7.2

* Always show locked section in loadout builder.
* Fix NaN issue in loadout builder.
* Fix issues with 'create loadout' button in loadout builder.
* For item lvling dont prefer unlvled equiped items on other characters.
* Various Loadout builder bug fixes and performance updates.

# 3.7.1

* Various Loadout builder bug fixes and performance updates.

# 3.7.0

* Added new armor/loadout tier builder.
* Fix for all numbers appearing red in comparison view.
* Updated to latest stat estimation forumla.
* Use directive for percentage width.

# 3.6.5

* Fix an issue where warlocks would see loadouts for all the other classes.

# 3.6.2 & 3.6.3

* Add warning if the lost items section of the postmaster has 20 items.
* Stat bars are more accurately sized.
* Add vendor progress
* Add prestige level with xp bar under characters to replace normal xp bar after level 40.
* It is no longer possible to choose column sizes that cause the vault to disappear.
* The Vault now has a character-style header, and can have loadouts applied to it. Full-ness of each vault is displayed below the vault header.
* New option to restore all the items that were in your inventory before applying a loadout, rather than just the equipped ones.
* You can now undo multiple loadouts, going backwards in time.

# 3.6.1

* Removed the "Only blues" option in the infusion fuel finder, because it wasn't necessary.
* Engram searches and the engram loadout features won't mistake Candy Engrams for real engrams.
* Items in the Postmaster include their type in the move popup, so they're easier to distinguish.
* Sometimes equipping loadouts would fail to equip one of your exotics. No more!
* Add an 'is:infusable' search filter.
* Add 'is:intellect', 'is:discipline', 'is:strength' search filters for armor.
* XP Progress on bar items

# 3.6.0

* Bring back the infusion dialog as an Infusion Fuel Finder. It doesn't do as much as it used to, but now it's optimized for quickly finding eligable infusion items.
* Fix a bug where hovering over a drop zone with a consumable/material stack and waiting for the message to turn green still wouldn't trigger the partial move dialog.
* Added a new "Item Leveling" auto-loadout. This loadout finds items for you to dump XP into. It strongly favors locked items, and won't replace an incomplete item that you have equipped. Otherwise, it goes after items that already have the most XP (closest to completion), preferring exotics and legendaries if they are locked, and rares and legendaries if they're not locked (because you get more materials out of disassembling them that way).
* There's a new setting that will show elemental damage icons on your weapons. Elemental damage icons are now always shown in the title of the item popup.
* Elder's Sigil won't go above 100% completion for the score portion anymore.
* Added roll quality percentage indicator. You can now see how your intellect/discipline/strength stacks up against the maximum stat roll for your armor.
* DIM is smarter about what items it chooses to move aside, or to equip in the place of a dequipped item.
* Added a new "Gather Engrams" loadout that will pull all engrams to your character.

# 3.5.4

* We won't try to equip an item that is too high-level for your character when dequipping items.
* Fix a regression where subclasses wouldn't show up in Loadouts. They're still there, they just show up now!
* Fixed another bug that could prevent item popups from showing up.
* The vault can now be up to 12 items wide.
* Sterling Treasure, Junk Items, and SLR Record Book added to DIM.
* Manifest file updated.

# 3.5.3

* Fixed a bug that would prevent the loading of DIM if Spark of Light was in the postmaster.
* Fixed a bug that prevented the Xur dialog from rendering.

# 3.5.2

* Fix a bug where item details popups would show above the header.
* Fix showing Sterling Treasures in Messages.
* Better error handling when Bungie.net is down.
* Fix a bug where having items in the postmaster would confuse moves of the same item elsewhere.
* Fix a bug where item comparisons no longer worked.
* Added support for the classified shader "Walkabout".

# 3.5.1

* The Infusion Calculator has been removed, now that infusions are much more straightforward.
* Pressing the "i" key on the keyboard will toggle showing item details in the item popup.
* Add a menu item for when Xur is in town. This brings up a panel with Xur's wares, how much everything costs, how many strange coins you have, and lets you show the item details popup plus compare against any version of exotics you might already have to see if there's a better roll.

# 3.5

* DIM will now go to great lengths to make sure your transfer will succeed, even if your target's inventory is full, or the vault is full. It does this by moving stuff aside to make space, automatically.
* Fixed a bug that would cause applying loadouts to fill up the vault and then fail.
* Fixed a bug where DIM would refuse to equip an exotic when dequipping something else, even if the exotic was OK to equip.
* When applying a loadout, DIM will now equip and dequip loadout items all at once, in order to speed up applying the loadout.
* The search box has a new style.
* Item moves and loadouts will now wait for each other, to prevent errors when they would collide. This means if you apply two loadouts, the second will wait for the first to complete before starting.
* Item details are now toggled by clicking the "i" icon on the item popup, rather than just by hovering over it.

# 3.4.1

* Bugfix to address an infinite loop while moving emotes.

# 3.4.0

* Moving and equipping items, especially many at a time (loadouts) is faster.
* When you save a loadout, it is now scoped to the platform it's created on, rather than applying across accounts. Loadouts created on one account used to show on both accounts, but wouldn't work on the wrong account.
* You can now move partial amounts of materials. There's a slider in the move popup, and holding "shift" or hovering over the drop area will pop up a dialog for draggers. You can choose to move more than one stack's worth of an item, up to the total amount on a character.
* New commands for materials to consolidate (move them all to this character) and distribute (divide evenly between all characters).
* Loadouts can now contain materials and consumables. Add or remove 5 at a time by holding shift while clicking. When the loadout is applied, we'll make sure your character has *at least* that much of the consumable.
* Loadouts can now contain 10 weapons or armor of a single type, not just 9.
* When making space for a loadout, we'll prefer putting extra stuff in the vault rather than putting it on other characters. We'll also prefer moving aside non-equipped items of low rarity and light level.
* The is:engram search filter actually works.
* Fixed an error where DIM would not replace an equipped item with an instance of the same item hash. This would cause an error with loadouts and moving items. [448](https://github.com/DestinyItemManager/DIM/issues/448)
* Loadouts can now display more than one line of items, for you mega-loadout lovers.
* Items in the loadout editor are sorted according to your sort preference.

# 3.3.3

* Infusion calculator performance enhancements
* Larger lock icon
* Completed segments of Intelligence, Discipline, and Strength are now colored orange.

# 3.3.2

* If multiple items in the infusion calculator have the same light, but different XP completion percentage, favor suggesting the item with the least XP for infusion.
* Keyword search also searches perks on items.
* New search terms for is:engram, is:sword, is:artifact, is:ghost, is:consumable, is:material, etc.
* Items can be locked and unlocked by clicking the log icon next to their name.
* Display intellect/discipline/strength bars and cooldown for each character
* Loadouts have a "Save as New" button which will let you save your modified loadout as a new loadout without changing the loadout you started editing.
* Autocomplete for search filters.
* Comparing stats for armor now shows red and green better/worse bars correctly.
* Fixed showing magazine stat for weapons in the vault.
* Fixed infusion material cost for Ghosts and Artifacts (they cost motes of light).
* Fix a case where the item properties popup may be cut off above the top of the screen.
* Transfer/equip/dequip actions for edge cases will now succeed as expected without errors.
* Manifest file update.

# 3.3.1

* Updated the manifest file.

# 3.3

* Infusion auto calculator is much faster.
* Items in the infusion calculator don't grey out when a search is active anymore.
* Full cost of infusions is now shown, including exotic shards, weapon parts / armor materials, and glimmer.
* Show a better error message when trying to equip an item for the wrong class. Before it would say you weren't experienced enough.
* Add a button to the infusion calculator that moves the planned items to your character.
* Add a filter to the infusion calculator to limit the search to only rare (blue) items.
* The infusion auto calculator runs automatically, and now presents a list of different attack/defense values for you to choose from. Selecting one will show the best path to get to that light level.
* The infusion calculator greys out items that are already used or are too low light to use, rather than hiding them.
* The item move popup now has an entry for the infusion calculator, to make it easier to find.
* Hold Shift and click on items in the infusion calculator to prevent the calculator from using that item.
* If you have an exotic class item (with "The Life Exotic" perk) equipped, you can now equip another exotic without having the class item get automatically de-equipped. Previously, this worked only if you equipped the non-class-item exotic first.
* Armor, Artifacts, and Ghosts now show the difference in stats with your currently equipped item. Also, magazine/energy between swords and other heavy weapons compares correctly.
* The is:complete, is:incomplete, is:upgraded, is:xpincomplete, and is:xpcomplete search keywords all work again, and their meanings have been tweaked so they are all useful.
* The talent grid for an item are now shown in the item details, just like in the game, including XP per node.
* Subclasses show a talent grid as well!
* The item stats comparison will no longer be cleared if DIM reloads items while an item popup is open.
* Bounties and quests are now separated, and under their own "Progress" heading.
* Bounties, quests, and anything else that can have objectives (like test weapons and runes) now show their objectives and the progress towards them. As a result, completion percentages are also now accurate for those items.
* Descriptions are now shown for all items.
* Include hidden stats "Aim Assist" and "Equip Speed" for all weapons. You can still see all hidden stats by visiting DTR via the link at the top of item details.
* Weapon types are now included in their popup title.
* Removed Crimson Days theme.  It will return.
* Fixed issue at starts up when DIM cannot resolve if the user is logged into Bungie.net.

# 3.2.3

* Updated Crimson Days Theme.
* Removed verge.js

# 3.2.2

* Updated Crimson Days Theme.

# 3.2.1

* Crimson Days theme.
* Weapons and armor now show all activated perks (including scopes, etc), in the same order they are shown in the game.
* Only display the "more info" detail icon if there's something to show.
* If you try to move an item into a full inventory, we'll reload to see if you've already made space in the game, rather than failing the move immediately.
* The Infusion dialog now has a "Maximize Attack/Defense" button that figures out how to get the highest stats with the fewest number of infusions.
* You can now create a loadout based on what you've got equipped by selecting "From Equipped" in the "Create Loadout" menu item.
* After applying a loadout, a new pseudo-loadout called "Before 'Your Loadout'" appears that will put back the items you had equipped.

# 3.2

* In the "Loadouts" dropdown is a new "Maximize Light" auto-loadout that does what it says, pulling items from all your characters and the vault in order to maximize your character's light.
* Lots of performance improvements! Loading DIM, refreshing, moving items, and searching should all be faster.
* DIM will now refresh immediately when you switch back to its tab, or come back from screensaver, etc. It won't automatically update when it's in the background anymore. It still periodically updates itself when it is the focused tab.
* New "is:year1" and "is:year2" search filters.
* Artifacts now have the right class type (hunter, titan, etc).
* The reload and settings icons are easier to hit (remember you can also hit "R" to reload.
* The move popup closes immediately when you select a move, rather than waiting for the move to start.
* New sort option of "rarity, then primary stat".<|MERGE_RESOLUTION|>--- conflicted
+++ resolved
@@ -1,10 +1,7 @@
 # Next
 
-<<<<<<< HEAD
 * Fix slight horizontal scroll on inventory view.
-=======
 * On mobile, tapping outside of dialogs and dropdowns to dismiss them now works.
->>>>>>> 4a4a03e7
 
 # 4.4.0
 
