## Next

<<<<<<< HEAD
* Loadouts now show correct stats for subclass, item, and mod selections. All mods are accounted for whether they actually will fit or not.
=======
## 6.95.1 <span class="changelog-date">(2021-12-14)</span>

>>>>>>> 86cb114a
* Fixed issue where selecting mods from the Mod Picker, opened from an item socket, would clear other mod selections.

## 6.95.0 <span class="changelog-date">(2021-12-12)</span>

* Fix image paths for D1 perks.
* Strange Favor rank now correctly shows remaining reset count, when you hover the icon.
* Ability Cooldown times are no longer shown for stat tooltips. This may return but at the moment, they were incorrect.
* Added 'source:30th' for items coming from the Bungie 30th Anniversary.

### Loadouts
* Stasis subclass abilities, aspects, and fragments are now displayed in the loadouts page.
* When displaying mod placement in Loadouts, if an armor slot has no item in the loadout, the character's current armor piece will be used.
* Removed the "Max Power" loadout from the loadouts page. You can still apply it from the loadout menu on the inventory screen.
* If loadouts have notes, those notes are now displayed in the hover text on the loadout dropdown
* Artifice Armor mod slots are now handled in Loadouts and the Loadout Optimizer.
* Hitting +Equipped in the loadout editor will add current mods.
* Creating a new loadout from equipped items will also save your subclass configuration.
* Creating a new loadout from equipped, or hitting +Equipped in the loadout editor, will now also include your current emblem, ship, and sparrow.
* Added more visual distinction between loadouts on the loadouts page.
* Some repeat text and unnecessary instructions were removed from mods and Stasis Fragments, in the mod picker.

### Loadout Optimizer
* Fix an error that can occur when loading a shared build link.
* Fix issue where Optimizer throws an error when selecting a raid or combat mod.
* Fix an issue where energy swaps in the Optimizer where not displaying the correct resulting energy.

### Mod Plugging Capabilities
* Bungie has enabled the API capabilities to apply armor mods, toggle weapon perks, and perform other plugging-in type operations. So now you can take advantage of these features of DIM!
  * This works from the item popup, and when applying loadouts that contain mods.
  * DIM can apply weapon perks, armor mods, shaders, weapon & exotic ornaments, and Stasis Aspects and Fragments.
  * It cannot apply weapon mods, which still cost glimmer in the game.
  * It can't yet apply transmog/Synthesis ornaments, but Bungie is working on addressing this.
  * Swapping Stasis aspects & fragments via loadouts is coming soon.

### Mods in Loadouts
* When you apply a loadout with armor mods, DIM will automatically assign these among armor pieces.
* If there's no armor in the loadout, it will apply these mods to your character's current pieces.
* More specific/custom placement options are in the works.
* DIM will not clear off existing mods except to make room for requested ones.

### Plugging-Related Fixes
* Fix a bug that prevented applying shaders or ornaments from the item popup.
* Fix emblems and subclasses not applying from loadouts.
* The mod picker launched from the item popup or Loadout Optimizer will now correctly show the mods unlocked by the applicable character, rather than across all characters. This helps a lot with artifact mods where you may have different ones unlocked on different characters. Note that this also means opening the mod picker for items in the vault will show no artifact mods unlocked - move the item to a character if you want to apply that mod.
* Vendor items no longer offer to apply perks.

## 6.94.0 <span class="changelog-date">(2021-12-05)</span>

* You can change perks and slot zero-cost mods from the item Popup.
* Loadouts can now apply mods. See [Mods in Loadouts](https://destinyitemmanager.fandom.com/wiki/Mods_in_Loadouts) for details. Some things to keep in mind:
  * This will not work until the 30th Anniversary patch.
  * Applying mods will also strip off any mods that aren't in your loadout from your equipped armor.
  * Mods will be placed on your equipped armor whether that armor came from your loadout or not.
* Loadouts can now have notes.
* Share loadout build settings (mods, notes, loadout optimizer settings) from the Loadouts page.
* Loadouts can now save stasis subclass abilities, aspects, and fragments. These do not yet get applied when applying a loadout.
* We made several bugfixes to how loadouts are applied that should fix some issues where not all items got equipped or failures were shown when nothing failed.
* The "Create Loadout" button on the Loadouts page defaults the loadout to match the class of the selected character.
* The menu for pinning or excluding an item in Loadout Optimizer now only shows items that match the overall search filter.
* Stat searches support keywords like "highest" and "secondhighest" in stat total/mean expressions. e.g. basestat:highest&secondhighest:>=17.5

## 6.93.0 <span class="changelog-date">(2021-11-28)</span>

* Steam browser is officially unsupported, and we now show a banner explaining that.
* However, we have managed to fix DIM so it doesn't crash loop in the Steam overlay. Until the next time Steam updates...
* Loadout Optimizer performance has been improved significantly - so much so that we now always look at all possible combinations of armor. Previously we trimmed some items out to get below an a number that we could process in time. This means that your LO builds are now guaranteed to be optimal, and the "Max" range shown in the stat tiles will always be accurate.
* We no longer cap stats in the Loadout Optimizer's tooltips so you can see how far over 100 a stat goes.
* Fixed a bug where Loadout Optimizer would only show one set.
* Cryptolith Lure and Firewall Data Fragment have been moved from "Quests" to "Quest Items".
* We've launched a new Loadouts page that makes it easy to browse through your loadouts. The Loadout Optimizer is accessible from that page. Also, loadouts are now by default sorted by when they were last edited, rather than their name. You can change this on the Loadouts page or in settings.
* Some perks in the Armory view that showed as not rolling on the current version of an item now correctly show that they can roll.

## 6.92.1 <span class="changelog-date">(2021-11-23)</span>

* Fixed "Optimize Armor" button (formerly "Open in Loadout Optimizer") in the loadout drawer.

## 6.92.0 <span class="changelog-date">(2021-11-21)</span>

* Show bars next to armor stats in Compare.
* At long last, found and fixed a bug that could lead to tags and notes getting wiped if you switched accounts while another account's data was loading. Many apologies to anyone who lost their tags and notes from this bug, and we hope it's gone for good.
* Remove bright engram rewards from prestige season pass rewards as these were guesses and not quite right.

### Beta Only

* We're testing out a new Loadouts page that makes it easy to browse through your loadouts. The Loadout Optimizer is accessible from that page. Also, loadouts are now by default sorted by when they were last edited, rather than their name. You can change this on the Loadouts page or in settings. Let us know what you think, and how it can be made more useful!

## 6.91.2 <span class="changelog-date">(2021-11-16)</span>

* Put back the full item tile in Compare.

## 6.91.1 <span class="changelog-date">(2021-11-16)</span>

* Fix issue in Loadout Optimizer where only one set would show when using Safari or iOS apps.

## 6.91.0 <span class="changelog-date">(2021-11-14)</span>

* The link to D2Gunsmith from the Armory view is now shown on mobile.
* Currency counts won't get squished anymore
* Simplified item tiles in the Compare view since a lot of the tile info was redundant.

## 6.90.1 <span class="changelog-date">(2021-11-08)</span>

* Mod costs now show in Firefox.
* Fixed search transfer not moving items that aren't equippable on the selected character.

## 6.90.0 <span class="changelog-date">(2021-11-07)</span>

* If a loadout has items for multiple character classes in it, applying it to a character behaves as if only the items that can be equipped on that character are in the loadout.
* Fixed an issue where the Loadout Optimizer would allow masterworked items to have their energy changed when using the Ascendant Shard (not exotic) armor upgrade option.
* Fixed an issue where clicking a mod icon in the Loadout Optimizer would select more than one of the mod.

## 6.89.0 <span class="changelog-date">(2021-10-31)</span>

## 6.88.1 <span class="changelog-date">(2021-10-28)</span>

* `modslot:activity` now identifies Armor 2.0 items that have a modslot related to an activity (currently, a raid or a Nightmare mod slot).
* Fix an issue where an invalid query is passed to the Loadout Optimizer when you click a mod socket.

### Beta Only

* Loadouts can now show you an assignment strategy for mods. It optimizes for the least number of unassigned mods.

## 6.88.0 <span class="changelog-date">(2021-10-24)</span>

* DIM will now display Shaders if they were leftover in your Vault after the transmog conversion.
* The item popup has a toggle to choose between list-style perks (easier to read!) and grid-style perks (matches in game). No, we will not add an option to change the order of the list-style perks.
* List-style perks in the item popup have a hover tooltip on desktop so you don't have to click them if you don't want to.
* The item popup has a button to select all the wishlisted perks if they aren't already the active perks, so you can preview the wishlisted version of the item quickly.
* Added a "is:statlower" search that shows armor that has strictly worse stats than another piece of armor of the same type. This does not take into account special mod slots, element, or masterworked-ness. "is:customstatlower" is the same thing but only pays attention to the stats in each class' custom total stat.
* Stat bars now correctly subtract the value of mods from the base segment.

## 6.87.0 <span class="changelog-date">(2021-10-17)</span>

* Moved "Tracked Triumphs" section to the top of the Progress page.
* You can now track and untrack Seasonal Challenges from the Progress page.
* Loadout Optimizer now correctly handles nightmare mods.
* Loadout Optimizer makes a better attempt at assigning mods to compared loadouts.
* Added `is:infusionfodder` search to show items where a lower-power version of the same item exists. Use `tag:junk is:infusionfodder` to check your trash for its potential to infuse!
* Loadout Optimizer will warn you if you try to load a build that's for a character class you don't have.
* If your D1 account had disappeared from DIM, it's back now.
* Aeon exotic armor pieces now show mod slots again.
* In Loadout Optimizer, the Select Exotic menu now lets you select "No Exotic" and "Any Exotic". "No Exotic" is the same as searching "not:exotic" before, and "Any Exotic" makes sure each set has an exotic, but doesn't care which one.

## 6.86.0 <span class="changelog-date">(2021-10-10)</span>

* Clicking a perk in the item popup now previews the stat changes from switching to that perk.
* Clicking a perk in the Organizer view also previews the stats for that perk.
* Changes to the Armory view (bring up Armory by clicking an item's name in the item popup):
  * Armory highlights which perks cannot roll on new copies of the weapon.
  * Armory highlights the perks rolled on the item you clicked.
  * Clicking other perk option previews their stat effects.
  * You can click the "DIM" link to open the item info on its own, and share a roll with others.
  * Clicking modslots lets you change mods.
  * Selecting different ornaments shows what the ornament looks like on the item.
  * Added a link to D2 Gunsmith for weapons.
* Inventory screen can now be sorted by whether an item is masterworked. Check [Settings](/settings) to view and rearrange your sort strategy.
* Loadout Optimizer shows an estimate of how long it'll take to complete finding sets.
* DIM shouldn't bounce you to your D1 account when Bungie.net is having issues anymore.
* `is:maxpower` search now shows all the items at maximum power, instead of just the items that are part of your maximum power loadout. The previous meaning has been moved to `is:maxpowerloadout`. Keep in mind that because of exotics, you may not be able to equip all your max power items at once.

### Beta Only

* Loadout Optimizer now shows the maximum stat tier you can get for each stat, taking into account all of your loadout settings including min/max stats, mods, and search filter. We're still not sure of the best way to display this, so it's in Beta only for now to get some feedback.
* We've tweaked the way Loadout Optimizer chooses which subset of items to look at when you have too many items to process. We should be better at making use of items that have "spiky" stats.


## 6.85.0 <span class="changelog-date">(2021-10-03)</span>

* Postmaster and Engrams should be sorted exactly like in game now.
* Loadout Optimizer no longer saves stat min/max settings as the default for the next time you use it. Opening an existing loadout in the Optimizer will still reload the min/max settings for that loadout.
* We won't automatically refresh your inventory when you're on the Loadout Optimizer screen anymore - click the refresh button or hit R to recalculate sets with your latest items.
* The "Perks, Mods & Shaders" column in Organizer no longer shows the Kill Tracker socket.
* The Recoil Direction stat now sorts and highlights differently in both Compare and Organizer - the best recoil is now straight up, and recoil that goes side to side is worse.
* Farming mode can now be configured in settings to clear a preferred number of slots (1-9)

## 6.84.0 <span class="changelog-date">(2021-09-26)</span>

* Items in the Compare view no longer move around according to the character they're on.
* Fixed an issue where the Loadout Optimizer would not load due to deprecated settings.
* Hovering over stat tiers in the Loadout Optimizer's compare drawer now shows stat tier effects for the new set too.

## 6.83.0 <span class="changelog-date">(2021-09-19)</span>

* Still adjusting to Stasis... `is:kineticslot` now identifies items which are in the "Kinetic" slot (the top weapon slot) but aren't Kinetic type damage.
* Loadout Optimizer finds better mod assignments.
* Engram power level is now also shown on hover.
* Clicking on the title of an item now brings up a new item detail page which shows all possible perks and wishlist rolls.
* Note that D1 items no longer have a link at all. We're not adding D1 features anymore.
* Random-roll items in Collections now show all the perk possibilities they could roll with.
* Armor in Collections now shows what mod slots it has.
* Fixed vendor items showing some incorrect wishlist matches.

### Beta Only

* Removed the press-and-hold mobile item menu, which saw very limited use. This will also be removed in the release version after some time.
* Removed the "Active Mode" experiment - its ideas will come back in the future in other forms, but for now it doesn't offer enough above the Progress page (which can be opened in another tab/window next to Inventory if you want to see both).

## 6.82.0 <span class="changelog-date">(2021-09-12)</span>

* Loadout Optimizer remembers stats you've Ignored between sessions.
* Opening a saved loadout in Loadout Optimizer restores all the mods and other settings from when it was originally created.
* Share your Loadout Optimizer build - the new share button copies a link to all your build settings. Share great mod combos with other DIM users!
* Fixed issue in Loadout Optimizer where locking energy type didn't work for slot specific mods.
* Clicking on an item's picture in the Compare tool now opens the full item popup.
* Added a "pull" button (down-arrow) to each item in the Compare tool that will pull the item to your current character.
* Collapsed the Tag menu into an icon in Compare to allow more items to fit on screen.
* Shortened the names of stats in Compare to allow more items to fit on screen.
* Added hover titles to the new compare buttons for more clarity.
* Selecting "Add Unequipped" in the loadout editor no longer tries to equip all your unequipped items.
* Progress win streak will now correctly display when a user hits a 5 win streak.
* Fixed broken description for some new triumphs.
* Loadout Optimizer's exotic picker now consistently orders slots.
* Loadout Optimizer's stat filters no longer attempt to automatically limit to possible ranges.
* Added numerical faction ranks alongside rank names on the Progress page.
* Fixed the order of items in vendors and seasonal vendor upgrade grids.
* Seasonal artifact display now matches the games display.
* Ritual rank progress for vendors now matches the ritual rank circle shape.
* Fixed vendor ranks being off by 1.
* Accounts list shows your Bungie Name.
* Add a tip for how to scroll Compare on iOS.

## 6.81.0 <span class="changelog-date">(2021-09-05)</span>

* Fixed wonky rank display in the phone portrait layout.
* Elemental Capacitor stats are no longer added to weapons with the perk enabled.
* In the Loadout Optimizer, searching items now works in conjunction with locking exotics and items.
* Added `is:currentclass` filter, which selects items currently equippable on the logged in guardian.
* Fixed armor swaps away from Stasis in Loadout Optimizer.
* Added a warning indicator to previously created loadouts that are now missing items.

## 6.80.0 <span class="changelog-date">(2021-08-29)</span>

* Fix sorting by power and energy in Compare when "Show Base Stats" is enabled.
* Fixed misalignment in stat rows, and vertical scrolling, in Compare.
* Highlighting stats in Compare is faster.
* You can click any perk in Compare, not just the first couple.
* Clicking an item's name to find it in the inventory view will now change character on mobile to wherever the item is.
* In Compare for D1, fixed an issue where you could only see the first 2 perk options.
* Mods can be saved and viewed in Loadouts - this is automatic for loadouts created by Loadout Optimizer but you can edit the mods directly in the loadout editor.
* Search results can be shown in their own popup sheet now (this shows by default on mobile)
* There is now a helpful banner prompt to install the app on mobile.
* When the postmaster is near full, a banner will warn you even if you're not on the inventory screen.
* Artifact XP progress is now displayed for the correct season.
* Rearranged the search buttons so the menu icon never moves.
* Ranks for Vanguard and Trials are now shown in the Progress page.
* Changed the icons in the Vendors menu.
* Added Parallax Trajectory to the currencies hover menu.

## 6.79.1 <span class="changelog-date">(2021-08-25)</span>

* Legacy mods are no longer selectable in the Loadout Optimizer.

## 6.79.0 <span class="changelog-date">(2021-08-22)</span>

## 6.78.0 <span class="changelog-date">(2021-08-15)</span>

* Armor in the Organizer no longer displays the now-standard Combat Mod Slot

## 6.77.0 <span class="changelog-date">(2021-08-08)</span>

* Timelost weapons now include their additional Level 10 Masterwork stats.

## 6.76.0 <span class="changelog-date">(2021-08-01)</span>

* Legendary Marks and Silver once again appear in the D1 inventory view.
* Tap/hover the Artifact power level in the header, to check XP progress towards the next level.
* When you install DIM on your desktop or home screen, it will now be badged with the number of postmaster items on the current character. You can disable this from Settings. This won't work on iOS.

## 6.75.0 <span class="changelog-date">(2021-07-25)</span>

* When opening Compare for a Timelost weapon, we now also include non-Timelost versions of that weapon.
* Display the energy swap or upgrade details for items in the Optimizer.
* Optimizer is now better at matching a set to an existing loadout.
* Compare will properly close (and not just become invisible) if all the items you're comparing are deleted.
* Fixed the search actions (three dots) menu not appearing in Safari.

## 6.74.0 <span class="changelog-date">(2021-07-18)</span>

* Added the option to lock item element in the Optimizer's armor upgrade menu.
* Not be broken
* Fix issue with Optimizer crashing when socket data is not available.
* Invalid search queries are greyed out, and the save search star is hidden.
* Favour higher energy and equipped items for grouped items in the Optimizer. This will mainly be noticed by the shown class item.
* Adding unequipped items to a loadout no longer also adds items from the Postmaster.

### Beta Only

* The Search Results drawer is back in beta, ready for some more feedback. On mobile it shows up whenever you search, on desktop you can either click the icon or hit "Enter" in the search bar. Try clicking on items in the search results drawer - or even dragging them to characters!

## 6.73.0 <span class="changelog-date">(2021-07-11)</span>

* Solstice of Heroes pursuit list now shows the full description of the objectives, not just the checkboxes.
* Recent searches are now capped at 300 searches, down from 500.
* Armor synthesis materials are no longer shown in the currencies block under the vault.

## 6.72.1 <span class="changelog-date">(2021-07-06)</span>

* Solstice of Heroes is back and so is the **Solstice of Heroes** section of the **Progress** tab. Check it out and view your progress toward upgrading armor.

## 6.72.0 <span class="changelog-date">(2021-07-04)</span>

* Fixed issue with locked mod stats not being applied to a compared loadouts in the Optimizer.

## 6.71.0 <span class="changelog-date">(2021-06-27)</span>

* Armor 1 exotics are visible in the exotic picker, albeit unselectable.
* Default to similar loadout as comparison base in Loadout Optimizer.
* Armor upgrades in the Optimizer have full descriptions of their functionality. Added Ascendant Shard 'Not Masterworked' and 'Lock Energy Type' options.
* In the Exotic Selector, the currently selected exotic is now highlighted.

## 6.70.0 <span class="changelog-date">(2021-06-23)</span>

* Fixed an issue where unwanted energy swaps were happening in the Optimizer.
* Fixed an issue where mod energy types could be mismatched in the Optimizer.

## 6.69.2 <span class="changelog-date">(2021-06-22)</span>

* Fixed an issue with general mods returning no results in the Optimizer.

## 6.69.1 <span class="changelog-date">(2021-06-21)</span>

* Fix an issue crashing DIM on older versions of Safari.

## 6.69.0 <span class="changelog-date">(2021-06-20)</span>
* Added "Recency" Column & Sorting to Loadout Organizer, this allows viewing gear sorted by acquisition date.
* Added ctrl-click to toggle item selection in Organizer.
 * Fix over-eager prompt to backup data when signing in.
* Viewing artifact details no longer always shows The Gate Lord's Eye.
* Scrolling to an item tile is now more accurate.
* Vault of Glass milestone is now more clearly named.
* Loadout Optimizer support for Vault of Glass mods.

## 6.68.0 <span class="changelog-date">(2021-06-06)</span>

* Some support for Vault of Glass mods in filters. Expect Loadout Optimizer fixes next week.
* Clearer hover text for some Destiny icons inline with text.
* Hovering Consumables in the Vault header now shows a list of owned materials and currencies.
* `is:hasornament` now recognizes Synthesized armor.
* DIM is less likely to log you out if Bungie.net is experiencing difficulties.
* Stat searches now support `highest`, `secondhighest`, `thirdhighest`, etc as stat names.
  * Try out `basestat:highest:>=20 basestat:secondhighest:>=15`
* Login screen is now more descriptive, and helps back up your settings if you're enabling DIM Sync for the first time.

## 6.67.0 <span class="changelog-date">(2021-05-30)</span>

* Items tagged "archive" are no longer automatically excluded from Loadout Optimizer and the Organizer.
* Vendor items can now match wish lists. Check what Banshee has for sale each week!
* You can put tags and notes on Shaders again. And for the first time, you can put them on Mods. Both are accessible from the Collections row in the Records tab.
* iPhone X+ screens once again do not show grey corners in landscape mode.
* Fixed a bug that broke part of the Progress page.
* Fixed a bug that crashed DIM if you clicked the masterwork of some items.

## 6.66.2 <span class="changelog-date">(2021-05-25)</span>

* Fix for errors on viewing some items when DIM had just loaded.

## 6.66.1 <span class="changelog-date">(2021-05-24)</span>

* Fix for 404 errors when signing in with Bungie.

## 6.66.0 <span class="changelog-date">(2021-05-23)</span>

* Fix strange wrapping and blank space on the list of Currencies in the header.

## 6.65.1 <span class="changelog-date">(2021-05-17)</span>

* Fix for a crash on older browsers.

## 6.65.0 <span class="changelog-date">(2021-05-16)</span>

* Reimplemented the is:shaded / is:hasshader searches.
* Crucible and Gambit ranks show on the Progress page again.
* Fixed the display text for some bounties and rewards from a new text system in Season of the Splicer.
* Fixed currencies wrapping weirdly when you're not in-game.

## 6.64.1 <span class="changelog-date">(2021-05-11)</span>

* Fix an issue where owning Synthesis currency was causing a crash.

## 6.64.0 <span class="changelog-date">(2021-05-09)</span>

## 6.63.0 <span class="changelog-date">(2021-05-02)</span>

## 6.62.0 <span class="changelog-date">(2021-04-25)</span>

* Exotic class item perks don't prevent selecting another exotic perk in Loadout Optimizer.
* Buttons and menus are bigger and easier to tap on mobile.
* Fixes to the heights of Loadout Optimizer result sets.
* Aeon perks are highlighted as their armor's exotic effect.
* Notes field hashtag suggestions tuned a bit to be more helpful.
* Item notes are displayed in Compare sheet when hovering or holding down on an item icon.
* Improvements to how drawer-style elements size themselves and interact with mobile keyboard popups.
* Some quests were being skipped, but now display on the Progress page (catalyst quests, Guardian Games cards, Medal Case).
* Armor stats changes
  * Stats have been revamped and show their actual game effect, including stats past the in-game display caps of 0 and 42.
  * Base stats are no longer confused by very large or very low current values.
  * Multiple mods affecting the same stat now display as separate stat bar segments. You can hover or tap these for more information.
  * Armor in collections now includes default stats and their exotic perks.

### Beta Only

* If your postmaster is getting full, we'll show a banner if you're on a page where you wouldn't otherwise notice your full postmaster. Hopefully this helps avoid some lost items.
* On mobile, if you're using DIM through a browser, we prompt to install the app. Not trying to be annoying, but DIM is way better installed!

## 6.61.0 <span class="changelog-date">(2021-04-18)</span>

* Fixed the stats for some perks if they would bring a stat above the maximum value.
* Creating a loadout from existing items will also save the items' current mods in the loadout. Viewing the mods is still Beta-only.
* Fixed Loadout Optimizer mod assignment for raid mods.
* Fixed Loadout Optimizer sometimes not handling T10+ stats correctly.
* Loadout Optimizer knows about Nightmare Mods now.
* You can now combine stats in search with & to average multiple stats. For example `basestat:intellect&mobility:>=15` shows if the average of intellect & mobility is greater than or equal to 15.
* Notes field now suggests your previously-used hashtags as you type.
* Collect Postmaster button is looking as slick as the rest of the app now.

## 6.60.0 <span class="changelog-date">(2021-04-11)</span>

* When opening Compare for an Adept weapon, we now also include non-Adept versions of that weapon.
* We now remove leading or trailing spaces from loadout names when they are saved.
* In the item popup, exotic armor's exotic perk is now described in full above the mods.
* You can once again compare ghosts and ships. You can no longer compare emblems.
* Changing perks on items in Compare now re-sorts the items based on any updated stats.

### Beta Only

* You can now edit a loadout's mods in the loadout drawer.

## 6.59.1 <span class="changelog-date">(2021-04-05)</span>

* Correct suggestions & interpretation for `inloadout` filter.

## 6.59.0 <span class="changelog-date">(2021-04-04)</span>

* Visual refresh for buttons and some dropdowns.
* Swiping between characters on mobile by swiping the inventory works again.
* Swiping the character headers behaves more sensibly now.
* Search
  * Loadouts can be found by exact name. For instance, `inloadout:"My PVP Equipment"` will highlight any items in the `My PVP Equipment` loadout.
  * To help reduce typing and remembering, `inloadout` names, `perkname`s, and item `name`s are now suggested as you type them.
  * We will also suggest any #hashtags found in your notes, for instance... `#pve`?
* Loadout Optimizer
  * Mod groupings have been updated so inconsistent labels don't split them apart.
  * Half-tiers show up in results to warn you when a +5 stat mod might benefit you.
  * In these cases, a new +5 button can quickly the suggested mods to your loadout.

## 6.58.0 <span class="changelog-date">(2021-03-28)</span>

* When comparing items, the item you launched Compare from is now highlighted with an orange title.
* The Compare screen has an "Open in Organizer" button that shows the exact same items in the Organizer which has more options for comparing items.
* Fixed some mods in Loadout Organizer that weren't applying the right stats.
* You can now sort inventory by how recently you acquired the item.

## 6.57.1 <span class="changelog-date">(2021-03-22)</span>

* Remove `sunsetsin:` and `sunsetsafter:` filters, and remove power cap display from Compare/Organizer. Organizer gains a new "Sunset" column. Items that are sunset can still be selected with `is:sunset` and have a grey corner.
* Fix Loadout Optimizer acting as if "Assume Masterworked" was always checked.

## 6.57.0 <span class="changelog-date">(2021-03-21)</span>

* We went back to the old way search worked, reverting the change from v6.56. So now `gnaw rampage zen` searches for three independent properties instead of the literal string `"gnaw rampage zen"`.
* Clicking on the empty area below Organizer can now close item popups, where it didn't before.
* Fix an issue where an exotic perk could sometimes be unselectable in Loadout Optimizer.
* Added a new `is:pinnaclereward` search that searches for pinnacle rewards on the Progress page.
* DIM Sync now less picky about saving very simple searches.
* Fix mis-sized kill tracker icons in Organizer.
* Support addition syntax in stat filters, i.e. `stat:recovery+mobility:>30`
* Mulligan now shows up as a Wishlisted perk.
* Search bar expands more readily to replace the top tabs, so the field isn't squished really tiny.
* Loadout Optimizer
  * Reposition some misplaced pieces of UI
  * Performance optimizations and some tweaks that could theoretically include some builds that wouldn't have shown up before.
  * Fixed an issue that would show builds with more than 100 in a single stat once mods were included.
  * Removed the minimum power and minimum stat total filters. Minimum power didn't see much use and minimum stat total can be achieved by searching `basestat:total:>52` in the search bar.

## 6.56.1 <span class="changelog-date">(2021-03-14)</span>

* Fix a bug where clicking inside the mod picker would dismiss the popup.

## 6.56.0 <span class="changelog-date">(2021-03-14)</span>

* On the Compare screen, items will update to show their locked or unlocked state.
* Deleting multiple searches from your search history works now - before there was a bug where only the first delete would succeed.
* On the Search History page accessible from Settings, you can now clear all non-saved searches with a single button.
* Deprecated search filters no longer show up in Filter Help.
* Searches that don't use any special filters now search for the entire string in item names and descriptions and perk names and descriptions. e.g. `gnawing hunger` now searches for the full string "gnawing hunger" as opposed to being equivalent to `"gnawing" and "hunger"`.
* Invalid searches no longer save to search history.
* Bright engrams show up correctly in the seasonal progress again.
* Added an icon for Cabal Gold in objective text.
* You can sort items by ammo type.
* There's a new button in the Loadout editor to add all unequipped items, similar to adding all equipped items.
* The farming mode "stop" button no longer covers the category strip on mobile.
* Reverting a loadout (the button labeled "Before [LoadoutName]") no longer pulls items from Postmaster.

## 6.55.0 <span class="changelog-date">(2021-03-07)</span>

* You can once again select how much of a stackable item to move, by editing the amount in the move popup before clicking a move button. Holding shift during drag no longer allows you to select the amount - you must do it from the buttons in the popup.

## 6.54.0 <span class="changelog-date">(2021-02-28)</span>

## 6.53.0 <span class="changelog-date">(2021-02-21)</span>

* Pulling from postmaster, applying loadouts, moving searches, moving individual items, and more are now cancel-able. Click the "cancel" button in the notification to prevent any further actions.
* Bulk tagging in the Organizer no longer shows an "undo" popup. We expect you know what you're doing there!

## 6.52.0 <span class="changelog-date">(2021-02-14)</span>

* Search filters that operate on power levels now accept the keywords "pinnaclecap", "powerfulcap", "softcap", and "powerfloor" to refer to the current season's power limits. e.g "power:>=softcap"
  * `powerlimit:pinnaclecap` will show items with a power limit that matches this season's limit on all items.
  * `sunsetsin:next` will show the same items: items whose power limit won't reach next season's limit on all items.
* Confirm before pulling all items from Postmaster.
* Added Seasonal Challenges to the Records page. You can track as many of these as you want in DIM and the tracked ones will show up in the Progress page.
* Quests that expire after a certain season now show that info in the item popup.
* Quests show which step number on the questline they are.
* Triumphs that provide rewards for completing a part of the triumph now show that reward.

## 6.51.1 <span class="changelog-date">(2021-02-10)</span>

* Updates for Season of the Chosen

## 6.51.0 <span class="changelog-date">(2021-02-07)</span>

## 6.50.0 <span class="changelog-date">(2021-01-31)</span>

* Some emblem stats have better formatting now.
* Perks which would grant a bonus in a stat, but which grant zero points due to how stats work, now show +0 instead of just not showing the stat.
* Bounty guide for special grenade launchers now shows a label and not just an icon.
* Fixed some issues with Loadout Optimizer on mobile.

## 6.49.0 <span class="changelog-date">(2021-01-24)</span>

* Mod categorization in the Loadout Optimizer mod picker is now driven from game data - it should stay up to date better as new mods appear.
* Disabled weapon mods no longer contribute to stats.
* Automatic updates for the latest patch.

## 6.48.0 <span class="changelog-date">(2021-01-17)</span>

* Allow clicking through the loading screen to get to the troubleshooting link.

## 6.47.1 <span class="changelog-date">(2021-01-11)</span>

* Fix a bug that could crash loadout optimizer.

## 6.47.0 <span class="changelog-date">(2021-01-10)</span>

* Show a star icon for favorited finishers rather than a lock icon.
* Search history truncates huge searches to three lines and aligns the icons and delete button to the first line.
* Added indicators in the Compare view to show which stat we are sorting by, and in which direction.
* Fix visuals on the pull from postmaster buttons.
* Loadout Optimizer now allows selecting up to 5 raid mods, not just 2.
* Armor mods with conditional stats, like Powerful Friends and Radiant Light, now correctly take into account the conditions that cause their stats to be applied. This only works within a single piece of armor - for example, it will work if you have Powerful Friends and another Arc mod is socketed into that piece of armor, but will not yet correctly identify that the stats should be enabled when you have another Arc Charged With Light mod on *another* piece of armor.
* Masterworked Adept weapons should show all their stat bonuses.
* Fix a bug where using the move buttons instead of drag and drop wouldn't show item move progress popups or error popups.
* The most recent Steam Overlay browser version shouldn't be reported as not supported anymore. Keep in mind we can't really debug any problems that happen in the Steam Overlay.
* Fixed some event-specific searches, such as source:dawning.

## 6.46.0 <span className="changelog-date">(2021-01-03)</span>

* Base stats no longer cause sort issues in the compare pane, and no longer apply to weapons.
* Older pieces of Last Wish and Reverie Dawn armor now count as having normal Legacy mod slots.
* Deep Stone Crypt Raid mods now show up in the Loadout Optimizer mod picker.

## 6.45.2 <span className="changelog-date">(2020-12-30)</span>

* Fixed an issue that could harm the DIM Sync service.

## 6.45.1 <span className="changelog-date">(2020-12-29)</span>

* Fixed an issue where linking directly to any page would redirect to the inventory.

## 6.45.0 <span class="changelog-date">(2020-12-27)</span>

* Faster initial page load for inventory (loading a subset of things from bungie.net api)
* Wishlists now support multiple URLs
* Collection items in records now display the intrinsic perk.
* Fixed an issue with the item popup sidecar on safari.
* Fixes for compare view on mobile.
* The optimizer now clears results if a character is changed.
* Fix typo in energycapacity organizer search
* Clean up toolbar on organizer page on mobile.
* Some routes can now be accessed without being logged in (Whats New, Privacy Policy, etc.)
* What's new page is now rendered at build time instead of run-time, so it should load faster.
* Various dependency upgrades

## 6.44.0 <span class="changelog-date">(2020-12-20)</span>

* Fixed a bug that could potentially erase some tags/notes if there were errors in DIM.
* When Bungie.net is undergoing maintenance, item perks won't be shown anymore. Before, we'd show the default/collections roll, which confused people.
* Fix the element type of items not showing in some cases.
* Improved the sizing of sheet popups on Android when the keyboard is up.
* You can no longer transfer Spoils of Conquest anywhere.
* Hide action buttons on collections/vendors items.
* Fixed character headers wrapping on non-English locales.

### Beta Only

* We continue to experiment with the order of the list-style perk display on weapons - the most important perks tend to be on the rightmost column of the grid, so now we list the perks in right-to-left order from the original grid.

## 6.43.2 <span class="changelog-date">(2020-12-13)</span>

## 6.43.1 <span class="changelog-date">(2020-12-13)</span>

## 6.43.0 <span class="changelog-date">(2020-12-13)</span>

* New Rich Texts added for Lost Sectors and Stasis.
* Show reasons why you can't buy vendor items, and grey out bounties that you've already purchased on the vendors screen.
* Updated the item popup header for mobile and desktop. The buttons on mobile now have larger click targets and should be easier to find/use.
* Green items can no longer mess up loadout optimizer.
* Special-ammo grenade launchers are now distinguished from heavy grenade launchers.

## 6.42.3 <span class="changelog-date">(2020-12-07)</span>

* Filter ornaments to the correct class for season pass on progress page.
* Enable bounty guide on app.destinyitemmanager.com.
* Spoils of Conquest vault prevention.

### Beta Only

* Re-order sockets putting key traits first.

## 6.42.2 <span class="changelog-date">(2020-12-06)</span>

* Banner Tweaks

## 6.42.1 <span class="changelog-date">(2020-12-06)</span>

* Banner Tweaks

## 6.42.0 <span class="changelog-date">(2020-12-06)</span>

* Farming mode now refreshes only every 30 seconds, instead of every 10 seconds, to reduce load on Bungie.net.
* When the postmaster section is collapsed, it now shows the number of items in your postmaster so you can keep an eye on it.
* Fixed an issue where the Game2Give donation banner could sometimes appear in the mobile layout.

### Beta Only

* We're trying out a new display for weapon perks, which displays the name of the active perk and shows details on click, instead of on hover. This is partly to make perks easier to understand, but also to allow for more actions on perks in the future. Let us know what you think! Animations will be added later if this design catches on.
* Continued improvements to Active mode, incorporating Bounty Guide and better suggested vendor bounties.

## 6.41.1 <span class="changelog-date">(2020-12-02)</span>

## 6.41.0 <span class="changelog-date">(2020-12-02)</span>

* Bounties and Quests sections on the Progress page now show a summary of bounties by their requirement - weapon, location, activity, and element. Click on a category to see bounties that include that category. Other categories will light up to show "synergy" categories that can be worked on while you work on the selected one. Shift-click to select multiple categories. Click the (+) on a weapon type to pull a weapon matching that type.
* New item sort option to sort sunset items last.
* Engrams show their power level - click on small engrams to see their power level in the item popup.
* The checkmark for collectibles is now on the bottom right corner, so it doesn't cover mod cost.
* Mod costs display correctly on Firefox.
* Fixed the `is:powerfulreward` search to recognize new powerful/pinnacle engrams.
* When items are classified (like the new Raid gear was for a bit), any notes added to the item will show on the tile so you can keep track of them.
* Fixed filter helper only opening the first time it is selected in the search bar
* Pinnacle/powerful rewards show a more accurate bonus, taking into account your current max power.

### Beta Only

* A new "Single character mode" can be enabled through settings, or the « icon on desktop. This focuses down to a single character, and merges your other characters' inventories into the vault (they're really still on the other characters, we're just displaying them different). This is intended for people who are focused on one character, and always shows the last played character when collapsed.

## 6.40.0 <span class="changelog-date">(2020-11-22)</span>

* Mod and mod slot info in Loadout Optimizer have been updated to handle the new mod slots better.
* Postmaster items can be dragged over any items on your character to transfer them - they don't need to be dragged to the matching item type.
* Stop showing extra +3 stats on masterwork weapons. The fix for this means that Adept weapons may not show that bonus when they are released.
* Progress page now shows more Milestones/Challenges, shows rewards for all of them, includes vendor pictures where available, and gives a hint as to what power pinnacle/powerful engrams can drop at.

## 6.39.1 <span class="changelog-date">(2020-11-16)</span>

* Farming mode will no longer immediately kick out items you manually move onto your character.
* The Records page now includes all the Triumphs and Collections info that are in the game.
* Mods in the Loadout Optimizer can be searched by their description.
* Fixed Active Mode showing up in release version if you'd enabled it in Beta.
* Fixed a crash when viewing Stasis subclasses.

## 6.39.0 <span class="changelog-date">(2020-11-15)</span>

* Xur's location is now shown on his entry in the Vendors page.
* The Raids section is back in Progress, and Garden of Salvation shows up in Milestones.
* Search autocomplete suggests the `current` and `next` keywords for seasons.
* Reworked mod handling to account for new legacy and combat mod slots. New searches include `holdsmod:chargedwithlight`, `holdsmod:warmindcell`, etc., and `modslot:legacy` and `modslot:combatstyle`.
* Armor tiles now display the energy capacity of the armor.
* Masterwork levels in the mod details menu once again show which level masterwork they are.
* Added a new sort order for items, sort by Seasonal icon.
* Darkened the item actions sidecar to improve contrast with the background.
* Fixed a visual glitch where the tagging menu looked bad.
* Fixed logic for determining what can be pulled from postmaster to exclude stacked items like Upgrade Modules when you cannot actually pull any more of them.
* Removed the counter of how many items were selected in Organizer. This fixes a visual glitch that cut off the icons when items were selected.
* Fixed the vendor icon for Variks.
* Loadout drawer, Compare, Farming, and Infusion now work on every page that shows an item from your inventory.
* Deleting a loadout from the loadout drawer now closes the loadout drawer.
* When Bungie.net is not returning live perk information, we won't show the default perks anymore.

### Beta Only

* Preview of "Active Mode", an in-progress new view that focuses down to a single character plus your vault, and has easy access to pursuits, farming, max light, and more.

## 6.38.1 <span class="changelog-date">(2020-11-11)</span>

* Removed character gender from tiles and notifications.
* Don't show empty archetype bar for items in collections.
* Deprecated the `sunsetsafter` search filter because its meaning is unclear. Introduced the `sunsetsin` filter and the `is:sunset` filter.
  * Try out `sunsetsin:hunt` for weapons which reached their power cap in season 11.
  * `is:sunset` won't show anything until Beyond Light launches!
* Added `current` and `next` as season names for searches. Search `sunsetsin:next` to see what'll be capped in next season even before it has an official name.
* Vendorengrams.xyz integration has been removed, because of the vendor changes in Beyond Light.
* Legacy Triumphs have been removed.
* Fixed the Progress page not loading.
* Fixed Catalysts not showing on the Records page.
* Fix errors when selecting mods in Loadout Optimizer.
* Removed the opaque background from item season icons.

## 6.38.0 <span class="changelog-date">(2020-11-08)</span>

* New background color theme to tie in with Beyond Light. The character column coloring based on your equipped emblem has been removed.
* Perk and mod images are once again affected by the item size setting.

## 6.37.2 <span class="changelog-date">(2020-11-03)</span>

* Fix the item tagging popup not working on mobile by un-fixing the Safari desktop item popup.

## 6.37.1 <span class="changelog-date">(2020-11-02)</span>

* Fixed not being able to scroll on mobile.
* Fixed filter help not always showing up.

## 6.37.0 <span class="changelog-date">(2020-11-01)</span>

* Removed "Color Blind Mode" setting. This didn't help with DIM's accessibility - it just put a filter over the page to *simulate what it would be like* if you had various forms of color blindness.
* Added `hunt` as valid season synonym.
* Clicking on the energy track or element for armor can now let you preview how much it'd cost in total to upgrade energy or change element.
* Redesigned weapon perks/mods to more clearly call out archetype and key stats.
* Improved the buttons that show in the item popup for items in postmaster. For stacked items you can now take just one, or all of the item.
* Some items that DIM couldn't pull from postmaster before, can be pulled now.
* Fixed the display of stat trackers for raid speed runs.
* Hide the "kill tracker" perk column on masterworked weapons.
* Fixed the tagging dropdown not being attached on desktop Safari.

## 6.36.1 <span class="changelog-date">(2020-10-26)</span>

* Some more tweaks to the sidecar layout.
* Put back automatically showing dupes when launching compare.
* The item popup now closes when you start dragging an item.

## 6.36.0 <span class="changelog-date">(2020-10-25)</span>

* Rearranged equip/move buttons on sidecar to be horizontal icons instead of menu items.
* On mobile, you can switch characters in either direction, in a loop.
* Added cooldown and effect values to stat tooltips.
* Added stat tooltips to the Loadout Optimizer.
* Fixed descriptions for mod effects in the Loadout Optimizer's mod picker.
* New keyboard shortcuts for pull item (P), vault item (V), lock/unlock item (L), expand/collapse sidecar (K), and clear tag (Shift+0). Remember, you must click an item before being able to use shortcuts.
* Made the item popup a bit thinner.
* Collapsing sections now animate open and closed.

### Beta Only

* We're experimenting with a new "Search Results" sheet that shows all the items matching your search in one place.

## 6.35.0 <span class="changelog-date">(2020-10-18)</span>

* Added the "sidecar" for item popup actions on desktop. This lets us have more actions, and they're easier to understand. If you always use drag and drop, you can collapse the sidecar down into a smaller version.
* On mobile, press and hold on an item to access a quick actions menu, then drag your finger to an option and release to execute it. Move items faster than ever before!
* Added buttons to the settings page to restore the default wish list URL.
* Tweaked the Loadout Optimizer to make it easier to understand, and more clearly highlight that stats can be dragged to reorder them.
* In Loadout Optimizer, Compare Loadout can now compare with your currently equipped gear. Also, clicking "Save Loadout" will prompt you for whether you want to overwrite the loadout you're comparing with.
* Fixed an issue where you couldn't directly edit the minimum power field in Loadout Optimizer.
* D1 items can no longer incorrectly offer the ability to pull from postmaster.
* Tuned the search autocomplete algorithm a bit to prefer shorter matches.
* Fixed multi-stat masterworked exotics messing up the CSV export.
* Darkened the keyboard shortcut help overlay (accessed via the ? key).
* Removed tagging keyboard shortcut tips from places where they wouldn't work.

## 6.34.0 <span class="changelog-date">(2020-10-11)</span>

* Replaced the tagging dropdown with a nicer one that shows the icon and keyboard shortcut hints.
* Made the farming mode popup on mobile not overlap the category selector, and made it smaller.
* Secretly started recording which mods you selected in Loadout Optimizer when you create a loadout, for future use.
* In the Organizer, the selected perk for multi-option perks is now bold.
* Updated the style and tooltip for wishlist perks to match the thumb icon shown on tiles.
* Fix some display of masterworked exotics in the CSV export.

## 6.33.0 <span class="changelog-date">(2020-10-04)</span>

* The Organizer's buttons now show you how many items you have in each category. These counts update when you use a search too!
* On mobile, the search bar appears below the header, instead of on top of it.
* Changed the effect when hovering over character headers.
* Hitting Tab while in the search bar will only autocomplete when the menu is open.
* Fixed the "custom stat" setting not being editable from Safari.
* Consumables may no longer be added to loadouts for D2.
* The Loadout Optimizer lock item picker will show items that are in the Postmaster.

### Beta Only

* Removed the ability to move a specific amount of a stacked consumable item.
* Continued updates to our new background style and desktop item actions menu.

## 6.32.2 <span class="changelog-date">(2020-09-29)</span>

* Actually fixed "Store" buttons not showing for items in Postmaster.
* Fix wishlists not highlighting the right rolls.

## 6.32.1 <span class="changelog-date">(2020-09-29)</span>

* Fixed "Store" buttons not showing for items in Postmaster.
* Fixed masterwork stats for Exotics not displaying correctly.
* Fixed character stats only displaying the current character's stats on mobile.
* Fixed Postmaster not appearing on D1 for mobile.

## 6.32.0 <span class="changelog-date">(2020-09-27)</span>

* In Compare, you can click on perks to see what the new stats would look like if you chose another option.
* When the item popup is open, hitting the "c" key will open Compare.
* Your subclass has been moved below weapons and armor (it's been this way in Beta for a while).
* On mobile, instead of showing all your items at once, there's now a category selection bar that lets you quickly swap between weapons, armor, etc. The postmaster is under "inventory".
* Transferring items is just a touch snappier.
* The tag and compare button on the search bar have been replaced with a dropdown menu (three dots) with a lot more options for things you can do with the items that match your search.
* On mobile, your equipped emblem no longer affects the color of your screen.
* Loadout Optimizer has a nicer layout on mobile and narrower screens.
* Fix some masterwork stats not showing.
* Fix some issues with how mods got auto-assigned in Loadout Optimizer.
* Fix masterwork stats not always highlighting.
* Fix masterwork tier for some items.
* Fix an issue where searching for "ote" wouldn't suggest "note:"
* The Organizer shows up in the mobile menu, but it just tells you to turn your phone.

### Beta Only

* We're experimenting with moving the item action buttons to the side of the item popup on desktop - we call it the "sidecar". It moves the actions closer to the mouse, allows room to have clearer labels, and gives more room to add more commands. Plus generally people have screens that are wider than they are tall, so this reduces the height of the popup which could previously put buttons off screen. We'll be tweaking this for a while before it launches fully.
* Beta now has an early preview of a new theme for DIM.

## 6.31.2 <span class="changelog-date">(2020-09-22)</span>

* Fix an issue where moving Exotic Cipher to vault with DIM would cause your characters to be filled up with items from your vault.

## 6.31.1 <span class="changelog-date">(2020-09-21)</span>

* Loadout Optimizer highlights loadouts you've already saved.
* Add new searches `kills:`, `kills:pvp:`, and `kills:pve:` for Masterwork kill trackers.
* Fixed: "Source" was not being set for all items.
* Fixed: Item type searches (e.g. is:pulserifle) not working for D1.
* Fixed: Spreadsheets missing power cap.

## 6.31.0 <span class="changelog-date">(2020-09-20)</span>

* Added a link to the DIM User Guide to the hamburger menu.
* "Clear new items" has been moved into the Settings page instead of being a floating button. The "X" keyboard shortcut no longer clears new items.
* Linear Fusion rifles are technically Fusion Rifles, but they won't show up in Organizer or in searches under Fusion Rifle anymore.
* While API performance is ultimately up to Bungie, we've changed things around in DIM to hopefully make item transfers snappier. Note that these changes mean you may see outdated information in DIM if you've deleted or vaulted items in-game and haven't clicked the refresh button in DIM.
* Improved the autocomplete for `sunsetsafter:` searches.
* Fix the `is:new` search.
* The D1 Activities page now shows Challenge of the Elders completion.
* Fixed buttons not showing up on tablets for track/untrack triumphs.
* Invalid searches are no longer saved to your search history.
* The "Filter Help" page is now searchable, and clicking on search terms applies them to your current search.
* Added a Search History page accessible from "Filter Help" and Settings so you can review and delete old searches.
* Shift+Delete while highlighting a past search in the search dropdown will delete it from your history.
* Fixed the `masterwork:` filters.
* Fixed the icon for "Take" on the item popup for stackable items.
* Removed the ability to restore old backups from Google Drive, or backups created from versions of DIM pre-6.0 (when DIM Sync was introduced).
* Armor 1.0 mods and Elemental Affinities removed from the perk picker in Loadout Optimizer.
* Improved search performance.
* Items in collections now show their power cap.
* Character stats now scroll with items on mobile, instead of always being visible. Max power is still shown in the character header.
* Added "Location" column to the Organizer to show what character the item is on.
* When "Base Stats" is checked in the Compare tool, clicking on stats will sort by base stat, not actual stat.

### Beta Only

* On mobile, there is now a bar to quickly swap between different item categories on the inventory screen.

## 6.30.0 <span class="changelog-date">(2020-09-13)</span>

* Compare loadouts in Loadout Optimizer to your existing loadout by clicking the "Compare Loadout" button next to a build.
* Improvements to search performance, and search autocomplete suggestions.
* Fix cases where some odd stats would show up as kill trackers.
* Sword-specific stats now show up in `stat:` filters.

## 6.29.1 <span class="changelog-date">(2020-09-11)</span>

* Improved performance of item transfers. We're still limited by how fast Bungie.net's API can go, though.
* Fixed a couple of the legacy triumphs that indicated the wrong triumph was being retired.
* Completed legacy triumph categories, and collections categories, now show the "completed" yellow background.
* is:seasonaldupe now correctly pays attention to the season of the item.
* Fixed a bug where notes wouldn't be saved if you clicked another item before dismissing the item popup.
* Tweaks to the display of legacy triumphs.
* Reduce the number of situations in which we autoscroll the triumph category you clicked into view.

## 6.29.0 <span class="changelog-date">(2020-09-10)</span>

* Legacy Triumphs are now indicated on the Records page and have their own checklist section. Legacy Triumphs are triumphs that will not be possible to complete after Beyond Light releases. The list of which Triumphs are Legacy Triumphs was provided by Bungie.
* Mods in the Loadout Optimizer mod picker are now split up by season.
* The number of selected items is now shown on the Organizer page.
* Empty mod slot tooltips spell out which season they're from.
* Locking/unlocking items in D1 works again.

## 6.28.1 <span class="changelog-date">(2020-09-06)</span>

* Actually release the Records page

## 6.28.0 <span class="changelog-date">(2020-09-06)</span>

* Triumphs, Collections, and Stat Trackers are now all together in the new Records page.
* You can track triumphs in DIM - tracked triumphs are stored and synced with DIM Sync. These show up on both the Progress and Records pages.
* Everything on the Records page responds to search - search through your Collections, Triumphs, and Stat Trackers all at once!
* Unredeemed triumphs show their rewards
* Compare sheet now offers a Base Stat option for armor, so you can directly compare your stat rolls
* Mod costs now shown in Loadout Optimizer results
* Vendors can now track some "pluggable" items like emotes & ghost projections, to filter by whether you already own them
* Clearing the search input no longer re-opens the search dropdown
* Mod slot column in the Organizer now shows all supported mod types (i.e. season 10 armor will show seasons 9,10,11)
* Support for `mod:` and `modname:` filters to parallel the `perk:` and `perkname:` ones
* Use the dark theme for Twitter widget

## 6.27.0 <span class="changelog-date">(2020-08-30)</span>

* The new armor 2.0 mod workflow is available in the Loadout Optimizer, this includes:
  * A new Mod Picker component to let you choose armor 2.0 mods to lock.
  * The mod sockets shown in the optimizer are now the locked mods, rather than the mods currently equipped on the item.
  * Clicking on a mod socket will open the picker to show available mods for that slot. Note that locking a mod from this won't guarantee it gets locked to the item specifically.
  * Items have different levels of grouping depending on the requirements of the locked mods. Locking no mods keeps the previous grouping behavior.
  * The mods stat contributions are now shown in the picker.
  * The Mod Picker can now filter for items from a specific season, just filter by the season number directly e.g. "11" for arrivals.
* The search bar now remembers your past searches and allows you to save your favorite searches. These saved and recent searches are synced between devices using DIM Sync.
* The quick item picker (plus icon) menu no longer has an option to equip the selected item. Instead it will always just move the item - very few users selected "Equip" and it won't ever work in game activities.
* Added background colors for items and characters before their images load in, which should reduce the "pop-in" effect.
* Shaders can be tagged from the Collections page and the tags/notes show up there as well.
* Shift+Click on the Notes field in Organizer while in edit mode no longer applies a search.
* For pages with sidebars (like Progress), scrollbars appearing will no longer cover content.
* Add character stats to loadout sheet if full armor set is added.

### Beta Only

* Long-pressing on an item in mobile mode will bring up a quick actions menu - drag and release on a button to apply the action to the item you pressed on.
* Move Sub-class out of Weapons to the General category

## 6.26.0 <span class="changelog-date">(2020-08-23)</span>

* Better touchscreen support for drag and drop.
* Wishlists now support Github gists (raw text URLs), so there's no need to set up an entire repository to host them. If you are making wishlists, you can try out changes easier than ever. If you're not making wishlists, hopefully you're using them. If you don't know what wishlists are, [here you go](https://destinyitemmanager.fandom.com/wiki/Wish_Lists)
* Engrams get a more form-fitting outline on mouse hover.
* If you have a search query active, DIM will not automatically reload to update itself.
* The `is:curated` search has been overhauled to better find curated rolls.
* Fixes to how the character headers look in different browsers.
* Fixed the missing armor.csv button on the Organizer.

### Beta Only
* Loadout Optimizer: DIM Beta is now using the new Mod Picker, a separate and improved picker just for armor mods. Try it out and let us know how it feels
* In Beta only, the filter search bar has been upgraded to remember recent searches and let you save your favorite searches.
* Phone/mobile resolutions will now show a mini-popup to make inspecting and moving items much easier.

## 6.25.0 <span class="changelog-date">(2020-08-16)</span>

* Removed `is:reacquireable` as it is inaccurate in its current state
* Removed outline from clicked character headers on iOS
* Adjusted spacing on items in the loadout drawer, so they can fit 3-wide again
* Main (top) search field is now the place to filter items for the Loadout Optimizer
* For real, stat bars should be the right length this time
* Keyboard controls in the Notes field: ESC reverts and leaves editing, ENTER saves the value
* Item notes can now be edited directly in the notes column of the Organizer tab
* Mobile - changes in DIM beta only: different parts of the header now stick with you as you scroll down.
* Armor CSV export appearing properly on the Organizer tab again.

## 6.24.1 <span class="changelog-date">(2020-08-12)</span>

* Updated the character tiles, now uses triple dot instead of chevron
* Solstice of Heroes is back and so is the **Solstice of Heroes** section of the **Progress** tab. Check it out and view your progress toward upgrading armor.

## 6.24.0 <span class="changelog-date">(2020-08-09)</span>

* Configure a custom armor stat per-class in Settings, and it'll show up in item popups, Organizer, Compare, and the new `stat:custom:` search.
* Speed improvements to wishlist processing.
* `is:smg` for if you're as bad at remembering "submachine gun" as.. some of us are.
* No more accidental app reloads when swiping down hard on the page on mobile.
* Spring (Summer?) cleaning in the Item Popup. Some less important elements have been moved or removed, to make room for more functionality and stats.
* Bar-based stat values in the Mod preview menu are no longer extremely large bois.
* Anti-champion damage types are now interpreted in tooltip descriptions.
* Seasonal Artifact is now previewable, but be warned:
  * Some data from the API is wrong, and the Season 11 artifact is incorrectly labeled.
  * It can show seasonal mods you have equipped, but Season 11 mods still aren't in Collections data, so mod unlocks aren't displayed.
* Spreadsheet columns slightly adjusted to get them back to their usual column names.
* Lots going on behind the scenes to clear up errors and get Loadout Optimizer ready for upgrades!

## 6.23.0 <span class="changelog-date">(2020-08-02)</span>

* You can add tags and notes to shaders! Keep track of your favorites and which shaders you could do without.
* Searches now support parentheses for grouping, the "and" keyword, and the "not" keyword. Example: `(is:weapon and is:sniperrifle) or not (is:armor and modslot:arrival)`. "and" has higher precedence than "or", which has higher precedence than just a space (which still means "and").
* Fixed the size of damage type icons in D1.
* Our Content Security Policy is more restrictive now, external and injected scripts may fail but this keeps your account and data safer.

## 6.22.1 <span class="changelog-date">(2020-07-27)</span>

## 6.22.0 <span class="changelog-date">(2020-07-26)</span>

* New: More detailed gear information is available by hovering or clicking the Maximum Gear Power stat in each character's header.
* Improved detection that you need to reauthorize DIM to your Bungie account.
* Fixes to how stat bars display when affected by negative modifiers & perks.
* Clearer errors if DIM is unable to save the item information database.
* Organizer
  * Power Limit column now generates the right filter when Shift-clicked.
  * Traits column content has been narrowed down.
  * Improved top level categories take fewer clicks to reach your items.
* Loadout Optimizer
  * Fixed finding slots for seasonal mods.

## 6.21.0 <span class="changelog-date">(2020-07-19)</span>

* Added support for negative stats on mods. This should be visible in item displays and make loadout optimizer results more accurate.
* Fix quick item picker not remembering your preference for "equip" vs "store".
* Some quests can now be tracked or untracked from DIM.
* Locking or unlocking items from DIM is now reflected immediately on the item tiles.
* Items with the Arrivals mod slot now match the `holdsmod:dawn` search.

## 6.20.0 <span class="changelog-date">(2020-07-12)</span>

* Fix sorting by Power Limit in the compare pane.
* When opening a loadout in the loadout optimizer from the inventory page, the correct character is now selected rather than the last played character.
* Allow masterworks to affect more than one stat
* Exclude subclasses from `is:weapon` filter.
* Fixed Loadout Optimizer not including all the right tiers when tier filtering was in place.

## 6.19.0 <span class="changelog-date">(2020-07-05)</span>

* Loadout Optimizer has been... optimized. It now calculates sets in the background, so you can still interact with it while it works.
* Removed ghosts from loadout optimizer as they don't have enough interesting perks to build into loadouts.
* The filter help button is now always shown in the search bar, even when a search is active.
* The item count in the search bar is now more accurate to what you see on the inventory screen.
* Make it clearer that not having Google Drive set up doesn't matter that much since it's only for importing legacy data.
* Better handling for if the DIM Sync API is down.

## 6.18.0 <span class="changelog-date">(2020-07-02)</span>

* Breaker type is now shown on the item popup and in the Organizer.
* New filter for breaker types on weapons, `breaker:`.
* Fixed another crash on the vendors screen also caused by the Twitch gift sub shader.
* Protect against certain weird cases where DIM can get stuck in a non-working state until you really, thoroughly, clear your cache.

## 6.17.1 <span class="changelog-date">(2020-07-01)</span>

* Fix a crash with the Twitch gift sub shader.

## 6.17.0 <span class="changelog-date">(2020-06-28)</span>

* You can now filter out armor in the Loadout Optimizer by minimum total stats. This narrows down how many items are considered for builds and speeds up the optimizer.
* Renamed the "is:reacquireable" filter to "is:reacquirable"
* Searches like "is:inleftchar" now work with consumables in the postmaster.
* Fixed the inventory screen jumping a bit when the item popup is open on mobile.
* Add a link to the troubleshooting guide to error pages.
* Seasonal mods in the loadout optimizer now force armor to match their element, again.
* The stat in parentheses in a weapon perk tooltip, is the stat matching the masterwork. UI slightly updated to help show this.

## 6.16.1 <span class="changelog-date">(2020-06-22)</span>

* Fix a crash when opening some items in Organizer.

## 6.16.0 <span class="changelog-date">(2020-06-21)</span>

* Remove `is:ikelos` filter
* Loadout Optimizer: Save stat order and "assume masterworked" choices.
* Fixed a bug that caused the inventory view to jump to the top of the screen when items were inspected.
* Add a disclaimer to power limit displays that they may change in the future. Please see https://www.bungie.net/en/Help/Article/49106 for updates
* Save column selection for Ghosts in the Organizer separate from Armor.
* Display how many tags were cleaned up in the DIM Sync audit log.
* Fix a bug where canceling setting a note in the Organizer would wipe notes from selected items.
* Add a pointer cursor on item icons in the Organizer to indicate they're clickable.
* Fix minimum page width when there are fewer than three characters.
* Fix Arrival mods not appearing in the Loadout Optimizer.
* Fix a bug when DIM Sync is off that could repeatedly show a notification that an import had failed. Please consider enabling DIM Sync though, your data WILL get lost if it's disabled.

## 6.15.1 <span class="changelog-date">(2020-06-15)</span>

## 6.15.0 <span class="changelog-date">(2020-06-14)</span>

* Items now show their power limit in the item popup, Compare, and in the Organizer (new column). Keep in mind some power limits may change in upcoming seasons.
* Try the `sunsetsafter:` or `powerlimit:` filters to find things by their power limit.
* Fix the season icon for reissued items.
* Fix not being able to dismiss the item popup on the Organizer in certain cases.
* Remove the 15 second timeout for loading data from Bungie.net.
* Fix umbral engrams showing up weird in the engram row.
* Prevent Chrome on Android from showing a "download this image" prompt when long-pressing on images.
* Fix non-selected perks not showing on old fixed-roll weapons.
* Add Charge Rate and Guard Endurance stat to swords.

## 6.14.0 <span class="changelog-date">(2020-06-07)</span>

* Fixed misdetection of seasonal mods in Compare.
* Work around a Bungie.net issue that could prevent the Destiny info database from loading.
* Improved the experience for users who previously had DIM Sync off.

## 6.13.2 <span class="changelog-date">(2020-06-03)</span>

## 6.13.1 <span class="changelog-date">(2020-06-01)</span>

* Add a banner to support Black Lives Matter.
* Avoid an issue where shift-clicking on empty space near perks in the Organizer can enable a useless filter.

## 6.13.0 <span class="changelog-date">(2020-05-31)</span>

* DIM data (loadouts, tags, settings) can no longer be stored in Google Drive. If you already have things stored there, you can use that data to import into the new storage, but it will no longer be updated. Disabling DIM Sync will now store data locally only.
* The Vault Organizer is now available for D1.
* CSV export will no longer erroneously consider calus as a source and instead output the correct source.
* CSV export will now export the same source information that DIM uses for items that do not have a source in the API.
* Fixed import/export of data - if your backups didn't load before, they should now.
* Fixed Organizer default sorting for stats, and shift-click filtering for modslot.
* Vendors data no longer has to reload every time you visit the page.
* is:dupelower search is stabilized so that tagging items as junk doesn't change what is considered "lower"
* Fixed loadouts with subclasses not fully transferring to the vault.
* Don't display "ms" unit on Charge Time stat for D1 fusion rifles.

## 6.12.0 <span class="changelog-date">(2020-05-24)</span>

* DIM has a new community-driven user guide at https://destinyitemmanager.fandom.com/wiki/Destiny_Item_Manager_Wiki

## 6.11.0 <span class="changelog-date">(2020-05-17)</span>

* Added the Organizer page, which lets you see all your items in a table form, which you can sort and filter (try shift-clicking on a cell!). Add and remove columns and bulk-tag your items to help quickly figure out which items you want to keep and which you can get rid of.
* Fixed stat calculations for special Taken King class items in D1.

## 6.10.0 <span class="changelog-date">(2020-05-10)</span>

## 6.9.0 <span class="changelog-date">(2020-05-03)</span>

* In the Loadout Optimizer, mods have been split into their own menu, separate from perks.
* Fixed a bug where wishlists would ignore settings and load the default wishlist instead.

## 6.8.0 <span class="changelog-date">(2020-04-26)</span>

* Added "armor 2.0" column to spreadsheet exports.
* Fixed a bug that could affect the display of percentage-based objectives.

## 6.7.0 <span class="changelog-date">(2020-04-19)</span>

* Emblems now show a preview of their equipped stat tracker, and show which types of stat tracker the emblem can use.
* Certain stat trackers (under "Metrics" in "Collections") had the wrong display value, like KDA. These have been fixed.
* Loadout Optimizer now allows you to select seasonal mods independent of the gear they go on - it'll try to slot them into any gear.

## 6.6.0 <span class="changelog-date">(2020-04-12)</span>

* Better handling of logging out and into a different Bungie.net account.
* Improved error handling for Bungie.net and DIM Sync issues.

## 6.5.0 <span class="changelog-date">(2020-04-10)</span>

* Improved overall performance and memory usage of DIM - as the game grows, so has DIM's memory usage. If your browser was crashing before, give it a try now.
* Collectibles now show perks.

## 6.4.0 <span class="changelog-date">(2020-04-05)</span>

* Added stat trackers to the Collections page (under "Metrics")
* Improved error handling when Bungie.net is down or something is wrong with your account. Includes helpful tips for D1 users locked out by Twitch-linking bug. If your D1 accounts disappeared, they're in the menu now.
* Accounts in the menu are now always ordered by last-played date.
* DIM will no longer bounce you to a different account if the one you wanted cannot be loaded.
* Fixed some bugs that could cause D1 pages to not display.
* Fix display of collectibles that are tied to one of your alternate characters.
* Fix the levels that reward Bright Engrams after season rank 100.

## 6.3.1 <span class="changelog-date">(2020-03-29)</span>

* Fixed a bug where D1 items could fail to display.
* Fixed a bug where responding "Not now" to the DIM Sync prompt wouldn't cause it to go away forever.
* Make mod slot for Reverie Dawn armor set detect correctly as outlaw.

## 6.3.0 <span class="changelog-date">(2020-03-29)</span>

* Removed duplicate Mods section from the top level of the Collections screen - they're still under the normal collections tree.
* Fixed a missing icon when season rank is over 100.

## 6.2.0 <span class="changelog-date">(2020-03-22)</span>

## 6.1.1 <span class="changelog-date">(2020-03-22)</span>

## 6.1.0 <span class="changelog-date">(2020-03-22)</span>

* Introducing [DIM Sync](https://github.com/DestinyItemManager/DIM/wiki/DIM-Sync-(new-storage-for-tags,-loadouts,-and-settings)), a brand new way for DIM to store your loadouts and tags and sync them between all your devices. This is a big step forward that'll let us build lots of new things and share data between other apps and websites! Plus, you no longer have to log into anything separate, and we should avoid some of the bugs that have in the past led to lost data.
* External wish lists will be checked daily. Settings menu shows last fetched time.
* Seasonal Artifact is no longer considered a weapon or a dupe when searching.
* Event sources for items like Festival of the Lost and Revelry are now under the `source:` search like other sources, instead of `event:`.
* Fixed some recent bugs that prevented editing loadouts.
* Show how much of each material you have next to Spider's vendor info.
* Updated privacy policy with DIM Sync info.<|MERGE_RESOLUTION|>--- conflicted
+++ resolved
@@ -1,11 +1,8 @@
 ## Next
 
-<<<<<<< HEAD
 * Loadouts now show correct stats for subclass, item, and mod selections. All mods are accounted for whether they actually will fit or not.
-=======
 ## 6.95.1 <span class="changelog-date">(2021-12-14)</span>
 
->>>>>>> 86cb114a
 * Fixed issue where selecting mods from the Mod Picker, opened from an item socket, would clear other mod selections.
 
 ## 6.95.0 <span class="changelog-date">(2021-12-12)</span>
