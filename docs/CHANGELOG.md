## Next

* You can now add Fashion (shaders and ornaments) to loadouts. Creating a loadout from equipped automatically adds in the current shaders and ornaments, and you can edit them manually from the Loadouts editor.
* Fixed an issue where the progress bar for exotic weapons were clipping into other page elements.
* Fixed an issue that could make moving searches containing stacks of items to fail.
* Added Spoils of Conquest to the currencies hover menu.
* Fixed an issue where the Loadout Optimizer would let you pin items from other classes.
* Fixed an issue where the universal ornament picker would show too many ornaments as unlocked.
* Shader picker now hides unavailable, unobtainable shaders.
* "Preview Artifact Contents" in artifact popup now shows unlocked mods from the perspective of the owning character, not the current character.
<<<<<<< HEAD
* You can once again click within the Compare sheet to close an item popup.
=======
* Creating a loadout now defaults the class to whichever character you had selected.
>>>>>>> cbabbe77

## 6.98.0 <span class="changelog-date">(2022-01-02)</span>

* Consumables can now be pulled from postmasters other than the active character's.
* Vendors page now correctly recognizes owned bounties per character and is more accurate about mods ownership.
* Fixed an issue that could make moving searches containing stacks of items to fail.
* Fixes for display on iPhones with rounded corners and a notch.
* Transmog Ornaments menu now correctly shows whether ornament has been unlocked or not.
* Happy New Year

## 6.97.3 <span class="changelog-date">(2021-12-30)</span>

* Fixed an issue for some users where Stasis Aspects were not shown when selecting Stasis subclass options.
  * This works around a Bungie API issue, and will allow users to select and try equipping Stasis Aspects they have not unlocked, which may result in failures applying loadouts, if the aspects are not unlocked.

## 6.97.2 <span class="changelog-date">(2021-12-30)</span>

* Improved the press-to-view tooltips on mobile. It should now be much easier to select perks on mobile.
* Removed notification when loading/updating a wish list. Go to the wish list section of the settings menu if you want to see details.
* The progress notification for applying a loadout now shows each item and mod as it's being applied.
* Mod picker now correctly names inserted thing (e.g Fragment, Shader).
* Dares of Eternity now shows streak information under Progress > Ranks
* Ignore outdated/removed artifact mods still attached to armor.
* You can now select Stasis subclasses in the Loadout Optimizer and use the stat effects from fragments.
* When determining mod assignments, DIM will now consider in game mod placement and attempt to use the same position if possible.
* Tracked Triumphs are now grouped together with similar records.
* Starting the Compare view from a single armor piece now includes other elements in initial comparison.
* Inventory items can now be sorted by Element.
* Prevent plugging some invalid ornaments.

## 6.97.1 <span class="changelog-date">(2021-12-26)</span>

* Transmog Ornaments menu once again *incorrectly* shows whether an ornament has been unlocked or not, but fixed a bug where an artifact mod, once slotted on your active gear, would show up as not unlocked.

## 6.97.0 <span class="changelog-date">(2021-12-26)</span>

* Transmog Ornaments menu now correctly shows whether ornament has been unlocked or not.
* The stat bars shown in Compare are more accurately sized, relative to each other.
* Fix an issue where mods might get plugged in too fast and bump into the armor's max Energy.
* Update some error messages for when equipping items fails.
* Added new filter `is:stackfull` to show items that are at max stack size.
* Searching by perk now works on languages that use accented characters.
* Tooltips for Mods, Fragments, Aspects, etc. now show information about their type.
* Fix Subclasses sometimes showing a progress badge on their icon.
* Fix cases where an item might inappropriately show with a wishlist thumbs-up.
* Loadouts/Loadout Optimizer
  * When re-Optimizing a loadout, the Loadout Optimizer's Compare button will now initially select the original loadout from the loadout page.
  * If you open an existing loadout in Loadout Optimizer and the loadout has an exotic equipped, that exotic will be pre-selected in the LO settings.
  * Armor set stats in Loadout Optimizer or Loadout Details will now show stat tiers exceeding T10 or going below T0.
  * Radiant Light and Powerful Friends' activation conditions will now be accounted for when showing mod placements and applying mods to a loadout. If possible they will be assigned to an item so that their conditional perks are active.
  * The option to view Mod Assignments for a loadout is now available outside of Beta.
  * Loadout notes now retain whitespace formatting.
  * On the Loadouts page, missing items show up dimmed-out instead of not at all.
  * The Loadouts page can be filtered from the search bar in the header.
  * Selecting toggleable subclass abilities like jumps and grenades now works more smoothly.
  * Fixed an error when applying mod loadouts to armor too old to have mod energy.

### Beta Only

* We're trying out a new tool for the desktop inventory screen called "Item Feed". Click the tab on the right to pop out a feed of your item drops with quick buttons to tag them. By default tagged items disappear from the view so you can focus on new stuff.

## 6.96.0 <span class="changelog-date">(2021-12-19)</span>

* Loadouts now show correct stats for subclass, item, and mod selections. All mods are accounted for whether they actually will fit or not.
* Equipping a generated loadout in the Loadout Optimizer will now apply the selected mods.
* Improved the time taken to apply a loadout with mods.
* Stasis subclass can also be applied in the Loadouts page.
* Fixed showing the amount of Dawning Spirit in the holiday oven popup.
* Add energy bar displays to the Mod Assignments view.
* Fixed the 5th slot on Artifice Armor not showing up in Loadout Optimizer if no mod was plugged in.

## 6.95.1 <span class="changelog-date">(2021-12-14)</span>

* Fixed issue where selecting mods from the Mod Picker, opened from an item socket, would clear other mod selections.
* Added the ability to favorite finishers

## 6.95.0 <span class="changelog-date">(2021-12-12)</span>

* Fix image paths for D1 perks.
* Strange Favor rank now correctly shows remaining reset count, when you hover the icon.
* Ability Cooldown times are no longer shown for stat tooltips. This may return but at the moment, they were incorrect.
* Added 'source:30th' for items coming from the Bungie 30th Anniversary.

### Loadouts
* Stasis subclass abilities, aspects, and fragments are now displayed in the loadouts page.
* When displaying mod placement in Loadouts, if an armor slot has no item in the loadout, the character's current armor piece will be used.
* Removed the "Max Power" loadout from the loadouts page. You can still apply it from the loadout menu on the inventory screen.
* If loadouts have notes, those notes are now displayed in the hover text on the loadout dropdown
* Artifice Armor mod slots are now handled in Loadouts and the Loadout Optimizer.
* Hitting +Equipped in the loadout editor will add current mods.
* Creating a new loadout from equipped items will also save your subclass configuration.
* Creating a new loadout from equipped, or hitting +Equipped in the loadout editor, will now also include your current emblem, ship, and sparrow.
* Added more visual distinction between loadouts on the loadouts page.
* Some repeat text and unnecessary instructions were removed from mods and Stasis Fragments, in the mod picker.

### Loadout Optimizer
* Fix an error that can occur when loading a shared build link.
* Fix issue where Optimizer throws an error when selecting a raid or combat mod.
* Fix an issue where energy swaps in the Optimizer where not displaying the correct resulting energy.

### Mod Plugging Capabilities
* Bungie has enabled the API capabilities to apply armor mods, toggle weapon perks, and perform other plugging-in type operations. So now you can take advantage of these features of DIM!
  * This works from the item popup, and when applying loadouts that contain mods.
  * DIM can apply weapon perks, armor mods, shaders, weapon & exotic ornaments, and Stasis Aspects and Fragments.
  * It cannot apply weapon mods, which still cost glimmer in the game.
  * It can't yet apply transmog/Synthesis ornaments, but Bungie is working on addressing this.
  * Swapping Stasis aspects & fragments via loadouts is coming soon.

### Mods in Loadouts
* When you apply a loadout with armor mods, DIM will automatically assign these among armor pieces.
* If there's no armor in the loadout, it will apply these mods to your character's current pieces.
* More specific/custom placement options are in the works.
* DIM will not clear off existing mods except to make room for requested ones.

### Plugging-Related Fixes
* Fix a bug that prevented applying shaders or ornaments from the item popup.
* Fix emblems and subclasses not applying from loadouts.
* The mod picker launched from the item popup or Loadout Optimizer will now correctly show the mods unlocked by the applicable character, rather than across all characters. This helps a lot with artifact mods where you may have different ones unlocked on different characters. Note that this also means opening the mod picker for items in the vault will show no artifact mods unlocked - move the item to a character if you want to apply that mod.
* Vendor items no longer offer to apply perks.

## 6.94.0 <span class="changelog-date">(2021-12-05)</span>

* You can change perks and slot zero-cost mods from the item Popup.
* Loadouts can now apply mods. See [Mods in Loadouts](https://destinyitemmanager.fandom.com/wiki/Mods_in_Loadouts) for details. Some things to keep in mind:
  * This will not work until the 30th Anniversary patch.
  * Applying mods will also strip off any mods that aren't in your loadout from your equipped armor.
  * Mods will be placed on your equipped armor whether that armor came from your loadout or not.
* Loadouts can now have notes.
* Share loadout build settings (mods, notes, loadout optimizer settings) from the Loadouts page.
* Loadouts can now save stasis subclass abilities, aspects, and fragments. These do not yet get applied when applying a loadout.
* We made several bugfixes to how loadouts are applied that should fix some issues where not all items got equipped or failures were shown when nothing failed.
* The "Create Loadout" button on the Loadouts page defaults the loadout to match the class of the selected character.
* The menu for pinning or excluding an item in Loadout Optimizer now only shows items that match the overall search filter.
* Stat searches support keywords like "highest" and "secondhighest" in stat total/mean expressions. e.g. basestat:highest&secondhighest:>=17.5

## 6.93.0 <span class="changelog-date">(2021-11-28)</span>

* Steam browser is officially unsupported, and we now show a banner explaining that.
* However, we have managed to fix DIM so it doesn't crash loop in the Steam overlay. Until the next time Steam updates...
* Loadout Optimizer performance has been improved significantly - so much so that we now always look at all possible combinations of armor. Previously we trimmed some items out to get below an a number that we could process in time. This means that your LO builds are now guaranteed to be optimal, and the "Max" range shown in the stat tiles will always be accurate.
* We no longer cap stats in the Loadout Optimizer's tooltips so you can see how far over 100 a stat goes.
* Fixed a bug where Loadout Optimizer would only show one set.
* Cryptolith Lure and Firewall Data Fragment have been moved from "Quests" to "Quest Items".
* We've launched a new Loadouts page that makes it easy to browse through your loadouts. The Loadout Optimizer is accessible from that page. Also, loadouts are now by default sorted by when they were last edited, rather than their name. You can change this on the Loadouts page or in settings.
* Some perks in the Armory view that showed as not rolling on the current version of an item now correctly show that they can roll.

## 6.92.1 <span class="changelog-date">(2021-11-23)</span>

* Fixed "Optimize Armor" button (formerly "Open in Loadout Optimizer") in the loadout drawer.

## 6.92.0 <span class="changelog-date">(2021-11-21)</span>

* Show bars next to armor stats in Compare.
* At long last, found and fixed a bug that could lead to tags and notes getting wiped if you switched accounts while another account's data was loading. Many apologies to anyone who lost their tags and notes from this bug, and we hope it's gone for good.
* Remove bright engram rewards from prestige season pass rewards as these were guesses and not quite right.

### Beta Only

* We're testing out a new Loadouts page that makes it easy to browse through your loadouts. The Loadout Optimizer is accessible from that page. Also, loadouts are now by default sorted by when they were last edited, rather than their name. You can change this on the Loadouts page or in settings. Let us know what you think, and how it can be made more useful!

## 6.91.2 <span class="changelog-date">(2021-11-16)</span>

* Put back the full item tile in Compare.

## 6.91.1 <span class="changelog-date">(2021-11-16)</span>

* Fix issue in Loadout Optimizer where only one set would show when using Safari or iOS apps.

## 6.91.0 <span class="changelog-date">(2021-11-14)</span>

* The link to D2Gunsmith from the Armory view is now shown on mobile.
* Currency counts won't get squished anymore
* Simplified item tiles in the Compare view since a lot of the tile info was redundant.

## 6.90.1 <span class="changelog-date">(2021-11-08)</span>

* Mod costs now show in Firefox.
* Fixed search transfer not moving items that aren't equippable on the selected character.

## 6.90.0 <span class="changelog-date">(2021-11-07)</span>

* If a loadout has items for multiple character classes in it, applying it to a character behaves as if only the items that can be equipped on that character are in the loadout.
* Fixed an issue where the Loadout Optimizer would allow masterworked items to have their energy changed when using the Ascendant Shard (not exotic) armor upgrade option.
* Fixed an issue where clicking a mod icon in the Loadout Optimizer would select more than one of the mod.

## 6.89.0 <span class="changelog-date">(2021-10-31)</span>

## 6.88.1 <span class="changelog-date">(2021-10-28)</span>

* `modslot:activity` now identifies Armor 2.0 items that have a modslot related to an activity (currently, a raid or a Nightmare mod slot).
* Fix an issue where an invalid query is passed to the Loadout Optimizer when you click a mod socket.

### Beta Only

* Loadouts can now show you an assignment strategy for mods. It optimizes for the least number of unassigned mods.

## 6.88.0 <span class="changelog-date">(2021-10-24)</span>

* DIM will now display Shaders if they were leftover in your Vault after the transmog conversion.
* The item popup has a toggle to choose between list-style perks (easier to read!) and grid-style perks (matches in game). No, we will not add an option to change the order of the list-style perks.
* List-style perks in the item popup have a hover tooltip on desktop so you don't have to click them if you don't want to.
* The item popup has a button to select all the wishlisted perks if they aren't already the active perks, so you can preview the wishlisted version of the item quickly.
* Added a "is:statlower" search that shows armor that has strictly worse stats than another piece of armor of the same type. This does not take into account special mod slots, element, or masterworked-ness. "is:customstatlower" is the same thing but only pays attention to the stats in each class' custom total stat.
* Stat bars now correctly subtract the value of mods from the base segment.

## 6.87.0 <span class="changelog-date">(2021-10-17)</span>

* Moved "Tracked Triumphs" section to the top of the Progress page.
* You can now track and untrack Seasonal Challenges from the Progress page.
* Loadout Optimizer now correctly handles nightmare mods.
* Loadout Optimizer makes a better attempt at assigning mods to compared loadouts.
* Added `is:infusionfodder` search to show items where a lower-power version of the same item exists. Use `tag:junk is:infusionfodder` to check your trash for its potential to infuse!
* Loadout Optimizer will warn you if you try to load a build that's for a character class you don't have.
* If your D1 account had disappeared from DIM, it's back now.
* Aeon exotic armor pieces now show mod slots again.
* In Loadout Optimizer, the Select Exotic menu now lets you select "No Exotic" and "Any Exotic". "No Exotic" is the same as searching "not:exotic" before, and "Any Exotic" makes sure each set has an exotic, but doesn't care which one.

## 6.86.0 <span class="changelog-date">(2021-10-10)</span>

* Clicking a perk in the item popup now previews the stat changes from switching to that perk.
* Clicking a perk in the Organizer view also previews the stats for that perk.
* Changes to the Armory view (bring up Armory by clicking an item's name in the item popup):
  * Armory highlights which perks cannot roll on new copies of the weapon.
  * Armory highlights the perks rolled on the item you clicked.
  * Clicking other perk option previews their stat effects.
  * You can click the "DIM" link to open the item info on its own, and share a roll with others.
  * Clicking modslots lets you change mods.
  * Selecting different ornaments shows what the ornament looks like on the item.
  * Added a link to D2 Gunsmith for weapons.
* Inventory screen can now be sorted by whether an item is masterworked. Check [Settings](/settings) to view and rearrange your sort strategy.
* Loadout Optimizer shows an estimate of how long it'll take to complete finding sets.
* DIM shouldn't bounce you to your D1 account when Bungie.net is having issues anymore.
* `is:maxpower` search now shows all the items at maximum power, instead of just the items that are part of your maximum power loadout. The previous meaning has been moved to `is:maxpowerloadout`. Keep in mind that because of exotics, you may not be able to equip all your max power items at once.

### Beta Only

* Loadout Optimizer now shows the maximum stat tier you can get for each stat, taking into account all of your loadout settings including min/max stats, mods, and search filter. We're still not sure of the best way to display this, so it's in Beta only for now to get some feedback.
* We've tweaked the way Loadout Optimizer chooses which subset of items to look at when you have too many items to process. We should be better at making use of items that have "spiky" stats.


## 6.85.0 <span class="changelog-date">(2021-10-03)</span>

* Postmaster and Engrams should be sorted exactly like in game now.
* Loadout Optimizer no longer saves stat min/max settings as the default for the next time you use it. Opening an existing loadout in the Optimizer will still reload the min/max settings for that loadout.
* We won't automatically refresh your inventory when you're on the Loadout Optimizer screen anymore - click the refresh button or hit R to recalculate sets with your latest items.
* The "Perks, Mods & Shaders" column in Organizer no longer shows the Kill Tracker socket.
* The Recoil Direction stat now sorts and highlights differently in both Compare and Organizer - the best recoil is now straight up, and recoil that goes side to side is worse.
* Farming mode can now be configured in settings to clear a preferred number of slots (1-9)

## 6.84.0 <span class="changelog-date">(2021-09-26)</span>

* Items in the Compare view no longer move around according to the character they're on.
* Fixed an issue where the Loadout Optimizer would not load due to deprecated settings.
* Hovering over stat tiers in the Loadout Optimizer's compare drawer now shows stat tier effects for the new set too.

## 6.83.0 <span class="changelog-date">(2021-09-19)</span>

* Still adjusting to Stasis... `is:kineticslot` now identifies items which are in the "Kinetic" slot (the top weapon slot) but aren't Kinetic type damage.
* Loadout Optimizer finds better mod assignments.
* Engram power level is now also shown on hover.
* Clicking on the title of an item now brings up a new item detail page which shows all possible perks and wishlist rolls.
* Note that D1 items no longer have a link at all. We're not adding D1 features anymore.
* Random-roll items in Collections now show all the perk possibilities they could roll with.
* Armor in Collections now shows what mod slots it has.
* Fixed vendor items showing some incorrect wishlist matches.

### Beta Only

* Removed the press-and-hold mobile item menu, which saw very limited use. This will also be removed in the release version after some time.
* Removed the "Active Mode" experiment - its ideas will come back in the future in other forms, but for now it doesn't offer enough above the Progress page (which can be opened in another tab/window next to Inventory if you want to see both).

## 6.82.0 <span class="changelog-date">(2021-09-12)</span>

* Loadout Optimizer remembers stats you've Ignored between sessions.
* Opening a saved loadout in Loadout Optimizer restores all the mods and other settings from when it was originally created.
* Share your Loadout Optimizer build - the new share button copies a link to all your build settings. Share great mod combos with other DIM users!
* Fixed issue in Loadout Optimizer where locking energy type didn't work for slot specific mods.
* Clicking on an item's picture in the Compare tool now opens the full item popup.
* Added a "pull" button (down-arrow) to each item in the Compare tool that will pull the item to your current character.
* Collapsed the Tag menu into an icon in Compare to allow more items to fit on screen.
* Shortened the names of stats in Compare to allow more items to fit on screen.
* Added hover titles to the new compare buttons for more clarity.
* Selecting "Add Unequipped" in the loadout editor no longer tries to equip all your unequipped items.
* Progress win streak will now correctly display when a user hits a 5 win streak.
* Fixed broken description for some new triumphs.
* Loadout Optimizer's exotic picker now consistently orders slots.
* Loadout Optimizer's stat filters no longer attempt to automatically limit to possible ranges.
* Added numerical faction ranks alongside rank names on the Progress page.
* Fixed the order of items in vendors and seasonal vendor upgrade grids.
* Seasonal artifact display now matches the games display.
* Ritual rank progress for vendors now matches the ritual rank circle shape.
* Fixed vendor ranks being off by 1.
* Accounts list shows your Bungie Name.
* Add a tip for how to scroll Compare on iOS.

## 6.81.0 <span class="changelog-date">(2021-09-05)</span>

* Fixed wonky rank display in the phone portrait layout.
* Elemental Capacitor stats are no longer added to weapons with the perk enabled.
* In the Loadout Optimizer, searching items now works in conjunction with locking exotics and items.
* Added `is:currentclass` filter, which selects items currently equippable on the logged in guardian.
* Fixed armor swaps away from Stasis in Loadout Optimizer.
* Added a warning indicator to previously created loadouts that are now missing items.

## 6.80.0 <span class="changelog-date">(2021-08-29)</span>

* Fix sorting by power and energy in Compare when "Show Base Stats" is enabled.
* Fixed misalignment in stat rows, and vertical scrolling, in Compare.
* Highlighting stats in Compare is faster.
* You can click any perk in Compare, not just the first couple.
* Clicking an item's name to find it in the inventory view will now change character on mobile to wherever the item is.
* In Compare for D1, fixed an issue where you could only see the first 2 perk options.
* Mods can be saved and viewed in Loadouts - this is automatic for loadouts created by Loadout Optimizer but you can edit the mods directly in the loadout editor.
* Search results can be shown in their own popup sheet now (this shows by default on mobile)
* There is now a helpful banner prompt to install the app on mobile.
* When the postmaster is near full, a banner will warn you even if you're not on the inventory screen.
* Artifact XP progress is now displayed for the correct season.
* Rearranged the search buttons so the menu icon never moves.
* Ranks for Vanguard and Trials are now shown in the Progress page.
* Changed the icons in the Vendors menu.
* Added Parallax Trajectory to the currencies hover menu.

## 6.79.1 <span class="changelog-date">(2021-08-25)</span>

* Legacy mods are no longer selectable in the Loadout Optimizer.

## 6.79.0 <span class="changelog-date">(2021-08-22)</span>

## 6.78.0 <span class="changelog-date">(2021-08-15)</span>

* Armor in the Organizer no longer displays the now-standard Combat Mod Slot

## 6.77.0 <span class="changelog-date">(2021-08-08)</span>

* Timelost weapons now include their additional Level 10 Masterwork stats.

## 6.76.0 <span class="changelog-date">(2021-08-01)</span>

* Legendary Marks and Silver once again appear in the D1 inventory view.
* Tap/hover the Artifact power level in the header, to check XP progress towards the next level.
* When you install DIM on your desktop or home screen, it will now be badged with the number of postmaster items on the current character. You can disable this from Settings. This won't work on iOS.

## 6.75.0 <span class="changelog-date">(2021-07-25)</span>

* When opening Compare for a Timelost weapon, we now also include non-Timelost versions of that weapon.
* Display the energy swap or upgrade details for items in the Optimizer.
* Optimizer is now better at matching a set to an existing loadout.
* Compare will properly close (and not just become invisible) if all the items you're comparing are deleted.
* Fixed the search actions (three dots) menu not appearing in Safari.

## 6.74.0 <span class="changelog-date">(2021-07-18)</span>

* Added the option to lock item element in the Optimizer's armor upgrade menu.
* Not be broken
* Fix issue with Optimizer crashing when socket data is not available.
* Invalid search queries are greyed out, and the save search star is hidden.
* Favour higher energy and equipped items for grouped items in the Optimizer. This will mainly be noticed by the shown class item.
* Adding unequipped items to a loadout no longer also adds items from the Postmaster.

### Beta Only

* The Search Results drawer is back in beta, ready for some more feedback. On mobile it shows up whenever you search, on desktop you can either click the icon or hit "Enter" in the search bar. Try clicking on items in the search results drawer - or even dragging them to characters!

## 6.73.0 <span class="changelog-date">(2021-07-11)</span>

* Solstice of Heroes pursuit list now shows the full description of the objectives, not just the checkboxes.
* Recent searches are now capped at 300 searches, down from 500.
* Armor synthesis materials are no longer shown in the currencies block under the vault.

## 6.72.1 <span class="changelog-date">(2021-07-06)</span>

* Solstice of Heroes is back and so is the **Solstice of Heroes** section of the **Progress** tab. Check it out and view your progress toward upgrading armor.

## 6.72.0 <span class="changelog-date">(2021-07-04)</span>

* Fixed issue with locked mod stats not being applied to a compared loadouts in the Optimizer.

## 6.71.0 <span class="changelog-date">(2021-06-27)</span>

* Armor 1 exotics are visible in the exotic picker, albeit unselectable.
* Default to similar loadout as comparison base in Loadout Optimizer.
* Armor upgrades in the Optimizer have full descriptions of their functionality. Added Ascendant Shard 'Not Masterworked' and 'Lock Energy Type' options.
* In the Exotic Selector, the currently selected exotic is now highlighted.

## 6.70.0 <span class="changelog-date">(2021-06-23)</span>

* Fixed an issue where unwanted energy swaps were happening in the Optimizer.
* Fixed an issue where mod energy types could be mismatched in the Optimizer.

## 6.69.2 <span class="changelog-date">(2021-06-22)</span>

* Fixed an issue with general mods returning no results in the Optimizer.

## 6.69.1 <span class="changelog-date">(2021-06-21)</span>

* Fix an issue crashing DIM on older versions of Safari.

## 6.69.0 <span class="changelog-date">(2021-06-20)</span>
* Added "Recency" Column & Sorting to Loadout Organizer, this allows viewing gear sorted by acquisition date.
* Added ctrl-click to toggle item selection in Organizer.
 * Fix over-eager prompt to backup data when signing in.
* Viewing artifact details no longer always shows The Gate Lord's Eye.
* Scrolling to an item tile is now more accurate.
* Vault of Glass milestone is now more clearly named.
* Loadout Optimizer support for Vault of Glass mods.

## 6.68.0 <span class="changelog-date">(2021-06-06)</span>

* Some support for Vault of Glass mods in filters. Expect Loadout Optimizer fixes next week.
* Clearer hover text for some Destiny icons inline with text.
* Hovering Consumables in the Vault header now shows a list of owned materials and currencies.
* `is:hasornament` now recognizes Synthesized armor.
* DIM is less likely to log you out if Bungie.net is experiencing difficulties.
* Stat searches now support `highest`, `secondhighest`, `thirdhighest`, etc as stat names.
  * Try out `basestat:highest:>=20 basestat:secondhighest:>=15`
* Login screen is now more descriptive, and helps back up your settings if you're enabling DIM Sync for the first time.

## 6.67.0 <span class="changelog-date">(2021-05-30)</span>

* Items tagged "archive" are no longer automatically excluded from Loadout Optimizer and the Organizer.
* Vendor items can now match wish lists. Check what Banshee has for sale each week!
* You can put tags and notes on Shaders again. And for the first time, you can put them on Mods. Both are accessible from the Collections row in the Records tab.
* iPhone X+ screens once again do not show grey corners in landscape mode.
* Fixed a bug that broke part of the Progress page.
* Fixed a bug that crashed DIM if you clicked the masterwork of some items.

## 6.66.2 <span class="changelog-date">(2021-05-25)</span>

* Fix for errors on viewing some items when DIM had just loaded.

## 6.66.1 <span class="changelog-date">(2021-05-24)</span>

* Fix for 404 errors when signing in with Bungie.

## 6.66.0 <span class="changelog-date">(2021-05-23)</span>

* Fix strange wrapping and blank space on the list of Currencies in the header.

## 6.65.1 <span class="changelog-date">(2021-05-17)</span>

* Fix for a crash on older browsers.

## 6.65.0 <span class="changelog-date">(2021-05-16)</span>

* Reimplemented the is:shaded / is:hasshader searches.
* Crucible and Gambit ranks show on the Progress page again.
* Fixed the display text for some bounties and rewards from a new text system in Season of the Splicer.
* Fixed currencies wrapping weirdly when you're not in-game.

## 6.64.1 <span class="changelog-date">(2021-05-11)</span>

* Fix an issue where owning Synthesis currency was causing a crash.

## 6.64.0 <span class="changelog-date">(2021-05-09)</span>

## 6.63.0 <span class="changelog-date">(2021-05-02)</span>

## 6.62.0 <span class="changelog-date">(2021-04-25)</span>

* Exotic class item perks don't prevent selecting another exotic perk in Loadout Optimizer.
* Buttons and menus are bigger and easier to tap on mobile.
* Fixes to the heights of Loadout Optimizer result sets.
* Aeon perks are highlighted as their armor's exotic effect.
* Notes field hashtag suggestions tuned a bit to be more helpful.
* Item notes are displayed in Compare sheet when hovering or holding down on an item icon.
* Improvements to how drawer-style elements size themselves and interact with mobile keyboard popups.
* Some quests were being skipped, but now display on the Progress page (catalyst quests, Guardian Games cards, Medal Case).
* Armor stats changes
  * Stats have been revamped and show their actual game effect, including stats past the in-game display caps of 0 and 42.
  * Base stats are no longer confused by very large or very low current values.
  * Multiple mods affecting the same stat now display as separate stat bar segments. You can hover or tap these for more information.
  * Armor in collections now includes default stats and their exotic perks.

### Beta Only

* If your postmaster is getting full, we'll show a banner if you're on a page where you wouldn't otherwise notice your full postmaster. Hopefully this helps avoid some lost items.
* On mobile, if you're using DIM through a browser, we prompt to install the app. Not trying to be annoying, but DIM is way better installed!

## 6.61.0 <span class="changelog-date">(2021-04-18)</span>

* Fixed the stats for some perks if they would bring a stat above the maximum value.
* Creating a loadout from existing items will also save the items' current mods in the loadout. Viewing the mods is still Beta-only.
* Fixed Loadout Optimizer mod assignment for raid mods.
* Fixed Loadout Optimizer sometimes not handling T10+ stats correctly.
* Loadout Optimizer knows about Nightmare Mods now.
* You can now combine stats in search with & to average multiple stats. For example `basestat:intellect&mobility:>=15` shows if the average of intellect & mobility is greater than or equal to 15.
* Notes field now suggests your previously-used hashtags as you type.
* Collect Postmaster button is looking as slick as the rest of the app now.

## 6.60.0 <span class="changelog-date">(2021-04-11)</span>

* When opening Compare for an Adept weapon, we now also include non-Adept versions of that weapon.
* We now remove leading or trailing spaces from loadout names when they are saved.
* In the item popup, exotic armor's exotic perk is now described in full above the mods.
* You can once again compare ghosts and ships. You can no longer compare emblems.
* Changing perks on items in Compare now re-sorts the items based on any updated stats.

### Beta Only

* You can now edit a loadout's mods in the loadout drawer.

## 6.59.1 <span class="changelog-date">(2021-04-05)</span>

* Correct suggestions & interpretation for `inloadout` filter.

## 6.59.0 <span class="changelog-date">(2021-04-04)</span>

* Visual refresh for buttons and some dropdowns.
* Swiping between characters on mobile by swiping the inventory works again.
* Swiping the character headers behaves more sensibly now.
* Search
  * Loadouts can be found by exact name. For instance, `inloadout:"My PVP Equipment"` will highlight any items in the `My PVP Equipment` loadout.
  * To help reduce typing and remembering, `inloadout` names, `perkname`s, and item `name`s are now suggested as you type them.
  * We will also suggest any #hashtags found in your notes, for instance... `#pve`?
* Loadout Optimizer
  * Mod groupings have been updated so inconsistent labels don't split them apart.
  * Half-tiers show up in results to warn you when a +5 stat mod might benefit you.
  * In these cases, a new +5 button can quickly the suggested mods to your loadout.

## 6.58.0 <span class="changelog-date">(2021-03-28)</span>

* When comparing items, the item you launched Compare from is now highlighted with an orange title.
* The Compare screen has an "Open in Organizer" button that shows the exact same items in the Organizer which has more options for comparing items.
* Fixed some mods in Loadout Organizer that weren't applying the right stats.
* You can now sort inventory by how recently you acquired the item.

## 6.57.1 <span class="changelog-date">(2021-03-22)</span>

* Remove `sunsetsin:` and `sunsetsafter:` filters, and remove power cap display from Compare/Organizer. Organizer gains a new "Sunset" column. Items that are sunset can still be selected with `is:sunset` and have a grey corner.
* Fix Loadout Optimizer acting as if "Assume Masterworked" was always checked.

## 6.57.0 <span class="changelog-date">(2021-03-21)</span>

* We went back to the old way search worked, reverting the change from v6.56. So now `gnaw rampage zen` searches for three independent properties instead of the literal string `"gnaw rampage zen"`.
* Clicking on the empty area below Organizer can now close item popups, where it didn't before.
* Fix an issue where an exotic perk could sometimes be unselectable in Loadout Optimizer.
* Added a new `is:pinnaclereward` search that searches for pinnacle rewards on the Progress page.
* DIM Sync now less picky about saving very simple searches.
* Fix mis-sized kill tracker icons in Organizer.
* Support addition syntax in stat filters, i.e. `stat:recovery+mobility:>30`
* Mulligan now shows up as a Wishlisted perk.
* Search bar expands more readily to replace the top tabs, so the field isn't squished really tiny.
* Loadout Optimizer
  * Reposition some misplaced pieces of UI
  * Performance optimizations and some tweaks that could theoretically include some builds that wouldn't have shown up before.
  * Fixed an issue that would show builds with more than 100 in a single stat once mods were included.
  * Removed the minimum power and minimum stat total filters. Minimum power didn't see much use and minimum stat total can be achieved by searching `basestat:total:>52` in the search bar.

## 6.56.1 <span class="changelog-date">(2021-03-14)</span>

* Fix a bug where clicking inside the mod picker would dismiss the popup.

## 6.56.0 <span class="changelog-date">(2021-03-14)</span>

* On the Compare screen, items will update to show their locked or unlocked state.
* Deleting multiple searches from your search history works now - before there was a bug where only the first delete would succeed.
* On the Search History page accessible from Settings, you can now clear all non-saved searches with a single button.
* Deprecated search filters no longer show up in Filter Help.
* Searches that don't use any special filters now search for the entire string in item names and descriptions and perk names and descriptions. e.g. `gnawing hunger` now searches for the full string "gnawing hunger" as opposed to being equivalent to `"gnawing" and "hunger"`.
* Invalid searches no longer save to search history.
* Bright engrams show up correctly in the seasonal progress again.
* Added an icon for Cabal Gold in objective text.
* You can sort items by ammo type.
* There's a new button in the Loadout editor to add all unequipped items, similar to adding all equipped items.
* The farming mode "stop" button no longer covers the category strip on mobile.
* Reverting a loadout (the button labeled "Before [LoadoutName]") no longer pulls items from Postmaster.

## 6.55.0 <span class="changelog-date">(2021-03-07)</span>

* You can once again select how much of a stackable item to move, by editing the amount in the move popup before clicking a move button. Holding shift during drag no longer allows you to select the amount - you must do it from the buttons in the popup.

## 6.54.0 <span class="changelog-date">(2021-02-28)</span>

## 6.53.0 <span class="changelog-date">(2021-02-21)</span>

* Pulling from postmaster, applying loadouts, moving searches, moving individual items, and more are now cancel-able. Click the "cancel" button in the notification to prevent any further actions.
* Bulk tagging in the Organizer no longer shows an "undo" popup. We expect you know what you're doing there!

## 6.52.0 <span class="changelog-date">(2021-02-14)</span>

* Search filters that operate on power levels now accept the keywords "pinnaclecap", "powerfulcap", "softcap", and "powerfloor" to refer to the current season's power limits. e.g "power:>=softcap"
  * `powerlimit:pinnaclecap` will show items with a power limit that matches this season's limit on all items.
  * `sunsetsin:next` will show the same items: items whose power limit won't reach next season's limit on all items.
* Confirm before pulling all items from Postmaster.
* Added Seasonal Challenges to the Records page. You can track as many of these as you want in DIM and the tracked ones will show up in the Progress page.
* Quests that expire after a certain season now show that info in the item popup.
* Quests show which step number on the questline they are.
* Triumphs that provide rewards for completing a part of the triumph now show that reward.

## 6.51.1 <span class="changelog-date">(2021-02-10)</span>

* Updates for Season of the Chosen

## 6.51.0 <span class="changelog-date">(2021-02-07)</span>

## 6.50.0 <span class="changelog-date">(2021-01-31)</span>

* Some emblem stats have better formatting now.
* Perks which would grant a bonus in a stat, but which grant zero points due to how stats work, now show +0 instead of just not showing the stat.
* Bounty guide for special grenade launchers now shows a label and not just an icon.
* Fixed some issues with Loadout Optimizer on mobile.

## 6.49.0 <span class="changelog-date">(2021-01-24)</span>

* Mod categorization in the Loadout Optimizer mod picker is now driven from game data - it should stay up to date better as new mods appear.
* Disabled weapon mods no longer contribute to stats.
* Automatic updates for the latest patch.

## 6.48.0 <span class="changelog-date">(2021-01-17)</span>

* Allow clicking through the loading screen to get to the troubleshooting link.

## 6.47.1 <span class="changelog-date">(2021-01-11)</span>

* Fix a bug that could crash loadout optimizer.

## 6.47.0 <span class="changelog-date">(2021-01-10)</span>

* Show a star icon for favorited finishers rather than a lock icon.
* Search history truncates huge searches to three lines and aligns the icons and delete button to the first line.
* Added indicators in the Compare view to show which stat we are sorting by, and in which direction.
* Fix visuals on the pull from postmaster buttons.
* Loadout Optimizer now allows selecting up to 5 raid mods, not just 2.
* Armor mods with conditional stats, like Powerful Friends and Radiant Light, now correctly take into account the conditions that cause their stats to be applied. This only works within a single piece of armor - for example, it will work if you have Powerful Friends and another Arc mod is socketed into that piece of armor, but will not yet correctly identify that the stats should be enabled when you have another Arc Charged With Light mod on *another* piece of armor.
* Masterworked Adept weapons should show all their stat bonuses.
* Fix a bug where using the move buttons instead of drag and drop wouldn't show item move progress popups or error popups.
* The most recent Steam Overlay browser version shouldn't be reported as not supported anymore. Keep in mind we can't really debug any problems that happen in the Steam Overlay.
* Fixed some event-specific searches, such as source:dawning.

## 6.46.0 <span className="changelog-date">(2021-01-03)</span>

* Base stats no longer cause sort issues in the compare pane, and no longer apply to weapons.
* Older pieces of Last Wish and Reverie Dawn armor now count as having normal Legacy mod slots.
* Deep Stone Crypt Raid mods now show up in the Loadout Optimizer mod picker.

## 6.45.2 <span className="changelog-date">(2020-12-30)</span>

* Fixed an issue that could harm the DIM Sync service.

## 6.45.1 <span className="changelog-date">(2020-12-29)</span>

* Fixed an issue where linking directly to any page would redirect to the inventory.

## 6.45.0 <span class="changelog-date">(2020-12-27)</span>

* Faster initial page load for inventory (loading a subset of things from bungie.net api)
* Wishlists now support multiple URLs
* Collection items in records now display the intrinsic perk.
* Fixed an issue with the item popup sidecar on safari.
* Fixes for compare view on mobile.
* The optimizer now clears results if a character is changed.
* Fix typo in energycapacity organizer search
* Clean up toolbar on organizer page on mobile.
* Some routes can now be accessed without being logged in (Whats New, Privacy Policy, etc.)
* What's new page is now rendered at build time instead of run-time, so it should load faster.
* Various dependency upgrades

## 6.44.0 <span class="changelog-date">(2020-12-20)</span>

* Fixed a bug that could potentially erase some tags/notes if there were errors in DIM.
* When Bungie.net is undergoing maintenance, item perks won't be shown anymore. Before, we'd show the default/collections roll, which confused people.
* Fix the element type of items not showing in some cases.
* Improved the sizing of sheet popups on Android when the keyboard is up.
* You can no longer transfer Spoils of Conquest anywhere.
* Hide action buttons on collections/vendors items.
* Fixed character headers wrapping on non-English locales.

### Beta Only

* We continue to experiment with the order of the list-style perk display on weapons - the most important perks tend to be on the rightmost column of the grid, so now we list the perks in right-to-left order from the original grid.

## 6.43.2 <span class="changelog-date">(2020-12-13)</span>

## 6.43.1 <span class="changelog-date">(2020-12-13)</span>

## 6.43.0 <span class="changelog-date">(2020-12-13)</span>

* New Rich Texts added for Lost Sectors and Stasis.
* Show reasons why you can't buy vendor items, and grey out bounties that you've already purchased on the vendors screen.
* Updated the item popup header for mobile and desktop. The buttons on mobile now have larger click targets and should be easier to find/use.
* Green items can no longer mess up loadout optimizer.
* Special-ammo grenade launchers are now distinguished from heavy grenade launchers.

## 6.42.3 <span class="changelog-date">(2020-12-07)</span>

* Filter ornaments to the correct class for season pass on progress page.
* Enable bounty guide on app.destinyitemmanager.com.
* Spoils of Conquest vault prevention.

### Beta Only

* Re-order sockets putting key traits first.

## 6.42.2 <span class="changelog-date">(2020-12-06)</span>

* Banner Tweaks

## 6.42.1 <span class="changelog-date">(2020-12-06)</span>

* Banner Tweaks

## 6.42.0 <span class="changelog-date">(2020-12-06)</span>

* Farming mode now refreshes only every 30 seconds, instead of every 10 seconds, to reduce load on Bungie.net.
* When the postmaster section is collapsed, it now shows the number of items in your postmaster so you can keep an eye on it.
* Fixed an issue where the Game2Give donation banner could sometimes appear in the mobile layout.

### Beta Only

* We're trying out a new display for weapon perks, which displays the name of the active perk and shows details on click, instead of on hover. This is partly to make perks easier to understand, but also to allow for more actions on perks in the future. Let us know what you think! Animations will be added later if this design catches on.
* Continued improvements to Active mode, incorporating Bounty Guide and better suggested vendor bounties.

## 6.41.1 <span class="changelog-date">(2020-12-02)</span>

## 6.41.0 <span class="changelog-date">(2020-12-02)</span>

* Bounties and Quests sections on the Progress page now show a summary of bounties by their requirement - weapon, location, activity, and element. Click on a category to see bounties that include that category. Other categories will light up to show "synergy" categories that can be worked on while you work on the selected one. Shift-click to select multiple categories. Click the (+) on a weapon type to pull a weapon matching that type.
* New item sort option to sort sunset items last.
* Engrams show their power level - click on small engrams to see their power level in the item popup.
* The checkmark for collectibles is now on the bottom right corner, so it doesn't cover mod cost.
* Mod costs display correctly on Firefox.
* Fixed the `is:powerfulreward` search to recognize new powerful/pinnacle engrams.
* When items are classified (like the new Raid gear was for a bit), any notes added to the item will show on the tile so you can keep track of them.
* Fixed filter helper only opening the first time it is selected in the search bar
* Pinnacle/powerful rewards show a more accurate bonus, taking into account your current max power.

### Beta Only

* A new "Single character mode" can be enabled through settings, or the « icon on desktop. This focuses down to a single character, and merges your other characters' inventories into the vault (they're really still on the other characters, we're just displaying them different). This is intended for people who are focused on one character, and always shows the last played character when collapsed.

## 6.40.0 <span class="changelog-date">(2020-11-22)</span>

* Mod and mod slot info in Loadout Optimizer have been updated to handle the new mod slots better.
* Postmaster items can be dragged over any items on your character to transfer them - they don't need to be dragged to the matching item type.
* Stop showing extra +3 stats on masterwork weapons. The fix for this means that Adept weapons may not show that bonus when they are released.
* Progress page now shows more Milestones/Challenges, shows rewards for all of them, includes vendor pictures where available, and gives a hint as to what power pinnacle/powerful engrams can drop at.

## 6.39.1 <span class="changelog-date">(2020-11-16)</span>

* Farming mode will no longer immediately kick out items you manually move onto your character.
* The Records page now includes all the Triumphs and Collections info that are in the game.
* Mods in the Loadout Optimizer can be searched by their description.
* Fixed Active Mode showing up in release version if you'd enabled it in Beta.
* Fixed a crash when viewing Stasis subclasses.

## 6.39.0 <span class="changelog-date">(2020-11-15)</span>

* Xur's location is now shown on his entry in the Vendors page.
* The Raids section is back in Progress, and Garden of Salvation shows up in Milestones.
* Search autocomplete suggests the `current` and `next` keywords for seasons.
* Reworked mod handling to account for new legacy and combat mod slots. New searches include `holdsmod:chargedwithlight`, `holdsmod:warmindcell`, etc., and `modslot:legacy` and `modslot:combatstyle`.
* Armor tiles now display the energy capacity of the armor.
* Masterwork levels in the mod details menu once again show which level masterwork they are.
* Added a new sort order for items, sort by Seasonal icon.
* Darkened the item actions sidecar to improve contrast with the background.
* Fixed a visual glitch where the tagging menu looked bad.
* Fixed logic for determining what can be pulled from postmaster to exclude stacked items like Upgrade Modules when you cannot actually pull any more of them.
* Removed the counter of how many items were selected in Organizer. This fixes a visual glitch that cut off the icons when items were selected.
* Fixed the vendor icon for Variks.
* Loadout drawer, Compare, Farming, and Infusion now work on every page that shows an item from your inventory.
* Deleting a loadout from the loadout drawer now closes the loadout drawer.
* When Bungie.net is not returning live perk information, we won't show the default perks anymore.

### Beta Only

* Preview of "Active Mode", an in-progress new view that focuses down to a single character plus your vault, and has easy access to pursuits, farming, max light, and more.

## 6.38.1 <span class="changelog-date">(2020-11-11)</span>

* Removed character gender from tiles and notifications.
* Don't show empty archetype bar for items in collections.
* Deprecated the `sunsetsafter` search filter because its meaning is unclear. Introduced the `sunsetsin` filter and the `is:sunset` filter.
  * Try out `sunsetsin:hunt` for weapons which reached their power cap in season 11.
  * `is:sunset` won't show anything until Beyond Light launches!
* Added `current` and `next` as season names for searches. Search `sunsetsin:next` to see what'll be capped in next season even before it has an official name.
* Vendorengrams.xyz integration has been removed, because of the vendor changes in Beyond Light.
* Legacy Triumphs have been removed.
* Fixed the Progress page not loading.
* Fixed Catalysts not showing on the Records page.
* Fix errors when selecting mods in Loadout Optimizer.
* Removed the opaque background from item season icons.

## 6.38.0 <span class="changelog-date">(2020-11-08)</span>

* New background color theme to tie in with Beyond Light. The character column coloring based on your equipped emblem has been removed.
* Perk and mod images are once again affected by the item size setting.

## 6.37.2 <span class="changelog-date">(2020-11-03)</span>

* Fix the item tagging popup not working on mobile by un-fixing the Safari desktop item popup.

## 6.37.1 <span class="changelog-date">(2020-11-02)</span>

* Fixed not being able to scroll on mobile.
* Fixed filter help not always showing up.

## 6.37.0 <span class="changelog-date">(2020-11-01)</span>

* Removed "Color Blind Mode" setting. This didn't help with DIM's accessibility - it just put a filter over the page to *simulate what it would be like* if you had various forms of color blindness.
* Added `hunt` as valid season synonym.
* Clicking on the energy track or element for armor can now let you preview how much it'd cost in total to upgrade energy or change element.
* Redesigned weapon perks/mods to more clearly call out archetype and key stats.
* Improved the buttons that show in the item popup for items in postmaster. For stacked items you can now take just one, or all of the item.
* Some items that DIM couldn't pull from postmaster before, can be pulled now.
* Fixed the display of stat trackers for raid speed runs.
* Hide the "kill tracker" perk column on masterworked weapons.
* Fixed the tagging dropdown not being attached on desktop Safari.

## 6.36.1 <span class="changelog-date">(2020-10-26)</span>

* Some more tweaks to the sidecar layout.
* Put back automatically showing dupes when launching compare.
* The item popup now closes when you start dragging an item.

## 6.36.0 <span class="changelog-date">(2020-10-25)</span>

* Rearranged equip/move buttons on sidecar to be horizontal icons instead of menu items.
* On mobile, you can switch characters in either direction, in a loop.
* Added cooldown and effect values to stat tooltips.
* Added stat tooltips to the Loadout Optimizer.
* Fixed descriptions for mod effects in the Loadout Optimizer's mod picker.
* New keyboard shortcuts for pull item (P), vault item (V), lock/unlock item (L), expand/collapse sidecar (K), and clear tag (Shift+0). Remember, you must click an item before being able to use shortcuts.
* Made the item popup a bit thinner.
* Collapsing sections now animate open and closed.

### Beta Only

* We're experimenting with a new "Search Results" sheet that shows all the items matching your search in one place.

## 6.35.0 <span class="changelog-date">(2020-10-18)</span>

* Added the "sidecar" for item popup actions on desktop. This lets us have more actions, and they're easier to understand. If you always use drag and drop, you can collapse the sidecar down into a smaller version.
* On mobile, press and hold on an item to access a quick actions menu, then drag your finger to an option and release to execute it. Move items faster than ever before!
* Added buttons to the settings page to restore the default wish list URL.
* Tweaked the Loadout Optimizer to make it easier to understand, and more clearly highlight that stats can be dragged to reorder them.
* In Loadout Optimizer, Compare Loadout can now compare with your currently equipped gear. Also, clicking "Save Loadout" will prompt you for whether you want to overwrite the loadout you're comparing with.
* Fixed an issue where you couldn't directly edit the minimum power field in Loadout Optimizer.
* D1 items can no longer incorrectly offer the ability to pull from postmaster.
* Tuned the search autocomplete algorithm a bit to prefer shorter matches.
* Fixed multi-stat masterworked exotics messing up the CSV export.
* Darkened the keyboard shortcut help overlay (accessed via the ? key).
* Removed tagging keyboard shortcut tips from places where they wouldn't work.

## 6.34.0 <span class="changelog-date">(2020-10-11)</span>

* Replaced the tagging dropdown with a nicer one that shows the icon and keyboard shortcut hints.
* Made the farming mode popup on mobile not overlap the category selector, and made it smaller.
* Secretly started recording which mods you selected in Loadout Optimizer when you create a loadout, for future use.
* In the Organizer, the selected perk for multi-option perks is now bold.
* Updated the style and tooltip for wishlist perks to match the thumb icon shown on tiles.
* Fix some display of masterworked exotics in the CSV export.

## 6.33.0 <span class="changelog-date">(2020-10-04)</span>

* The Organizer's buttons now show you how many items you have in each category. These counts update when you use a search too!
* On mobile, the search bar appears below the header, instead of on top of it.
* Changed the effect when hovering over character headers.
* Hitting Tab while in the search bar will only autocomplete when the menu is open.
* Fixed the "custom stat" setting not being editable from Safari.
* Consumables may no longer be added to loadouts for D2.
* The Loadout Optimizer lock item picker will show items that are in the Postmaster.

### Beta Only

* Removed the ability to move a specific amount of a stacked consumable item.
* Continued updates to our new background style and desktop item actions menu.

## 6.32.2 <span class="changelog-date">(2020-09-29)</span>

* Actually fixed "Store" buttons not showing for items in Postmaster.
* Fix wishlists not highlighting the right rolls.

## 6.32.1 <span class="changelog-date">(2020-09-29)</span>

* Fixed "Store" buttons not showing for items in Postmaster.
* Fixed masterwork stats for Exotics not displaying correctly.
* Fixed character stats only displaying the current character's stats on mobile.
* Fixed Postmaster not appearing on D1 for mobile.

## 6.32.0 <span class="changelog-date">(2020-09-27)</span>

* In Compare, you can click on perks to see what the new stats would look like if you chose another option.
* When the item popup is open, hitting the "c" key will open Compare.
* Your subclass has been moved below weapons and armor (it's been this way in Beta for a while).
* On mobile, instead of showing all your items at once, there's now a category selection bar that lets you quickly swap between weapons, armor, etc. The postmaster is under "inventory".
* Transferring items is just a touch snappier.
* The tag and compare button on the search bar have been replaced with a dropdown menu (three dots) with a lot more options for things you can do with the items that match your search.
* On mobile, your equipped emblem no longer affects the color of your screen.
* Loadout Optimizer has a nicer layout on mobile and narrower screens.
* Fix some masterwork stats not showing.
* Fix some issues with how mods got auto-assigned in Loadout Optimizer.
* Fix masterwork stats not always highlighting.
* Fix masterwork tier for some items.
* Fix an issue where searching for "ote" wouldn't suggest "note:"
* The Organizer shows up in the mobile menu, but it just tells you to turn your phone.

### Beta Only

* We're experimenting with moving the item action buttons to the side of the item popup on desktop - we call it the "sidecar". It moves the actions closer to the mouse, allows room to have clearer labels, and gives more room to add more commands. Plus generally people have screens that are wider than they are tall, so this reduces the height of the popup which could previously put buttons off screen. We'll be tweaking this for a while before it launches fully.
* Beta now has an early preview of a new theme for DIM.

## 6.31.2 <span class="changelog-date">(2020-09-22)</span>

* Fix an issue where moving Exotic Cipher to vault with DIM would cause your characters to be filled up with items from your vault.

## 6.31.1 <span class="changelog-date">(2020-09-21)</span>

* Loadout Optimizer highlights loadouts you've already saved.
* Add new searches `kills:`, `kills:pvp:`, and `kills:pve:` for Masterwork kill trackers.
* Fixed: "Source" was not being set for all items.
* Fixed: Item type searches (e.g. is:pulserifle) not working for D1.
* Fixed: Spreadsheets missing power cap.

## 6.31.0 <span class="changelog-date">(2020-09-20)</span>

* Added a link to the DIM User Guide to the hamburger menu.
* "Clear new items" has been moved into the Settings page instead of being a floating button. The "X" keyboard shortcut no longer clears new items.
* Linear Fusion rifles are technically Fusion Rifles, but they won't show up in Organizer or in searches under Fusion Rifle anymore.
* While API performance is ultimately up to Bungie, we've changed things around in DIM to hopefully make item transfers snappier. Note that these changes mean you may see outdated information in DIM if you've deleted or vaulted items in-game and haven't clicked the refresh button in DIM.
* Improved the autocomplete for `sunsetsafter:` searches.
* Fix the `is:new` search.
* The D1 Activities page now shows Challenge of the Elders completion.
* Fixed buttons not showing up on tablets for track/untrack triumphs.
* Invalid searches are no longer saved to your search history.
* The "Filter Help" page is now searchable, and clicking on search terms applies them to your current search.
* Added a Search History page accessible from "Filter Help" and Settings so you can review and delete old searches.
* Shift+Delete while highlighting a past search in the search dropdown will delete it from your history.
* Fixed the `masterwork:` filters.
* Fixed the icon for "Take" on the item popup for stackable items.
* Removed the ability to restore old backups from Google Drive, or backups created from versions of DIM pre-6.0 (when DIM Sync was introduced).
* Armor 1.0 mods and Elemental Affinities removed from the perk picker in Loadout Optimizer.
* Improved search performance.
* Items in collections now show their power cap.
* Character stats now scroll with items on mobile, instead of always being visible. Max power is still shown in the character header.
* Added "Location" column to the Organizer to show what character the item is on.
* When "Base Stats" is checked in the Compare tool, clicking on stats will sort by base stat, not actual stat.

### Beta Only

* On mobile, there is now a bar to quickly swap between different item categories on the inventory screen.

## 6.30.0 <span class="changelog-date">(2020-09-13)</span>

* Compare loadouts in Loadout Optimizer to your existing loadout by clicking the "Compare Loadout" button next to a build.
* Improvements to search performance, and search autocomplete suggestions.
* Fix cases where some odd stats would show up as kill trackers.
* Sword-specific stats now show up in `stat:` filters.

## 6.29.1 <span class="changelog-date">(2020-09-11)</span>

* Improved performance of item transfers. We're still limited by how fast Bungie.net's API can go, though.
* Fixed a couple of the legacy triumphs that indicated the wrong triumph was being retired.
* Completed legacy triumph categories, and collections categories, now show the "completed" yellow background.
* is:seasonaldupe now correctly pays attention to the season of the item.
* Fixed a bug where notes wouldn't be saved if you clicked another item before dismissing the item popup.
* Tweaks to the display of legacy triumphs.
* Reduce the number of situations in which we autoscroll the triumph category you clicked into view.

## 6.29.0 <span class="changelog-date">(2020-09-10)</span>

* Legacy Triumphs are now indicated on the Records page and have their own checklist section. Legacy Triumphs are triumphs that will not be possible to complete after Beyond Light releases. The list of which Triumphs are Legacy Triumphs was provided by Bungie.
* Mods in the Loadout Optimizer mod picker are now split up by season.
* The number of selected items is now shown on the Organizer page.
* Empty mod slot tooltips spell out which season they're from.
* Locking/unlocking items in D1 works again.

## 6.28.1 <span class="changelog-date">(2020-09-06)</span>

* Actually release the Records page

## 6.28.0 <span class="changelog-date">(2020-09-06)</span>

* Triumphs, Collections, and Stat Trackers are now all together in the new Records page.
* You can track triumphs in DIM - tracked triumphs are stored and synced with DIM Sync. These show up on both the Progress and Records pages.
* Everything on the Records page responds to search - search through your Collections, Triumphs, and Stat Trackers all at once!
* Unredeemed triumphs show their rewards
* Compare sheet now offers a Base Stat option for armor, so you can directly compare your stat rolls
* Mod costs now shown in Loadout Optimizer results
* Vendors can now track some "pluggable" items like emotes & ghost projections, to filter by whether you already own them
* Clearing the search input no longer re-opens the search dropdown
* Mod slot column in the Organizer now shows all supported mod types (i.e. season 10 armor will show seasons 9,10,11)
* Support for `mod:` and `modname:` filters to parallel the `perk:` and `perkname:` ones
* Use the dark theme for Twitter widget

## 6.27.0 <span class="changelog-date">(2020-08-30)</span>

* The new armor 2.0 mod workflow is available in the Loadout Optimizer, this includes:
  * A new Mod Picker component to let you choose armor 2.0 mods to lock.
  * The mod sockets shown in the optimizer are now the locked mods, rather than the mods currently equipped on the item.
  * Clicking on a mod socket will open the picker to show available mods for that slot. Note that locking a mod from this won't guarantee it gets locked to the item specifically.
  * Items have different levels of grouping depending on the requirements of the locked mods. Locking no mods keeps the previous grouping behavior.
  * The mods stat contributions are now shown in the picker.
  * The Mod Picker can now filter for items from a specific season, just filter by the season number directly e.g. "11" for arrivals.
* The search bar now remembers your past searches and allows you to save your favorite searches. These saved and recent searches are synced between devices using DIM Sync.
* The quick item picker (plus icon) menu no longer has an option to equip the selected item. Instead it will always just move the item - very few users selected "Equip" and it won't ever work in game activities.
* Added background colors for items and characters before their images load in, which should reduce the "pop-in" effect.
* Shaders can be tagged from the Collections page and the tags/notes show up there as well.
* Shift+Click on the Notes field in Organizer while in edit mode no longer applies a search.
* For pages with sidebars (like Progress), scrollbars appearing will no longer cover content.
* Add character stats to loadout sheet if full armor set is added.

### Beta Only

* Long-pressing on an item in mobile mode will bring up a quick actions menu - drag and release on a button to apply the action to the item you pressed on.
* Move Sub-class out of Weapons to the General category

## 6.26.0 <span class="changelog-date">(2020-08-23)</span>

* Better touchscreen support for drag and drop.
* Wishlists now support Github gists (raw text URLs), so there's no need to set up an entire repository to host them. If you are making wishlists, you can try out changes easier than ever. If you're not making wishlists, hopefully you're using them. If you don't know what wishlists are, [here you go](https://destinyitemmanager.fandom.com/wiki/Wish_Lists)
* Engrams get a more form-fitting outline on mouse hover.
* If you have a search query active, DIM will not automatically reload to update itself.
* The `is:curated` search has been overhauled to better find curated rolls.
* Fixes to how the character headers look in different browsers.
* Fixed the missing armor.csv button on the Organizer.

### Beta Only
* Loadout Optimizer: DIM Beta is now using the new Mod Picker, a separate and improved picker just for armor mods. Try it out and let us know how it feels
* In Beta only, the filter search bar has been upgraded to remember recent searches and let you save your favorite searches.
* Phone/mobile resolutions will now show a mini-popup to make inspecting and moving items much easier.

## 6.25.0 <span class="changelog-date">(2020-08-16)</span>

* Removed `is:reacquireable` as it is inaccurate in its current state
* Removed outline from clicked character headers on iOS
* Adjusted spacing on items in the loadout drawer, so they can fit 3-wide again
* Main (top) search field is now the place to filter items for the Loadout Optimizer
* For real, stat bars should be the right length this time
* Keyboard controls in the Notes field: ESC reverts and leaves editing, ENTER saves the value
* Item notes can now be edited directly in the notes column of the Organizer tab
* Mobile - changes in DIM beta only: different parts of the header now stick with you as you scroll down.
* Armor CSV export appearing properly on the Organizer tab again.

## 6.24.1 <span class="changelog-date">(2020-08-12)</span>

* Updated the character tiles, now uses triple dot instead of chevron
* Solstice of Heroes is back and so is the **Solstice of Heroes** section of the **Progress** tab. Check it out and view your progress toward upgrading armor.

## 6.24.0 <span class="changelog-date">(2020-08-09)</span>

* Configure a custom armor stat per-class in Settings, and it'll show up in item popups, Organizer, Compare, and the new `stat:custom:` search.
* Speed improvements to wishlist processing.
* `is:smg` for if you're as bad at remembering "submachine gun" as.. some of us are.
* No more accidental app reloads when swiping down hard on the page on mobile.
* Spring (Summer?) cleaning in the Item Popup. Some less important elements have been moved or removed, to make room for more functionality and stats.
* Bar-based stat values in the Mod preview menu are no longer extremely large bois.
* Anti-champion damage types are now interpreted in tooltip descriptions.
* Seasonal Artifact is now previewable, but be warned:
  * Some data from the API is wrong, and the Season 11 artifact is incorrectly labeled.
  * It can show seasonal mods you have equipped, but Season 11 mods still aren't in Collections data, so mod unlocks aren't displayed.
* Spreadsheet columns slightly adjusted to get them back to their usual column names.
* Lots going on behind the scenes to clear up errors and get Loadout Optimizer ready for upgrades!

## 6.23.0 <span class="changelog-date">(2020-08-02)</span>

* You can add tags and notes to shaders! Keep track of your favorites and which shaders you could do without.
* Searches now support parentheses for grouping, the "and" keyword, and the "not" keyword. Example: `(is:weapon and is:sniperrifle) or not (is:armor and modslot:arrival)`. "and" has higher precedence than "or", which has higher precedence than just a space (which still means "and").
* Fixed the size of damage type icons in D1.
* Our Content Security Policy is more restrictive now, external and injected scripts may fail but this keeps your account and data safer.

## 6.22.1 <span class="changelog-date">(2020-07-27)</span>

## 6.22.0 <span class="changelog-date">(2020-07-26)</span>

* New: More detailed gear information is available by hovering or clicking the Maximum Gear Power stat in each character's header.
* Improved detection that you need to reauthorize DIM to your Bungie account.
* Fixes to how stat bars display when affected by negative modifiers & perks.
* Clearer errors if DIM is unable to save the item information database.
* Organizer
  * Power Limit column now generates the right filter when Shift-clicked.
  * Traits column content has been narrowed down.
  * Improved top level categories take fewer clicks to reach your items.
* Loadout Optimizer
  * Fixed finding slots for seasonal mods.

## 6.21.0 <span class="changelog-date">(2020-07-19)</span>

* Added support for negative stats on mods. This should be visible in item displays and make loadout optimizer results more accurate.
* Fix quick item picker not remembering your preference for "equip" vs "store".
* Some quests can now be tracked or untracked from DIM.
* Locking or unlocking items from DIM is now reflected immediately on the item tiles.
* Items with the Arrivals mod slot now match the `holdsmod:dawn` search.

## 6.20.0 <span class="changelog-date">(2020-07-12)</span>

* Fix sorting by Power Limit in the compare pane.
* When opening a loadout in the loadout optimizer from the inventory page, the correct character is now selected rather than the last played character.
* Allow masterworks to affect more than one stat
* Exclude subclasses from `is:weapon` filter.
* Fixed Loadout Optimizer not including all the right tiers when tier filtering was in place.

## 6.19.0 <span class="changelog-date">(2020-07-05)</span>

* Loadout Optimizer has been... optimized. It now calculates sets in the background, so you can still interact with it while it works.
* Removed ghosts from loadout optimizer as they don't have enough interesting perks to build into loadouts.
* The filter help button is now always shown in the search bar, even when a search is active.
* The item count in the search bar is now more accurate to what you see on the inventory screen.
* Make it clearer that not having Google Drive set up doesn't matter that much since it's only for importing legacy data.
* Better handling for if the DIM Sync API is down.

## 6.18.0 <span class="changelog-date">(2020-07-02)</span>

* Breaker type is now shown on the item popup and in the Organizer.
* New filter for breaker types on weapons, `breaker:`.
* Fixed another crash on the vendors screen also caused by the Twitch gift sub shader.
* Protect against certain weird cases where DIM can get stuck in a non-working state until you really, thoroughly, clear your cache.

## 6.17.1 <span class="changelog-date">(2020-07-01)</span>

* Fix a crash with the Twitch gift sub shader.

## 6.17.0 <span class="changelog-date">(2020-06-28)</span>

* You can now filter out armor in the Loadout Optimizer by minimum total stats. This narrows down how many items are considered for builds and speeds up the optimizer.
* Renamed the "is:reacquireable" filter to "is:reacquirable"
* Searches like "is:inleftchar" now work with consumables in the postmaster.
* Fixed the inventory screen jumping a bit when the item popup is open on mobile.
* Add a link to the troubleshooting guide to error pages.
* Seasonal mods in the loadout optimizer now force armor to match their element, again.
* The stat in parentheses in a weapon perk tooltip, is the stat matching the masterwork. UI slightly updated to help show this.

## 6.16.1 <span class="changelog-date">(2020-06-22)</span>

* Fix a crash when opening some items in Organizer.

## 6.16.0 <span class="changelog-date">(2020-06-21)</span>

* Remove `is:ikelos` filter
* Loadout Optimizer: Save stat order and "assume masterworked" choices.
* Fixed a bug that caused the inventory view to jump to the top of the screen when items were inspected.
* Add a disclaimer to power limit displays that they may change in the future. Please see https://www.bungie.net/en/Help/Article/49106 for updates
* Save column selection for Ghosts in the Organizer separate from Armor.
* Display how many tags were cleaned up in the DIM Sync audit log.
* Fix a bug where canceling setting a note in the Organizer would wipe notes from selected items.
* Add a pointer cursor on item icons in the Organizer to indicate they're clickable.
* Fix minimum page width when there are fewer than three characters.
* Fix Arrival mods not appearing in the Loadout Optimizer.
* Fix a bug when DIM Sync is off that could repeatedly show a notification that an import had failed. Please consider enabling DIM Sync though, your data WILL get lost if it's disabled.

## 6.15.1 <span class="changelog-date">(2020-06-15)</span>

## 6.15.0 <span class="changelog-date">(2020-06-14)</span>

* Items now show their power limit in the item popup, Compare, and in the Organizer (new column). Keep in mind some power limits may change in upcoming seasons.
* Try the `sunsetsafter:` or `powerlimit:` filters to find things by their power limit.
* Fix the season icon for reissued items.
* Fix not being able to dismiss the item popup on the Organizer in certain cases.
* Remove the 15 second timeout for loading data from Bungie.net.
* Fix umbral engrams showing up weird in the engram row.
* Prevent Chrome on Android from showing a "download this image" prompt when long-pressing on images.
* Fix non-selected perks not showing on old fixed-roll weapons.
* Add Charge Rate and Guard Endurance stat to swords.

## 6.14.0 <span class="changelog-date">(2020-06-07)</span>

* Fixed misdetection of seasonal mods in Compare.
* Work around a Bungie.net issue that could prevent the Destiny info database from loading.
* Improved the experience for users who previously had DIM Sync off.

## 6.13.2 <span class="changelog-date">(2020-06-03)</span>

## 6.13.1 <span class="changelog-date">(2020-06-01)</span>

* Add a banner to support Black Lives Matter.
* Avoid an issue where shift-clicking on empty space near perks in the Organizer can enable a useless filter.

## 6.13.0 <span class="changelog-date">(2020-05-31)</span>

* DIM data (loadouts, tags, settings) can no longer be stored in Google Drive. If you already have things stored there, you can use that data to import into the new storage, but it will no longer be updated. Disabling DIM Sync will now store data locally only.
* The Vault Organizer is now available for D1.
* CSV export will no longer erroneously consider calus as a source and instead output the correct source.
* CSV export will now export the same source information that DIM uses for items that do not have a source in the API.
* Fixed import/export of data - if your backups didn't load before, they should now.
* Fixed Organizer default sorting for stats, and shift-click filtering for modslot.
* Vendors data no longer has to reload every time you visit the page.
* is:dupelower search is stabilized so that tagging items as junk doesn't change what is considered "lower"
* Fixed loadouts with subclasses not fully transferring to the vault.
* Don't display "ms" unit on Charge Time stat for D1 fusion rifles.

## 6.12.0 <span class="changelog-date">(2020-05-24)</span>

* DIM has a new community-driven user guide at https://destinyitemmanager.fandom.com/wiki/Destiny_Item_Manager_Wiki

## 6.11.0 <span class="changelog-date">(2020-05-17)</span>

* Added the Organizer page, which lets you see all your items in a table form, which you can sort and filter (try shift-clicking on a cell!). Add and remove columns and bulk-tag your items to help quickly figure out which items you want to keep and which you can get rid of.
* Fixed stat calculations for special Taken King class items in D1.

## 6.10.0 <span class="changelog-date">(2020-05-10)</span>

## 6.9.0 <span class="changelog-date">(2020-05-03)</span>

* In the Loadout Optimizer, mods have been split into their own menu, separate from perks.
* Fixed a bug where wishlists would ignore settings and load the default wishlist instead.

## 6.8.0 <span class="changelog-date">(2020-04-26)</span>

* Added "armor 2.0" column to spreadsheet exports.
* Fixed a bug that could affect the display of percentage-based objectives.

## 6.7.0 <span class="changelog-date">(2020-04-19)</span>

* Emblems now show a preview of their equipped stat tracker, and show which types of stat tracker the emblem can use.
* Certain stat trackers (under "Metrics" in "Collections") had the wrong display value, like KDA. These have been fixed.
* Loadout Optimizer now allows you to select seasonal mods independent of the gear they go on - it'll try to slot them into any gear.

## 6.6.0 <span class="changelog-date">(2020-04-12)</span>

* Better handling of logging out and into a different Bungie.net account.
* Improved error handling for Bungie.net and DIM Sync issues.

## 6.5.0 <span class="changelog-date">(2020-04-10)</span>

* Improved overall performance and memory usage of DIM - as the game grows, so has DIM's memory usage. If your browser was crashing before, give it a try now.
* Collectibles now show perks.

## 6.4.0 <span class="changelog-date">(2020-04-05)</span>

* Added stat trackers to the Collections page (under "Metrics")
* Improved error handling when Bungie.net is down or something is wrong with your account. Includes helpful tips for D1 users locked out by Twitch-linking bug. If your D1 accounts disappeared, they're in the menu now.
* Accounts in the menu are now always ordered by last-played date.
* DIM will no longer bounce you to a different account if the one you wanted cannot be loaded.
* Fixed some bugs that could cause D1 pages to not display.
* Fix display of collectibles that are tied to one of your alternate characters.
* Fix the levels that reward Bright Engrams after season rank 100.

## 6.3.1 <span class="changelog-date">(2020-03-29)</span>

* Fixed a bug where D1 items could fail to display.
* Fixed a bug where responding "Not now" to the DIM Sync prompt wouldn't cause it to go away forever.
* Make mod slot for Reverie Dawn armor set detect correctly as outlaw.

## 6.3.0 <span class="changelog-date">(2020-03-29)</span>

* Removed duplicate Mods section from the top level of the Collections screen - they're still under the normal collections tree.
* Fixed a missing icon when season rank is over 100.

## 6.2.0 <span class="changelog-date">(2020-03-22)</span>

## 6.1.1 <span class="changelog-date">(2020-03-22)</span>

## 6.1.0 <span class="changelog-date">(2020-03-22)</span>

* Introducing [DIM Sync](https://github.com/DestinyItemManager/DIM/wiki/DIM-Sync-(new-storage-for-tags,-loadouts,-and-settings)), a brand new way for DIM to store your loadouts and tags and sync them between all your devices. This is a big step forward that'll let us build lots of new things and share data between other apps and websites! Plus, you no longer have to log into anything separate, and we should avoid some of the bugs that have in the past led to lost data.
* External wish lists will be checked daily. Settings menu shows last fetched time.
* Seasonal Artifact is no longer considered a weapon or a dupe when searching.
* Event sources for items like Festival of the Lost and Revelry are now under the `source:` search like other sources, instead of `event:`.
* Fixed some recent bugs that prevented editing loadouts.
* Show how much of each material you have next to Spider's vendor info.
* Updated privacy policy with DIM Sync info.<|MERGE_RESOLUTION|>--- conflicted
+++ resolved
@@ -8,11 +8,8 @@
 * Fixed an issue where the universal ornament picker would show too many ornaments as unlocked.
 * Shader picker now hides unavailable, unobtainable shaders.
 * "Preview Artifact Contents" in artifact popup now shows unlocked mods from the perspective of the owning character, not the current character.
-<<<<<<< HEAD
 * You can once again click within the Compare sheet to close an item popup.
-=======
 * Creating a loadout now defaults the class to whichever character you had selected.
->>>>>>> cbabbe77
 
 ## 6.98.0 <span class="changelog-date">(2022-01-02)</span>
 
