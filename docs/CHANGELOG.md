# Next

<<<<<<< HEAD
* Added negative search. Prefix any search term with `-` and it will match the opposite.
* Added `perk:"* **"` seach filter to match any keywords against perks on an item
=======
# 4.73.0 (2018-10-07)

>>>>>>> 9b8a86f8
* Added `is:heroic` search filter for armor with heroic resistance.
* New option to manually sort your characters.
* No longer forgetting what perks we recommended.
* Fix mods/perks on items - there was a bug that affected both display and searches.
* Fix is:hasmod search to include some more mods.
* You can now drag items into the loadout drawer.
* D2 spreadsheet export (in settings) covers perks now.
* You can also export ghosts (with perks) for D1/D2.
* Filters can now be combined with "or" to match either filter. For example: "is:shotgun or is:handcannon".

# 4.72.0 (2018-09-30)

* Add searches `is:transmat`, `is:armormod`, `is:weaponmod`, and `is:transmat`, and removed D1 `is:primaryweaponengram`, `is:specialweaponengram`, and `is:heavyweaponengram`.
* Show daily gambit challenge and daily heroic adventure in milestones.

# 4.71.0 (2018-09-23)

* Removed a bunch of help popups.
* Added information about unique stacks.
* Added `is:maxpower` search to return highest light items.
* Added `is:modded` search to return items that have a mod applied.
* Bounties with expiration times are now shown, and are sorted in front in order of expiration time.
* Added masterwork tier range filter.
* Highlight the stat that is boosted by masterwork in item details.
* Masterwork mod hover now shows the type/name of masterwork.

# 4.70.2 (2018-09-17)

* Fix some instances where DIM wouldn't load.
* Fix the About and Backers pages.
* Hide classified pursuits.

# 4.70.1 (2018-09-17)

# 4.70.0 (2018-09-16)

* Display armor resistance type on item icon and include in search filters.
* Giving more weight to ratings with reviews than ratings alone. Also, hiding lone ratings.
* Custom loadouts now display below our special auto loadouts.
* Added inverse string search for items and perks (prefix with minus sign)
* Postmaster is now on top of the screen (but disappears when empty).
* Individual inventory buckets are no longer collapsible, but disappear when empty.
* D1 vault counts are removed from their section headers.
* Fixed an issue where the display would be messed up when colorblind mode is on.
* Restored the keyboard shortcut cheat sheet (press ?).
* The max light loadout prefers legendaries over rares.
* Unclaimed engrams are shown up in the Postmaster section.
* Infusion transfer button is now visible on mobile devices.
* Item tiles have been redesigned for Forsaken.

# 4.69.1 (2018-09-10)

* Max power value in 'Maximum Power' loadout is now calculated correctly.

# 4.69.0 (2018-09-09)

* Max power updated to 600 for Forsaken owners.
* Fixed Year 1 weapons not having an elemental damage type.
* Many bugfixes post-Forsaken launch.
* Add Infamy rank to progress page.
* Bounties now show their rewards on the Progress and Vendors pages.
* The Progress page has been cleaned up to better reflect the state of the game since Forsaken.
* Pursuits are sorted such that bounties are displayed together.
* Add "is:randomroll" search for items that have random rolls.
* Added "is:bow" and "is:machinegun" searches.
* Remove "is:powermod" and "basepower:" searches.
* Masterworks now have a gold border. Previously items with a power mod had a gold border, but there are no more power mods.
* Added Bow stats "Draw Time" and "Inventory Size".
* Disabled vendorengrams.xyz integration until they are back online.
* Review modes - say hello to Gambit (and goodbye to Trials, at least for a little while).
* Ratings platform selection changes made easier.
* Added Etheric Spiral and Etheric Helix to the list of reputation items.

# 4.68.3 (2018-09-03)

# 4.68.2 (2018-09-03)

# 4.68.1 (2018-09-03)

# 4.68.0 (2018-09-02)

* Fixed: Destiny 2 - Sort by character age.
* Item popup shows the ammo type of D2 weapons.
* New is:primary, is:special, and is:heavy search terms for ammo types.
* Add is:tracerifle and is:linearfusionrifle searches.
* Added Korean as a language option.
* We have a new Shop selling enamel pins and T-shirts.
* Ratings system understands random rolls in D2.
* Search help added for searching by # of ratings.

# 4.67.0 (2018-08-26)

# 4.66.0 (2018-08-19)

* DIM now refreshes your inventory automatically every 30 seconds, rather than every 5 minutes.
* Clicking "transfer items" in the Infusion tool will now always move them to the active character.
* The infusion tool will now include locked items as potential infusion targets even if the checkbox isn't checked (it still affects what can be a source item).
* If you are at maximum light, DIM now alerts you when vendors are selling maximum light gear and engrams, courtesy of VendorEngrams.xyz.

# 4.65.0 (2018-08-12)

# 4.64.0 (2018-08-05)

# 4.63.0 (2018-07-29)

* Fixed a bug that could cause iOS Safari to hang.

# 4.62.0 (2018-07-22)

* Xur has been removed from the header in D1. Find him in the Vendors page.

# 4.61.0 (2018-07-15)

* Fix a bug that would leave behind stackable items when moving certain loadouts like "Gather Reputation Items".
* The is:haspower search works once again.
* The is:cosmetic search will now work for Destiny 2.
* Added is:prophecy search which will return all prophecy weapons from CoO.
* Added is:ikelos search which will return all ikelos weapons from Warmind.

# 4.60.0 (2018-07-08)

* Farming mode won't try to move unmoveable reputation tokens.
* Filters like stat:recovery:=0 now work (they couldn't match stat values of zero before).
* Checking with VendorEngrams.xyz to see if 380 drops may be right for you.

# 4.59.0 (2018-07-01)

* New iOS app icons when you add to home screen.
* Ornaments now show additional reasons why you can't equip them.
* The is:inloadout search works once again.
* Fix a bug where the item popup could hang iOS Safari in landscape view.
* Add a link to lowlines' Destiny map for collecting ghost scannables, latent memories, and sleeper nodes.

# 4.58.0 (2018-06-24)

* Factions now show seasonal rank instead of lifetime rank.
* Vendors show their faction rank next to their reward engrams.
* Factions in the progress page also link to their vendor.
* Quest keys in your Pursuits now show their quantity. They're still on the Progress page.

# 4.57.0 (2018-06-17)

* Item sizing setting works in Edge.
* Lock and unlock won't get "stuck" anymore.

# 4.56.5 (2018-06-11)

* Fix for item popups not working

# 4.56.0 (2018-06-10)

* Add "is:hasshader" search filter to select all items with shaders applied.
* Fixed some bugs in older Safari versions.
* Errors on Progress, Collections, and Vendors pages won't take out the whole page anymore, just the section with the error.
* Fix bugs where a stray "0" would show up in odd places.
* Align Progress columns better for accounts with fewer than 3 characters.

# 4.55.0 (2018-06-03)

* Displaying available rating data in spreadsheet export.
* Correctly display masterwork plug objectives - check the "Upgrade Masterwork" plug for catalyst updates.
* The Collections page now shows progress towards unlocking ornaments. Due to restrictions in the API, it can only show ornaments that go with items you already have.

# 4.54.0 (2018-05-27)

* Fix the display of crucible rank points.
* Fix faction rank progress bars on D1.
* Compare view includes perks and mods for D2 items.

# 4.53.0 (2018-05-20)

* Add previews for engrams and other preview-able items.
* Display Crucible ranks on the progress page.
* Add emotes back to the collections page.
* Remove masterwork objectives that never complete.
* Fix loading loadouts the first time you open a character menu.
* Fix exporting CSV inventories in Firefox.

# 4.52.0 (2018-05-13)

* Collection exotics are no longer duplicated. They are also sorted by name.
* Updated max power to 380.
* Vendors and collections will no longer show items exclusive to platforms other than the current account's platform.
* Fix masterworks not showing as masterworks.
* Set the max base power depending on which DLC you own.

# 4.51.2 (2018-05-09)

* Handle the Warmind API bug better, and provide helpful info on how to fix it.

# 4.51.1 (2018-05-08)

* Fix progress page not displaying after the Warmind update.

# 4.51.0 (2018-05-06)

* Fix a bug where having mods, shaders, or materials in the postmaster might make it impossible to move any mod/shader/material into or out of the vault.
* Add links to Ishtar Collective on items with lore.

# 4.50.0 (2018-04-30)

* The settings page now shows how much of your local storage quota is being used by DIM (if your browser supports it).
* Add search filters based on character location on dim (is:inleftchar / inmiddlechar / inrightchar) and for vault (is:invault) and current/last logged character (incurrentchar), that is marked with a yellow triangle.
* Fixed a bug where the "Restore Old Versions" tool wouldn't actually let you see and restore old versions.

# 4.49.1 (2018-04-23)

* Fix loadouts.

# 4.49.0 (2018-04-22)

* The DIM changelog popup has moved to a "What's New" page along with Bungie.net alerts and our Twitter feed. We also moved the "Update DIM" popup to the "What's New" link.
* Fix moving mods and shaders from the postmaster.
* Remove "Take" button from stackables in the postmaster.
* The Collections page now has a link to DestinySets.com.

# 4.48.0 (2018-04-15)

* You can specify game modes for reading and making ratings and reviews.
* Full General Vault, Mods, and Shaders buckets are highlighted in red.
* Adding DIM to your home screen on iOS was broken for iOS 11.3. It's fixed now!

# 4.47.0 (2018-04-09)

# 4.46.0 (2018-04-02)

* Added a page to browse and restore old revisions of Google Drive data.
* Emblems now show a preview of their nameplate in the item details popup.
* New Vendors page shows all the items you can buy from various vendors.
* New Collections page shows your exotics, emotes, and emblems kiosks.
* Engram previews from the faction display and vendors pages show what could be in an engram.
* Keyword search now includes item descriptions and socket perk names and descriptions.

# 4.45.0 (2018-03-26)

* Searching mods and perks in D2 now searches non-selected perks as well.
* Perks are in the correct order again (instead of the selected one being first always).
* Unpurchaseable vendor items are displayed better.
* Storage settings break out loadouts and tags/notes between D1 and D2 items.
* A new revisions page allows you to restore old versions of settings from Google Drive.
* Emblems show a preview of the nameplate graphic.
* Fix "is:dupelower" to only affect Weapons/Armor
* Add armor stats to the "stat:" filter (in D2 only)
* Add ":=" comparison to the text complete tooltip

# 4.44.0 (2018-03-19)

* Fixed the "recommended perk" being wrong very often.
* Improved the display of perks, shaders, and mods on items. Improved the popup details for those items as well - this includes ornament unlock progress.
* Stackable items like mods and shaders have less chance of being left behind during search transfers.
* Put back "Make Room for Postmaster" in D1 - it was removed accidentally.
* Items matching a search are now more highlighted. Removed "Hide Unfiltered Items" setting.

# 4.43.0 (2018-03-12)

* Fix some cases where moving stacks of items would fail.
* Fix "Gather Reputation Items" from not gathering everything.
* More items can be successfully dragged out of the postmaster.

# 4.42.0 (2018-03-05)

* Compare tool shows ratings, and handles missing stats better.
* Fixed display of masterwork mod and ornaments.
* Remove Auras from inventory since they're part of Emblems now.
* Fancy new emblems show all their counters correctly.
* Improved moving mods, shaders, and consumables via search loadouts. They can now go to any character (not just the active one) and aren't limited to 9 items.
* Pausing over a drop zone to trigger the move-amount dialog works every time now, not just the first time.

# 4.41.1 (2018-02-19)

* Fix dupelower logic.
* Fixed bugs preventing DIM from loading in some browsers.
* See previews of the items you'll get from faction packages and Xur from links on the Progress page.

# 4.41.0 (2018-02-19)

* Mobile on portrait mode will be able to set the number of inventory columns (the icon size will be resized to accomodate).
* You can now check your emblem objectives.
* Armor mods show more info.
* Destiny 1 transfers are faster.
* DIM is better at equipping exotics when you already have exotic ghosts, sparrows, and ships equipped.
* Pulling an item from the postmaster updates the list of items quickly now.
* Navigation from "About" or "Backers" back to your inventory works.
* is:dupelower breaks ties more intelligently.

# 4.40.0 (2018-02-12)

# 4.39.0 (2018-02-05)

* Fixed random loadout feature taking you to a blank page.

# 4.38.0 (2018-01-31)

* Fixed display of Clan XP milestone.
* DIM's logic to automatically move aside items to make room for what you're moving is smarter - it'll leave put things you just moved, and it'll prefer items you've tagged as favorites.
* In D2, "Make room for Postmaster" has been replaced with "Collect Postmaster" which pulls all postmaster items we can onto your character. You can still make room by clicking "Space".
* Fix pull from postmaster to clear exactly enough space, not too many, but also not too few.
* Accounts with no characters will no longer show up in the account dropdown.
* Item tagging via keyboard should be a little more international-friendly. Calling the help menu (via shift+/) is too.
* Fixed XP required for well-rested perk after the latest Destiny update.

# 4.37.0 (2018-01-29)

* Masterwork differentiation between Vanguard / Crucible, highlight of stat being affected by MW.
* The "Well Rested" buff now appears as a Milestone on your Progress page.
* Nightfall modifiers are shown on the Progress page.
* Storage (Google Drive) settings have moved to the Settings page.
* You can configure a custom item sorting method from the Settings page.
* Improved display of the account selection dropdown.

# 4.36.1 (2018-01-22)

* Attempt to fix error on app.
* Moving an item from the postmaster will now only clear enough space for that one item.

# 4.36.0 (2018-01-22)

* Attempt to fix error on app.

# 4.35.0 (2018-01-22)

* The Settings page has been redesigned.
* Your character stats now update live when you change armor.
* New settings to help distinguish colors for colorblind users.
* DIM should load faster.
* DIM won't try to transfer Faction tokens anymore.

# 4.34.0 (2018-01-15)

* Sorting characters by age should be correct for D2 on PC.
* The infusion fuel finder now supports reverse lookups, so you can choose the best thing to infuse a particular item _into_.
* Labeled the Infusion Fuel Finder button.
* Trace Rifles are highlighted again on is:autorifle search.
* Factions that you can't turn in rewards to are now greyed out. We also show the vendor name, and the raw XP values have moved to a tooltip.
* The settings page has been cleaned up and moved to its own page.

# 4.33.1 (2018-01-09)

* Fix DIM loading on iOS 11.2.2.

# 4.33.0 (2018-01-08)

* A brand new Progress page for Destiny 2 displays your milestones, quests, and faction reputation all in one place. That information has been removed from the main inventory screen.
* We've changed around the effect for masterworks a bit more.

# 4.32.0 (2018-01-02)

* Added hotkey for search and clear (Shift+F).
* Masterworks show up with an orange glow like in the game, and gold borders are back to meaning "has power mod".
* Mercury reputation items are now handled by farming mode and gather reputation items.
* Tweak max base power / max light calculations to be slightly more accurate.
* Display D2 subclass talent trees. We can't show which ones are selected/unlocked yet.
* Moving items on Android should work better.
* Rotating to and from landscape and portrait should be faster.
* Fix quest steps showing up in the "haspower" search.
* Do a better job of figuring out what's infusable.
* Added a reverse lookup to Infusion Fuel Finder.

# 4.31.0 (2017-12-25)

* "is:complete" will find completed rare mod stacks in Destiny 2.

# 4.30.0 (2017-12-18)

* NEW - Revamped rating algorithm for D2 items.
* Fixed a bug trying to maximize power level (and sometimes transfer items) in Destiny 2.
* When hovering over an icon, the name and type will be displayed
* Allowing more exotic item types to be simultaneously equipped in Destiny 2
* Initial support for masterworks weapons.
* Fixed reporting reviews in Destiny 2.
* Fixed item filtering in Destiny 2.

# 4.29.0 (2017-12-13)

* Added Mercury reputation.
* Added Crimson Exotic Hand Canon.

# 4.28.0 (2017-12-11)

* NEW - Move items from the postmaster in DIM!

# 4.27.1 (2017-12-05)

* Key for perk hints in D2.
* Fixed bug loading items with Destiny 2 v1.1.0.

# 4.27.0 (2017-12-04)

* Added setting to pick relevant platforms for reviews.
* Fix review area not collapsing in popup.
* Fix display of option selector on reviews tab when detailed reviews are disabled.

# 4.26.0 (2017-11-27)

* Don't show community best rated perk tip if socket's plugged.
* is:haslevel/haspower (D1/D2) fix in cheatsheet.
* Fix mobile store pager width

# 4.25.1 (2017-11-22)

* Added Net Neutrality popup.

# 4.25.0 (2017-11-20)

# 4.24.1 (2017-11-13)

# 4.24.0 (2017-11-13)

* Bungie has reduced the throttling delay for moving items, so you may once again move items quickly.

# 4.23.0 (2017-11-06)

# 4.22.0 (2017-10-30)

* Add a 'bulk tag' button to the search filter.
* Add basepower: filter and is:goldborder filter.
* Fix filtering in D1.
* Add a button to clear the current search.
* Fix moving partial stacks of items.
* Fixed "transfer items" in the Infusion Fuel Finder.
* Giving hints about the community's favorite plugs on D2 items.

# 4.21.0 (2017-10-23)

* Community reviews (for weapons and armor) are in for Destiny 2 inventory.
* Charting weapon reviews.
* Fixed the shadow under the sticky characters bar on Chrome.
* Add an option to farming mode that stashes reputation items in the vault.
* Add a new smart loadout to gather reputation items for redemption.
* Scroll the loadout drawer on mobile.
* Show character level progression under level 20 for D2.
* Stacks of three or more rare mods now have a yellow border

# 4.20.1 (2017-10-16)

* Fixed an error when trying to space to move items.

# 4.20.0 (2017-10-16)

* Sort consumables, mods, and shaders in a more useful way (generally grouping same type together, alphabetical for shaders).
* Show the hidden recoil direction stat.
* Link to DestinyDB in your language instead of always English.
* Updated documentation for search filters.
* Fixed logic that makes room for items when your vault is full for D2.

# 4.19.2 (2017-10-11)

* Keyword searchs now also search on mod subtitles, so `is:modifications helmet void` will bring only Helmet Mods for Void subclass.
* Add Iron Banner reputation.

# 4.19.1 (2017-10-10)

* Fix landscape orientation not working on mobile.
* Fix D1 stats in loadout builder and loadout editor.

# 4.19.0 (2017-10-09)

* Added `stack:` to search filters for easier maintenance of modifications.
* Add missing type filters for D2 (try `is:modifications`)!
* Bring back keyboard shortcuts for tagging (hit ? to see them all).
* The "Max Light" calculation is even more accurate now.
* Added `PowerMod` column to CSV export indicating whether or not a weapon or piece of armor has a power mod
* Support sorting by base power.
* Hide "split" and "take" button for D2 consumables.
* OK really really fix the vault count.
* Fix showing item popup for some D1 items.
* Changed how we do Google Drive log-in - it should be smoother on mobile.
* Completed objectives will now show as "complete".
* Bring back the yellow triangle for current character on mobile.
* Updated `is:dupelower` search filter for items to tie break by primary stat.

# 4.18.0 (2017-10-02)

* Updated `is:dupelower` search filter for items with the same/no power level.
* Fix some issues with Google Drive that might lead to lost data.
* Really fix vault counts this time!

# 4.17.0 (2017-09-29)

* Fix bug that prevented pinned apps in iOS from authenticating with Bungie.net.

# 4.16.2 (2017-09-29)

* Added `is:dupelower` to search filters for easier trashing.
* Added missing factions to the reputation section for Faction Rally.
* Fix in infusion calculator to correctly consider +5 mod
* Fix for CSV export (e.g.: First In, Last Out in 2 columns)

# 4.16.1 (2017-09-26)

* Bugfixes for iOS 10.0 - 10.2.

# 4.16.0 (2017-09-25)

* Added item type sort to settings group items by type (e.g. all Sniper Rifles together).
* Reputation emblems are the same size as items now, however you have item size set.
* Shaders show up in an item's mods now.
* Transfering search loadouts is more reliable.
* Fixed a serious bug with storage that may have deleted your tags and notes. It's fixed now, but hopefully you had a backup...
* Highlight mods that increase an item's power with a gold border. New 'is:powermod' search keyword can find them all.
* Phone mode should trigger even on really big phones.
* More places can be pressed to show a tooltip.
* Fixed showing quality for D1 items.
* D2 subclasses are diamonds instead of squares.
* Max Base Power, Mobility, Resilience, and Recovery are now shown for each character.
* Legendary shards have the right icon now.
* Fix newly created loadouts showing no items.
* Inventory (mods, shaders, and consumables) in your vault now show up separated into the vault, and you can transfer them to and from the vault.
* Search keywords are now case-insensitive.
* You can now lock and unlock D2 items.
* Equipping an exotic emote won't unequip your exotic sparrow and vice versa.
* Item popups aren't weirdly tall on Firefox anymore.
* Armor stats now match the order in the game.
* Infusion calculator now always gives you the full value of your infusion.
* Show a warning that your max light may be wrong if you have classified items.
* CSV export for D2 weapons and armor is back.
* Add text search for mods and perks.
* Add "Random Loadout" to D2. You gotta find it though...

# 4.15.0 (2017-09-18)

* D2 items with objectives now show them, and quests + milestones are displayed for your characters.
* Custom loadouts return for D2.
* D2 items now display their perks and mods.
* DIM won't log you out if you've been idle too long.
* Swipe left or right anywhere on the page in mobile mode to switch characters.
* If you have lots of inventory, it won't make the page scroll anymore.
* Power level will update when you change equipment again.
* Searches will stay searched when you reload info.
* Max light loadout won't try to use two exotics.
* Farming mode looks better on mobile.
* If you're viewing a non-current character in mobile, it won't mess up on reload anymore.
* You can tag and write notes on classified items to help remember which they are.
* The Infusion Fuel Finder is back for D2.
* The "Max Light" calculation is more accurate now.
* Mods now show more detail about what they do.

# 4.14.0 (2017-09-14)

* Added back in Repuation for D2.
* Max Light Loadout, Make Room for Postmaster, Farming Mode, and Search Loadout are all reenabled for D2.
* Classified items can be transferred!
* Fixed search filters for D2.
* Show hidden stats on D2 items.
* D2 inventory (mods, shaders, etc) now take the full width of the screen.

# 4.13.0 (2017-09-09)

* DIM will remember whether you last used D2 or D1.
* Lots of DIM functionality is back for D2.
* We now highlight the perks from high community reviews that you don't have selected.

# 4.12.0 (2017-09-05)

* Early Destiny 2 support! We have really basic support for your Destiny 2 characters. Select your D2 account from the dropdown on the right. This support was built before we even got to start playing, so expect some rough edges.
* There's a new phone-optimized display for your inventory. See one character at a time, with larger items. Swipe between characters by dragging the character header directly.
* Info popups aren't gigantic on mobile anymore.
* Fix a case where changes to preferences may not be saved.

# 4.11.0 (2017-09-02)

* Fix a case where DIM wouldn't work because auth tokens had expired.

# 4.10.0 (2017-08-26)

* You can flag reviews for being offensive or arguing or whatever. Be helpful but also be nice.
* Remove the browser compatibility warning for Opera and prerelease Chrome versions.

# 4.9.0 (2017-08-19)

* No changes!

# 4.8.0 (2017-08-12)

* No changes!

# 4.7.0 (2017-08-05)

* Made loadout builder talent grids tiny again.
* If you autocomplete the entire filter name and hit enter, it will no longer hang the browser.
* Updated the About page and FAQ.
* Fixed a case where DIM would fail to load the latest version, or would load to a blank page unless force-reloaded.
* Added some helpful info for cases where DIM might fail to load or auth with Bungie.net.
* Added a warning when your browser is not supported by DIM.
* DIM no longer supports iOS 9.

# 4.6.0 (2017-07-29)

* Fix a bug where the popup for Xur items was below Xur's own popup.
* Hiding community rating for items with only one (non-highlighted) review.
* The first item in the search autocompleter is once again selected automatically.
* If you don't have the vault width set to "auto", the inventory is once again centered.

# 4.5.0 (2017-07-22)

* Added "reviewcount" filter to filter on the number of reviews on an item.
* Fix slight horizontal scroll on inventory view.
* On mobile, tapping outside of dialogs and dropdowns to dismiss them now works.
* The item detail popup now does a better job of fitting itself onto the screen - it may appear to the left or right of an item now!
* Press on a talent grid node to read its description. The same goes for the stats under your character.
* Subclasses now have the correct elemental type in their header color.
* Drag and drop should be much smoother now.
* You can select Destiny 2 accounts from the account dropdown now - but won't do much until Destiny 2 is released and we have a chance to update DIM to support it!

# 4.4.0 (2017-07-15)

* New filters for ornaments - is:ornament, is:ornamentmissing, is:ornamentunlocked
* Fixed a bug where item data would not respect your language settings.
* Weapon reviews now show up immediately, and can be edited.
  - If you have been less than friendly, now would be a very good time to edit yourself and put a better foot forward.
* Sorting reviews to support edits and highlighted reviews.
* Logging out now brings you to Bungie's auth page, where you can choose to change account or not.
* Fixed "Clear New Items" not working.
* Adjusted the UI a bunch to make it work better on mobile. Just a start - there's still a long way to go.
* The announcement about DIM being a website won't show more than once per app session.
* Google Drive syncing is a bit smoother.
* Fixed a case where you couldn't create a new class-specific loadout.
* On Firefox, the new-item shines don't extend past the item anymore.
* Do a better job of refreshing your authentication credentials - before, we'd sometimes show errors for a few minutes after you'd used DIM for a while.
* The filters help page has been localalized.
* Separate the light: and level: filters. level now returns items matching required item level, light returns items matching the light level.

# 4.3.0 (2017-07-08)

* DIM is now just a website - the extension now just sends you to our website. This gives us one, more cross-platform, place to focus on and enables features we couldn't do with just an extension. Don't forget to import your data from the storage page!
* Scrolling should be smoother overall.
* Vendor weapons now show reviews.
* Add a "sort by name" option for item sorting.
* In Google Chrome (and the next version of Firefox), your local DIM data won't be deleted by the browser in low storage situations if you visit DIM frequently.
* Ratings will no longer disappear from the item details popup the second time it is shown.
* Info popups should do a better job of hiding when you ask them to hide.

# 4.2.4 (2017-07-03)

* Work around a Chrome bug that marked the extension as "corrupted".

# 4.2.3 (2017-07-03)

* Fix log out button.
* Put back the accidentally removed hotkeys for setting tags on items.
* Fixed some visual goofs on Firefox.
* Fix a case where DIM would never finish loading.

# 4.2.2 (2017-07-02)

* Fix DIM being invisible on Firefox
* Fix a case where DIM would never finish loading.
* Put back the accidentally removed hotkeys for setting tags on items.

# 4.2.1 (2017-07-01)

* Actually turn on Google Drive in prod.

# 4.2.0 (2017-07-01)

* Exclude all variants of 'Husk of the Pit' from 'Item Leveling' loadout.
* Add a new storage page (under the floppy disk icon) for managing your DIM data. Import and export to a file, and set up Google Drive storage to sync across machines (website only). You can import your data from the Chrome extension into the website from this page as well.
* The settings page has been cleaned up and reworded.
* Added missing Trials emblems and shaders to the is:trials search.
* DIM should look more like an app if you add it to your home screen on Android.
* DIM will show service alerts from Bungie.

# 4.1.2 (2017-06-25)

* Add a "Log Out" button in settings.

# 4.1.1

* Fixed changelog popup too large to close.

# 4.1.0 (2017-06-24)

* Fixed the logic for deciding which items can be tagged.
* Fix "Make room for postmaster".
* Record books have been moved out of the inventory into their own page. Get a better look at your records, collapse old books, and narrow records down to only those left to complete.
* Fix changing new-item shine, item quality display, and show elemental damage icon preferences. They should apply immediately now, without a reload.x
* Localization updates.
* Fixed objective text in the record book floating above stuff.
* Fixed displaying record objectives that are time-based as time instead of just a number of seconds.
* When pinned to the iOS home screen, DIM now looks more like a regular browser than an app. The upside is you can now actually authorize it when it's pinned!
* Loadouts with a complete set of equipped armor now include a stat bar that will tell you the stat tiers of the equipped loadout pieces.
* Loadouts with non-equipping items now won't _de-equip_ those items if they're already equipped. #1567
* The count of items in your loadout is now more accurate.
* DIM is now better at figuring out which platforms you have Destiny accounts on.
* DIM is faster!
* Added Age of Triumph filters is:aot and is:triumph
* Add gunsmith filter is:gunsmith
* Updated filters to remove common items for specific filters (e.g. is:wotm no longer shows exotic items from xur, engrams, and planetary materials)
* Loadout Builder's equip button now operates on the selected character, not your last-played character.
* Loadout Builder no longer has equip and create loadout buttons for loadouts that include vendor items.
* Loadout Builder is faster.
* DIM has a new logo!
* Elemental damage color has been moved to a triangle in the upper-left corner of your weapon.
* See community weapon ratings in DIM, and submit your own! Weapon ratings can be turned on in Settings, and will show up on your individual weapons as well as in the details popup. You can submit your own reviews - each review is specific to the weapon roll you're looking at, so you know whether you've got the god roll.

# 3.17.1

* Fixed a bug with the display of the amount selection controls in the move popup for stackable items.
* Localization updates
* Moved the "VCR" controls for stackable item amount selection to their own row.

# 3.17.0

* Fixed the perk selection in Loadout Builder. #1453
* Integrated Trials-centric weapon reviews (and the ability to rate your own gear (and make comments about your gear)). Done in conjunction with destinytracker.com.
* Fixed the logic for artifact bonuses to compute the right number. #1477
* Restore some missing images from our build system changes.
* Don't allow engrams to be tagged. #1478
* Add home screen icons (and Safari tab icons, and Windows tile icons) for the website.
* Fixed "is:locked" filters to be consistent for engrams. #1489
* The Beta website is now updated automatically for every PR.
* If you're not logged in to the website, we show the login screen.
* Better error messages for when you have the wrong platform selected, plus the error doesn't cover the platform selector.
* Improved website compatibility with Firefox, Safari, and Edge.
* Many style fixes for Safari.
* Drag and drop is now supported on touch devices. Press and hold an item to drag it. #1499
* Armsday packages can no longer be dragged. #1512
* Add tags and notes to items! This has been in Beta forever but now it's official. Hit ? to see the keyboard shortcuts, and use "tag:" searches to find your tagged gear.
* Remove Materials Exchange from the beta.
* Vendors now show where they are, and are sorted better. All the cryptarchs now appear. Engrams waiting to be decrypted aren't shown in the vendor screen.
* Experimental iOS 9 Mobile Safari compatibility. May be removed in the future.
* Style updates to clean up DIM's look and make sure more screen space is being used for items.
* Gained the ability for us to fill in classified items, even if Bungie hasn't unclassified them. You still can't transfer them though.
* The "Hide Unfiltered Items while Filtering" preference now applies to vendor gear too. #1528
* When moving stacks of items through the popup, there are now buttons to max out the amount, and add and remove up to even stacks of items.
* Xur should disappear on Sundays again.

# 3.16.1

* Significantly increased the storage limit for tags and notes. It's still possible to go over (especially with long notes) but it should happen far less frequently - and it should notify you when it happens.

# 3.16.0

* Removed farming option to keep greens since they're disassembled by default now.
* Added stat search, for example: "stat:rof:>= 22"
* Fixed formatting for search loadouts when the search terms contain angle brackets.
* A new "Make room for Postmaster items" auto layout will clear out enough space on your character to pick up all the stuff you've accumulated at the Postmaster.
* Vendor items now explain what you need to do to get them.
* Xur looks like the other vendors, and correctly displays both heavies now.
* Compare tool styling updates.
* Compare tool shows attack/defense.
* In the compare tool, stats that are the same across all items are white instead of blue.
* There's now a picture of each item in the compare tool.
* Clicking the title of an item in the compare tool will scroll to that item and "pop" it so you know which one it is.
* Armor and items that don't match the equipping character will once again transfer in loadouts. You can still put multiple subclasses of the same damage type in a loadout.
* Empty space around talent grids has been eliminated.
* Memory of Felwinter's stat bar no longer overflows its container.

# 3.15.0

* Permit the same damage type of subclass in loadouts (#1067)
* Update record books to properly display time instead of a large number. (#1051)
* Moving an item into a full vault but an empty bucket (such as full General but the vault contains no Consumables) now works.
* Stacks of items are properly accounted for. They'll now combine as things are moved to make space - previously even a stack of 1 consumable would count as taking up the whole slot and would prevent a move of 2 more of that consumable.
* We now catch errors trying to move aside items and retry with a different item. You should see fewer failed moves!
* "Thrashing" in farming mode is fixed. When farming mode can't proceed (because moving anything off the character would result in something else being moved back on, because you're out of space), we now show a friendly info message. This message is throttled to show up no more than once a minute.
* Fixed a bug where a full vault would prevent farming mode from moving things to other characters.
* The move aside logic strongly prefers putting things on characters other than the original item's owner. This makes it much easier to move a bunch of stuff off of a character without other things bouncing right back in.
* Prefer putting engrams in the vault and not taking them out when choosing items to move aside.
* Farming mode now makes room to pick up artifacts, materials, and consumables.
* When making space in the "General" category or in Materials/Consumables buckets, we'll choose to move aside an item that can be combined with another stack somewhere without increasing the total number of stacks. This trends towards consolidation and can help free up a full vault, as well as getting rid of stray stacks.
* We swapped in "special ammo synth" and "primary ammo synth" instead of "motes of light" and "strange coins" for the farming mode quick gather buttons. They seemed more useful in the heat of battle.
* When dequipping an item, we try harder to find a good item to equip in its place. We also prefer replacing exotics with other exotics, and correctly handle The Life Exotic perk.
* Lots of new translations and localized strings.
* Vendors update when you reach a new level in their associated faction, or when you change faction alignment.
* Fixed a too-small perk selection box in the loadout builder, and properly handle when vendors are selling Memory of Felwinter.

# 3.14.1 (2016-12-06)

* Internationaliztion updates.
* Fix for Loadout Class Type bug.

# 3.14.0

* Compare Weapons and Armor side-by-side.
* Added `is:sublime` filter
* Added detailed information to the Trials of Osiris popup card.
* Added more detection for item years.
* The collapse button now no longer takes up the whole bucket height.
* Fixed marking which characters had access to vendor items.
* Fix tracking new items when the new-item shine is disabled.
* Added option to Farming Mode to not move weapons and armor to make space for engrams.
* About and Support pages are now translatable.
* Improved error handling and error messages.
* Vendors are collapsible.
* All vendor items (including duplicates with different rolls) will now show up.
* Added more translations.
* If you have more than one Memory of Felwinter, they are all excluded from loadout builder.
* Export correct quality rating for items in CSV.

# 3.13.0 (2016-10-31)

* The vendors page is back. It'll show all available vendors. It's now a lot faster, and combines vendor inventory across your characters. Consumables and Bounties are now shown. Item stats and quality will hopefully show up on 11/8.
* Loadout builder has option to load from equipped items.
* Added option to farm green engrams or not.
* When moving consumable stacks, you can now choose to fill up one stack's worth.
* Don't sort bounties (the API does not currently provide the in-game order.)
* Fix max-light rounding.
* Fix a bug in the new filters for source.
* Fix incognito mode launching
* More i18n.
* Classified items in the vault are now counted and shown.
* DIM is faster!
* Memory of Felwinter is now excluded from loadout builder by default.

# 3.11.1 (2016-10-04)

* Fixed an issue with farming mode where users without motes, 3oC, coins, or heavy could not use farming mode.
* Fixed an issue where classified items would not show up in the UI.

# 3.11.0 (2016-10-04)

##### New

* Added Quick Move items to farming mode.
* Farming mode now also moves glimmer items to vault.
* Added `is:inloadout` filter
* New filters: is:light, is:hasLight, is:weapon, is:armor, is:cosmetic, is:equipment, is:equippable, is:postmaster, is:inpostmaster, is:equipped, is:transferable, is:movable.
* New filters for items based on where they come from: is:year3, is:fwc, is:do, is:nm, is:speaker, is:variks, is:shipwright, is:vanguard, is:osiris, is:xur, is:shaxx, is:cq, is:eris, is:vanilla, is:trials, is:ib, is:qw, is:cd, is:srl, is:vog, is:ce, is:ttk, is:kf, is:roi, is:wotm, is:poe, is:coe, is:af.
* Added debug mode (ctrl+alt+shift+d) to view an item in the move-popup dialog.
* Added max light value to max light button in dropdown.
* Major loadout builder performance enhancements.
* Support rare (blue) items in loadout builder.

##### Tweaks

* Consumables and materials are now sorted by category.
* All other items in the General Bucket are sorted by Rarity.
* Move ornaments inbetween materials and emblems.
* Link to wiki for stat quality in the move-popup box.
* Full item details are shown in the move popup by default (they can still be turned off in settings).

##### Bugfixes

* Prevent double click to move item if loadout dialog is open.
* [#889](https://github.com/DestinyItemManager/DIM/issues/889) Fixed stats for Iron Banner and Trials of Osiris items.
* Fix infusion finder preview item not changing as you choose different fuel items. Also filter out year 1 items.
* Fix some green boots that would show up with a gold border.
* A bunch of consumables that can't be moved by the API (Treasure Keys, Splicer Keys, Wormsinger Runes, etc) now show up as non-transferable in DIM.
* Husk of the Pit will no longer be equipped by the Item Leveling loadout.
* Fixed equipping loadouts onto the current character from Loadout Builder.
* The default shader no longer counts as a duplicate item.
* DIM no longer tries to equip exotic faction class items where your character isn't aligned with the right faction.
* Fixed more cases where your loadouts wouldn't be applied because you already had an exotic equipped.
* Elemental Icons moved to bottom left to not cover the expansion symbol.
* Loadout builder no longer shows duplicate sets.
* Fix equip loadout builder equip to current character.

# 3.10.6 (2016-09-23)

* The DestinyTracker link in the item popup header now includes your perk rolls and selected perk. Share your roll easily!
* Fixed moving consumables in loadouts. Before, you would frequently get errors applying a loadout that included consumables. We also have a friendlier, more informative error message when you don't have enough of a consumable to fulfill your loadout.
* Fixed a bug where when moving stacks of items, the stack would disappear.
* The progress bar around the reputation diamonds is now more accurate.
* Enabled item quality.
* Item Quality is enabled by default for new installs.
* A new Record Books row in Progress has your Rise of Iron record book.
* Searches now work for all characters and the vault again.
* Can equip loadouts onto the current character from Loadout Builder.
* Added ability to feature toggle items between Beta + Release.

# 3.10.5

* Added Ornaments.

# 3.10.4

* We handle manifest download/cache errors better, by deleting the cached file and letting you retry.
* Date armor ratings end is on 9/20/2016 @ 2AM Pacific.
* Fixed issues with broken images by downloading from Bungie.net with https.
* Loadouts for multi-platform users will now save selected and equipped items for both platforms. Previously, when switching platforms, loadouts would remove items from the loadout for the opposite platform.

# 3.10.3

* Fixed a "move-canceled" message showing up sometimes when applying loadouts.
* Bugged items like Iron Shell no longer attempt to compute quality. They'll fix themselves when Bungie fixes them.
* Fixed "Aim assist" stat not showing up in CSV (and no stats showing up if your language wasn't English).
* We now catch manifest updates that don't update the manifest version - if you see broken images, try reloading DIM and it should pick up new info.
* Worked around a bug in the manifest data where Ornamenent nodes show up twice.
* DIM won't allow you to move rare Masks, because that'll destroy them.
* The "Random" auto loadout can now be un-done from the loadout menu.
* For non-variable items (emblems, shaders, ships, etc) in a loadout, DIM will use whichever copy is already on a character if it can, rather than moving a specific instance from another character.

# 3.10.2 (2016-09-10)

* Fixed error building talent grid for Hawkmoon.
* Don't attempt to build record books when advisors are not loaded.
* Dragged items now include their border and light level again.
* New-item overlays have been restored (enable in settings).
* Reenable record book progress.
* Better handle errors when record book info isn't available.
* Show an error message if the manifest doesn't load.
* Fix an error when equipping loadouts.
* DIM usage tips will only show up once per session now. You can bring back previously hidden tips with a button in the settings page.

# 3.10.0

* Add ability to create loadouts by selecting sets of perks.
* [#823](https://github.com/DestinyItemManager/DIM/issues/823) Added 'current' property to stores.
* The DIM extension is now much smaller.
* DIM can now display item information in all supported Destiny languages. Choose your language in the settings then reload DIM.
* We now automatically pick up Destiny data updates, so DIM should work after patches without needing an update.
* The Reputation section should match the in-game logos better now.
* Disable new item overlays due to a bug.

# 3.9.2

* [#812](https://github.com/DestinyItemManager/DIM/issues/812) Removed rare masks from the items table used by the random item loadout.

# 3.9.1

* [#801](https://github.com/DestinyItemManager/DIM/issues/801) Resolved error with vendor page character sorting.
* [#792](https://github.com/DestinyItemManager/DIM/pull/792) Warning if user clicks on perks to notify them that they can only be changed in game.
* [#795](https://github.com/DestinyItemManager/DIM/pull/795) Updated strange coin icon for Xur.

# 3.9.0

* New glimmer-based filters, is:glimmeritem, is:glimmerboost, is:glimmersupply
* Add option for new item and its popup to be hidden
* Add ability to exclude items from loadout builder.
* Expand/collapse sections in DIM.
* Double clicking an item will equip it on the current character. 2x click on equipped, dequips.
* Show current vendor items being sold.
* Move popup won't pop up under the header anymore.
* If you have an open loadout, and you click "Create loadout", it switches to the new loadout now instead of leaving the previous loadout open.
* DIM is once again faster.
* The loadout editor won't stay visible when you change platforms.
* Fixed a lot of bugs that would show all your items as new.
* New-ness of items persists across reloads and syncs across your Chrome profile.
* New button to clear all new items. Keyboard shortcut is "x".
* Help dialog for keyboard shortcuts. Triggered with "?".
* When you have two characters of the same class, applying a loadout with a subclass will work all the time now.
* Item class requirements are part of the header ("Hunter Helmet") instead of in the stats area.
* You can search for the opposite of "is:" filters with "not:" filters. For example, "is:helmet not:hunter quality:>90".
* Clicking away from the Xur dialog will close any open item popups.
* Fixed an issue where you could not equip a loadout that included an exotic item when you already had an exotic equipped that was not going to be replaced by the loadout.
* Better handling of items with "The Life Exotic" perk.
* New aliases for rarity filters (is:white, is:green, is:blue, is:purple, is:yellow).
* An alternate option for the "Gather Engrams" loadout can exclude gathering exotic engrams.
* Removed popup notification for new items.
* #798 Keyword searches will now scan perk descriptions.
* #799 Randomize equipped items for current character. Don't look at us if you have to play a match using Thorn.

# 3.8.3

* Fix move popup not closing when drag-moving an item.
* Added ability to and filters for track or untracking quests and bounties.
* Fix issue where some sets would be missing from the loadout builder.
* Fixed #660 where postmaster items would not appear in the Postmaster section of DIM, ie Sterling Treasure after the reset.
* Fixed #697 where loadouts will no longer remove the loadouts for the opposite platform.
* Fix an issue where loadouts will not show any items, or transfer any items.
* Add option to show new item overlay animation

# 3.8.2

* Update filter list to include quality/percentage filters
* Add year column to CSV export scripts
* When you have filtered items with a search, you can select a new search loadout option in the loadout menu to transfer matching items.
* The screen no longer jumps around when clicking on items, and the item details popup should always be visible.
* Dialogs should be sized better now.
* Fix character order in move popup buttons.
* Restored the ability to set a maximum vault size. "Auto" (full width) is still an option, and is the default.
* Armor quality is shown in Xur, loadouts, and the infusion dialog if advanced stats is turned on.
* "Take" stackables works again.

# 3.8.1

* Added steps to Moments of Triumph popup (and other record books.)
* Fixed wobbly refresh icon.
* Fixed single item stat percentages.
* Fixed armor export script.
* Possible fix for loadout builder.

# 3.8.0

* Loadout builder redesign and major performance enchancements.
* Items in the postmaster now have quality ratings, can use the infusion fuel finder, show up in the infusion fuel finder, compare against currently equipped items, etc. They behave just like a normal item except you can't move them and they're in a different spot.
* The vault width preference has been removed - the vault now always takes up all the remaining space on the screen.
* Section headers don't repeat themselves anymore.
* Drop zones for items are larger.
* Returning from the min-max tool no longer greets you with a blank, item-less screen.
* Fixed a bug where loadouts were not properly restricted to the platform they were created for.
* Xur's menu item will properly disappear when he leaves for the week.
* New items are marked with a "shiny" animation, and there are notifications when new items appear.
* The loadout menu may expand to fill the height of the window, but no more. The scrollbar looks nicer too.
* Items can now be made larger (or smaller) in settings. Pick the perfect size for your screen!
* The item info popup has a new header design. Let us know what you think!
* Changing settings is faster.
* You can now download your weapon and armor data as spreadsheets for the true data nerds among us.
* The settings dialog is less spacious.
* Engrams and items in the postmaster can now be locked (and unlocked).
* The buttons on the move item popup are now grouped together by character.
* When the "Hide Unfiltered Items while Filtering" option is on, things look a lot nicer than they did.
* DIM is generally just a little bit snappier, especially when scrolling.
* Clicking the icon to open DIM will now switch to an active DIM tab if it's already running.
* Bungie.net will open in a new tab as a convenience for expired cookies.
* Items in the Postmaster are sorted by the order you got them, so you know what'll get bumped when your postmaster is full.
* Clicking the loadout builder button again, or the DIM logo, will take you back to the main screen.
* You may now order your characters by the reverse of the most recent, so the most recent character is next to the vault.

# 3.7.4

* Removed the option to hide or show the primary stat of items - it's always shown now.
* Add mode selection full/fast for users willing to wait for all best sets.
* Loadout menus are now scrollable for users with over 8 custom loadouts on a single character.
* Changing the character sort order now applies live, rather than requiring a refresh.
* Use most recently logged in player to start with loadout builder.
* Search queries will exclude the token `" and "` as some users were including that when chaining multiple filters.
* Fix UI issue on move popup dialog that had some numbers expanding outside the dialog.
* Consolidate beta icons to the icons folder.

# 3.7.3

* Fix rounding error that prevented some loadout sets from showing up.
* Added filter for quality rating, ex - quality:>90 or percentage:<=94

# 3.7.2

* Always show locked section in loadout builder.
* Fix NaN issue in loadout builder.
* Fix issues with 'create loadout' button in loadout builder.
* For item lvling dont prefer unlvled equiped items on other characters.
* Various Loadout builder bug fixes and performance updates.

# 3.7.1

* Various Loadout builder bug fixes and performance updates.

# 3.7.0

* Added new armor/loadout tier builder.
* Fix for all numbers appearing red in comparison view.
* Updated to latest stat estimation forumla.
* Use directive for percentage width.

# 3.6.5

* Fix an issue where warlocks would see loadouts for all the other classes.

# 3.6.2 & 3.6.3 (2016-05-23)

* Add warning if the lost items section of the postmaster has 20 items.
* Stat bars are more accurately sized.
* Add vendor progress
* Add prestige level with xp bar under characters to replace normal xp bar after level 40.
* It is no longer possible to choose column sizes that cause the vault to disappear.
* The Vault now has a character-style header, and can have loadouts applied to it. Full-ness of each vault is displayed below the vault header.
* New option to restore all the items that were in your inventory before applying a loadout, rather than just the equipped ones.
* You can now undo multiple loadouts, going backwards in time.

# 3.6.1

* Removed the "Only blues" option in the infusion fuel finder, because it wasn't necessary.
* Engram searches and the engram loadout features won't mistake Candy Engrams for real engrams.
* Items in the Postmaster include their type in the move popup, so they're easier to distinguish.
* Sometimes equipping loadouts would fail to equip one of your exotics. No more!
* Add an 'is:infusable' search filter.
* Add 'is:intellect', 'is:discipline', 'is:strength' search filters for armor.
* XP Progress on bar items

# 3.6.0 (2016-05-03)

* Bring back the infusion dialog as an Infusion Fuel Finder. It doesn't do as much as it used to, but now it's optimized for quickly finding eligable infusion items.
* Fix a bug where hovering over a drop zone with a consumable/material stack and waiting for the message to turn green still wouldn't trigger the partial move dialog.
* Added a new "Item Leveling" auto-loadout. This loadout finds items for you to dump XP into. It strongly favors locked items, and won't replace an incomplete item that you have equipped. Otherwise, it goes after items that already have the most XP (closest to completion), preferring exotics and legendaries if they are locked, and rares and legendaries if they're not locked (because you get more materials out of disassembling them that way).
* There's a new setting that will show elemental damage icons on your weapons. Elemental damage icons are now always shown in the title of the item popup.
* Elder's Sigil won't go above 100% completion for the score portion anymore.
* Added roll quality percentage indicator. You can now see how your intellect/discipline/strength stacks up against the maximum stat roll for your armor.
* DIM is smarter about what items it chooses to move aside, or to equip in the place of a dequipped item.
* Added a new "Gather Engrams" loadout that will pull all engrams to your character.

# 3.5.4

* We won't try to equip an item that is too high-level for your character when dequipping items.
* Fix a regression where subclasses wouldn't show up in Loadouts. They're still there, they just show up now!
* Fixed another bug that could prevent item popups from showing up.
* The vault can now be up to 12 items wide.
* Sterling Treasure, Junk Items, and SLR Record Book added to DIM.
* Manifest file updated.

# 3.5.3

* Fixed a bug that would prevent the loading of DIM if Spark of Light was in the postmaster.
* Fixed a bug that prevented the Xur dialog from rendering.

# 3.5.2

* Fix a bug where item details popups would show above the header.
* Fix showing Sterling Treasures in Messages.
* Better error handling when Bungie.net is down.
* Fix a bug where having items in the postmaster would confuse moves of the same item elsewhere.
* Fix a bug where item comparisons no longer worked.
* Added support for the classified shader "Walkabout".

# 3.5.1

* The Infusion Calculator has been removed, now that infusions are much more straightforward.
* Pressing the "i" key on the keyboard will toggle showing item details in the item popup.
* Add a menu item for when Xur is in town. This brings up a panel with Xur's wares, how much everything costs, how many strange coins you have, and lets you show the item details popup plus compare against any version of exotics you might already have to see if there's a better roll.

# 3.5 (2016-04-11)

* DIM will now go to great lengths to make sure your transfer will succeed, even if your target's inventory is full, or the vault is full. It does this by moving stuff aside to make space, automatically.
* Fixed a bug that would cause applying loadouts to fill up the vault and then fail.
* Fixed a bug where DIM would refuse to equip an exotic when dequipping something else, even if the exotic was OK to equip.
* When applying a loadout, DIM will now equip and dequip loadout items all at once, in order to speed up applying the loadout.
* The search box has a new style.
* Item moves and loadouts will now wait for each other, to prevent errors when they would collide. This means if you apply two loadouts, the second will wait for the first to complete before starting.
* Item details are now toggled by clicking the "i" icon on the item popup, rather than just by hovering over it.

# 3.4.1

* Bugfix to address an infinite loop while moving emotes.

# 3.4.0

* Moving and equipping items, especially many at a time (loadouts) is faster.
* When you save a loadout, it is now scoped to the platform it's created on, rather than applying across accounts. Loadouts created on one account used to show on both accounts, but wouldn't work on the wrong account.
* You can now move partial amounts of materials. There's a slider in the move popup, and holding "shift" or hovering over the drop area will pop up a dialog for draggers. You can choose to move more than one stack's worth of an item, up to the total amount on a character.
* New commands for materials to consolidate (move them all to this character) and distribute (divide evenly between all characters).
* Loadouts can now contain materials and consumables. Add or remove 5 at a time by holding shift while clicking. When the loadout is applied, we'll make sure your character has _at least_ that much of the consumable.
* Loadouts can now contain 10 weapons or armor of a single type, not just 9.
* When making space for a loadout, we'll prefer putting extra stuff in the vault rather than putting it on other characters. We'll also prefer moving aside non-equipped items of low rarity and light level.
* The is:engram search filter actually works.
* Fixed an error where DIM would not replace an equipped item with an instance of the same item hash. This would cause an error with loadouts and moving items. [448](https://github.com/DestinyItemManager/DIM/issues/448)
* Loadouts can now display more than one line of items, for you mega-loadout lovers.
* Items in the loadout editor are sorted according to your sort preference.

# 3.3.3 (2016-03-08)

* Infusion calculator performance enhancements
* Larger lock icon
* Completed segments of Intelligence, Discipline, and Strength are now colored orange.

# 3.3.2 (2016-03-04)

* If multiple items in the infusion calculator have the same light, but different XP completion percentage, favor suggesting the item with the least XP for infusion.
* Keyword search also searches perks on items.
* New search terms for is:engram, is:sword, is:artifact, is:ghost, is:consumable, is:material, etc.
* Items can be locked and unlocked by clicking the log icon next to their name.
* Display intellect/discipline/strength bars and cooldown for each character
* Loadouts have a "Save as New" button which will let you save your modified loadout as a new loadout without changing the loadout you started editing.
* Autocomplete for search filters.
* Comparing stats for armor now shows red and green better/worse bars correctly.
* Fixed showing magazine stat for weapons in the vault.
* Fixed infusion material cost for Ghosts and Artifacts (they cost motes of light).
* Fix a case where the item properties popup may be cut off above the top of the screen.
* Transfer/equip/dequip actions for edge cases will now succeed as expected without errors.
* Manifest file update.

# 3.3.1 (2016-02-19)

* Updated the manifest file.

# 3.3 (2016-02-15)

* Infusion auto calculator is much faster.
* Items in the infusion calculator don't grey out when a search is active anymore.
* Full cost of infusions is now shown, including exotic shards, weapon parts / armor materials, and glimmer.
* Show a better error message when trying to equip an item for the wrong class. Before it would say you weren't experienced enough.
* Add a button to the infusion calculator that moves the planned items to your character.
* Add a filter to the infusion calculator to limit the search to only rare (blue) items.
* The infusion auto calculator runs automatically, and now presents a list of different attack/defense values for you to choose from. Selecting one will show the best path to get to that light level.
* The infusion calculator greys out items that are already used or are too low light to use, rather than hiding them.
* The item move popup now has an entry for the infusion calculator, to make it easier to find.
* Hold Shift and click on items in the infusion calculator to prevent the calculator from using that item.
* If you have an exotic class item (with "The Life Exotic" perk) equipped, you can now equip another exotic without having the class item get automatically de-equipped. Previously, this worked only if you equipped the non-class-item exotic first.
* Armor, Artifacts, and Ghosts now show the difference in stats with your currently equipped item. Also, magazine/energy between swords and other heavy weapons compares correctly.
* The is:complete, is:incomplete, is:upgraded, is:xpincomplete, and is:xpcomplete search keywords all work again, and their meanings have been tweaked so they are all useful.
* The talent grid for an item are now shown in the item details, just like in the game, including XP per node.
* Subclasses show a talent grid as well!
* The item stats comparison will no longer be cleared if DIM reloads items while an item popup is open.
* Bounties and quests are now separated, and under their own "Progress" heading.
* Bounties, quests, and anything else that can have objectives (like test weapons and runes) now show their objectives and the progress towards them. As a result, completion percentages are also now accurate for those items.
* Descriptions are now shown for all items.
* Include hidden stats "Aim Assist" and "Equip Speed" for all weapons. You can still see all hidden stats by visiting DTR via the link at the top of item details.
* Weapon types are now included in their popup title.
* Removed Crimson Days theme. It will return.
* Fixed issue at starts up when DIM cannot resolve if the user is logged into Bungie.net.

# 3.2.3

* Updated Crimson Days Theme.
* Removed verge.js

# 3.2.2

* Updated Crimson Days Theme.

# 3.2.1 (2016-02-04)

* Crimson Days theme.
* Weapons and armor now show all activated perks (including scopes, etc), in the same order they are shown in the game.
* Only display the "more info" detail icon if there's something to show.
* If you try to move an item into a full inventory, we'll reload to see if you've already made space in the game, rather than failing the move immediately.
* The Infusion dialog now has a "Maximize Attack/Defense" button that figures out how to get the highest stats with the fewest number of infusions.
* You can now create a loadout based on what you've got equipped by selecting "From Equipped" in the "Create Loadout" menu item.
* After applying a loadout, a new pseudo-loadout called "Before 'Your Loadout'" appears that will put back the items you had equipped.

# 3.2

* In the "Loadouts" dropdown is a new "Maximize Light" auto-loadout that does what it says, pulling items from all your characters and the vault in order to maximize your character's light.
* Lots of performance improvements! Loading DIM, refreshing, moving items, and searching should all be faster.
* DIM will now refresh immediately when you switch back to its tab, or come back from screensaver, etc. It won't automatically update when it's in the background anymore. It still periodically updates itself when it is the focused tab.
* New "is:year1" and "is:year2" search filters.
* Artifacts now have the right class type (hunter, titan, etc).
* The reload and settings icons are easier to hit (remember you can also hit "R" to reload.
* The move popup closes immediately when you select a move, rather than waiting for the move to start.
* New sort option of "rarity, then primary stat".<|MERGE_RESOLUTION|>--- conflicted
+++ resolved
@@ -1,12 +1,10 @@
 # Next
 
-<<<<<<< HEAD
 * Added negative search. Prefix any search term with `-` and it will match the opposite.
 * Added `perk:"* **"` seach filter to match any keywords against perks on an item
-=======
+
 # 4.73.0 (2018-10-07)
 
->>>>>>> 9b8a86f8
 * Added `is:heroic` search filter for armor with heroic resistance.
 * New option to manually sort your characters.
 * No longer forgetting what perks we recommended.
