--- conflicted
+++ resolved
@@ -1,11 +1,8 @@
 # Next
 
-<<<<<<< HEAD
 - Display armor resistance type on item icon and include in search filters
-=======
 - Giving more weight to ratings with reviews than ratings alone. Also, hiding lone ratings.
 - Custom loadouts now display below our special auto loadouts.
->>>>>>> e5e2aba2
 
 # 4.69.1 (2018-09-10)
 
@@ -31,10 +28,6 @@
 - Review modes - say hello to Gambit (and goodbye to Trials, at least for a little while).
 - Ratings platform selection changes made easier.
 - Added Etheric Spiral and Etheric Helix to the list of reputation items.
-<<<<<<< HEAD
-- Giving more weight to ratings with reviews than ratings alone. Also, hiding lone ratings.
-=======
->>>>>>> e5e2aba2
 
 # 4.68.3 (2018-09-03)
 
