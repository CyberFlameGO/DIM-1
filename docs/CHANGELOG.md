## Next

<<<<<<< HEAD
* You can now add Fashion (shaders and ornaments) to loadouts. Creating a loadout from equipped automatically adds in the current shaders and ornaments, and you can edit them manually from the Loadouts editor.
=======
* Consumables can now be pulled from postmasters other than the active character's.

## 6.97.3 <span class="changelog-date">(2021-12-30)</span>

* Fixed an issue for some users where Stasis Aspects were not shown when selecting Stasis subclass options.
  * This works around a Bungie API issue, and will allow users to select and try equipping Stasis Aspects they have not unlocked, which may result in failures applying loadouts, if the aspects are not unlocked.

## 6.97.2 <span class="changelog-date">(2021-12-30)</span>

>>>>>>> 2d2f97e0
* Improved the press-to-view tooltips on mobile. It should now be much easier to select perks on mobile.
* Removed notification when loading/updating a wish list. Go to the wish list section of the settings menu if you want to see details.
* The progress notification for applying a loadout now shows each item and mod as it's being applied.
* Mod picker now correctly names inserted thing (e.g Fragment, Shader).
* Dares of Eternity now shows streak information under Progress > Ranks
* Ignore outdated/removed artifact mods still attached to armor.
* You can now select Stasis subclasses in the Loadout Optimizer and use the stat effects from fragments.
* When determining mod assignments, DIM will now consider in game mod placement and attempt to use the same position if possible.
* Tracked Triumphs are now grouped together with similar records.
* Starting the Compare view from a single armor piece now includes other elements in initial comparison.
* Inventory items can now be sorted by Element.
* Prevent plugging some invalid ornaments.

## 6.97.1 <span class="changelog-date">(2021-12-26)</span>

* Transmog Ornaments menu once again *incorrectly* shows whether an ornament has been unlocked or not, but fixed a bug where an artifact mod, once slotted on your active gear, would show up as not unlocked.

## 6.97.0 <span class="changelog-date">(2021-12-26)</span>

* Transmog Ornaments menu now correctly shows whether ornament has been unlocked or not.
* The stat bars shown in Compare are more accurately sized, relative to each other.
* Fix an issue where mods might get plugged in too fast and bump into the armor's max Energy.
* Update some error messages for when equipping items fails.
* Added new filter `is:stackfull` to show items that are at max stack size.
* Searching by perk now works on languages that use accented characters.
* Tooltips for Mods, Fragments, Aspects, etc. now show information about their type.
* Fix Subclasses sometimes showing a progress badge on their icon.
* Fix cases where an item might inappropriately show with a wishlist thumbs-up.
* Loadouts/Loadout Optimizer
  * When re-Optimizing a loadout, the Loadout Optimizer's Compare button will now initially select the original loadout from the loadout page.
  * If you open an existing loadout in Loadout Optimizer and the loadout has an exotic equipped, that exotic will be pre-selected in the LO settings.
  * Armor set stats in Loadout Optimizer or Loadout Details will now show stat tiers exceeding T10 or going below T0.
  * Radiant Light and Powerful Friends' activation conditions will now be accounted for when showing mod placements and applying mods to a loadout. If possible they will be assigned to an item so that their conditional perks are active.
  * The option to view Mod Assignments for a loadout is now available outside of Beta.
  * Loadout notes now retain whitespace formatting.
  * On the Loadouts page, missing items show up dimmed-out instead of not at all.
  * The Loadouts page can be filtered from the search bar in the header.
  * Selecting toggleable subclass abilities like jumps and grenades now works more smoothly.
  * Fixed an error when applying mod loadouts to armor too old to have mod energy.

### Beta Only

* We're trying out a new tool for the desktop inventory screen called "Item Feed". Click the tab on the right to pop out a feed of your item drops with quick buttons to tag them. By default tagged items disappear from the view so you can focus on new stuff.

## 6.96.0 <span class="changelog-date">(2021-12-19)</span>

* Loadouts now show correct stats for subclass, item, and mod selections. All mods are accounted for whether they actually will fit or not.
* Equipping a generated loadout in the Loadout Optimizer will now apply the selected mods.
* Improved the time taken to apply a loadout with mods.
* Stasis subclass can also be applied in the Loadouts page.
* Fixed showing the amount of Dawning Spirit in the holiday oven popup.
* Add energy bar displays to the Mod Assignments view.
* Fixed the 5th slot on Artifice Armor not showing up in Loadout Optimizer if no mod was plugged in.

## 6.95.1 <span class="changelog-date">(2021-12-14)</span>

* Fixed issue where selecting mods from the Mod Picker, opened from an item socket, would clear other mod selections.
* Added the ability to favorite finishers

## 6.95.0 <span class="changelog-date">(2021-12-12)</span>

* Fix image paths for D1 perks.
* Strange Favor rank now correctly shows remaining reset count, when you hover the icon.
* Ability Cooldown times are no longer shown for stat tooltips. This may return but at the moment, they were incorrect.
* Added 'source:30th' for items coming from the Bungie 30th Anniversary.

### Loadouts
* Stasis subclass abilities, aspects, and fragments are now displayed in the loadouts page.
* When displaying mod placement in Loadouts, if an armor slot has no item in the loadout, the character's current armor piece will be used.
* Removed the "Max Power" loadout from the loadouts page. You can still apply it from the loadout menu on the inventory screen.
* If loadouts have notes, those notes are now displayed in the hover text on the loadout dropdown
* Artifice Armor mod slots are now handled in Loadouts and the Loadout Optimizer.
* Hitting +Equipped in the loadout editor will add current mods.
* Creating a new loadout from equipped items will also save your subclass configuration.
* Creating a new loadout from equipped, or hitting +Equipped in the loadout editor, will now also include your current emblem, ship, and sparrow.
* Added more visual distinction between loadouts on the loadouts page.
* Some repeat text and unnecessary instructions were removed from mods and Stasis Fragments, in the mod picker.

### Loadout Optimizer
* Fix an error that can occur when loading a shared build link.
* Fix issue where Optimizer throws an error when selecting a raid or combat mod.
* Fix an issue where energy swaps in the Optimizer where not displaying the correct resulting energy.

### Mod Plugging Capabilities
* Bungie has enabled the API capabilities to apply armor mods, toggle weapon perks, and perform other plugging-in type operations. So now you can take advantage of these features of DIM!
  * This works from the item popup, and when applying loadouts that contain mods.
  * DIM can apply weapon perks, armor mods, shaders, weapon & exotic ornaments, and Stasis Aspects and Fragments.
  * It cannot apply weapon mods, which still cost glimmer in the game.
  * It can't yet apply transmog/Synthesis ornaments, but Bungie is working on addressing this.
  * Swapping Stasis aspects & fragments via loadouts is coming soon.

### Mods in Loadouts
* When you apply a loadout with armor mods, DIM will automatically assign these among armor pieces.
* If there's no armor in the loadout, it will apply these mods to your character's current pieces.
* More specific/custom placement options are in the works.
* DIM will not clear off existing mods except to make room for requested ones.

### Plugging-Related Fixes
* Fix a bug that prevented applying shaders or ornaments from the item popup.
* Fix emblems and subclasses not applying from loadouts.
* The mod picker launched from the item popup or Loadout Optimizer will now correctly show the mods unlocked by the applicable character, rather than across all characters. This helps a lot with artifact mods where you may have different ones unlocked on different characters. Note that this also means opening the mod picker for items in the vault will show no artifact mods unlocked - move the item to a character if you want to apply that mod.
* Vendor items no longer offer to apply perks.

## 6.94.0 <span class="changelog-date">(2021-12-05)</span>

* You can change perks and slot zero-cost mods from the item Popup.
* Loadouts can now apply mods. See [Mods in Loadouts](https://destinyitemmanager.fandom.com/wiki/Mods_in_Loadouts) for details. Some things to keep in mind:
  * This will not work until the 30th Anniversary patch.
  * Applying mods will also strip off any mods that aren't in your loadout from your equipped armor.
  * Mods will be placed on your equipped armor whether that armor came from your loadout or not.
* Loadouts can now have notes.
* Share loadout build settings (mods, notes, loadout optimizer settings) from the Loadouts page.
* Loadouts can now save stasis subclass abilities, aspects, and fragments. These do not yet get applied when applying a loadout.
* We made several bugfixes to how loadouts are applied that should fix some issues where not all items got equipped or failures were shown when nothing failed.
* The "Create Loadout" button on the Loadouts page defaults the loadout to match the class of the selected character.
* The menu for pinning or excluding an item in Loadout Optimizer now only shows items that match the overall search filter.
* Stat searches support keywords like "highest" and "secondhighest" in stat total/mean expressions. e.g. basestat:highest&secondhighest:>=17.5

## 6.93.0 <span class="changelog-date">(2021-11-28)</span>

* Steam browser is officially unsupported, and we now show a banner explaining that.
* However, we have managed to fix DIM so it doesn't crash loop in the Steam overlay. Until the next time Steam updates...
* Loadout Optimizer performance has been improved significantly - so much so that we now always look at all possible combinations of armor. Previously we trimmed some items out to get below an a number that we could process in time. This means that your LO builds are now guaranteed to be optimal, and the "Max" range shown in the stat tiles will always be accurate.
* We no longer cap stats in the Loadout Optimizer's tooltips so you can see how far over 100 a stat goes.
* Fixed a bug where Loadout Optimizer would only show one set.
* Cryptolith Lure and Firewall Data Fragment have been moved from "Quests" to "Quest Items".
* We've launched a new Loadouts page that makes it easy to browse through your loadouts. The Loadout Optimizer is accessible from that page. Also, loadouts are now by default sorted by when they were last edited, rather than their name. You can change this on the Loadouts page or in settings.
* Some perks in the Armory view that showed as not rolling on the current version of an item now correctly show that they can roll.

## 6.92.1 <span class="changelog-date">(2021-11-23)</span>

* Fixed "Optimize Armor" button (formerly "Open in Loadout Optimizer") in the loadout drawer.

## 6.92.0 <span class="changelog-date">(2021-11-21)</span>

* Show bars next to armor stats in Compare.
* At long last, found and fixed a bug that could lead to tags and notes getting wiped if you switched accounts while another account's data was loading. Many apologies to anyone who lost their tags and notes from this bug, and we hope it's gone for good.
* Remove bright engram rewards from prestige season pass rewards as these were guesses and not quite right.

### Beta Only

* We're testing out a new Loadouts page that makes it easy to browse through your loadouts. The Loadout Optimizer is accessible from that page. Also, loadouts are now by default sorted by when they were last edited, rather than their name. You can change this on the Loadouts page or in settings. Let us know what you think, and how it can be made more useful!

## 6.91.2 <span class="changelog-date">(2021-11-16)</span>

* Put back the full item tile in Compare.

## 6.91.1 <span class="changelog-date">(2021-11-16)</span>

* Fix issue in Loadout Optimizer where only one set would show when using Safari or iOS apps.

## 6.91.0 <span class="changelog-date">(2021-11-14)</span>

* The link to D2Gunsmith from the Armory view is now shown on mobile.
* Currency counts won't get squished anymore
* Simplified item tiles in the Compare view since a lot of the tile info was redundant.

## 6.90.1 <span class="changelog-date">(2021-11-08)</span>

* Mod costs now show in Firefox.
* Fixed search transfer not moving items that aren't equippable on the selected character.

## 6.90.0 <span class="changelog-date">(2021-11-07)</span>

* If a loadout has items for multiple character classes in it, applying it to a character behaves as if only the items that can be equipped on that character are in the loadout.
* Fixed an issue where the Loadout Optimizer would allow masterworked items to have their energy changed when using the Ascendant Shard (not exotic) armor upgrade option.
* Fixed an issue where clicking a mod icon in the Loadout Optimizer would select more than one of the mod.

## 6.89.0 <span class="changelog-date">(2021-10-31)</span>

## 6.88.1 <span class="changelog-date">(2021-10-28)</span>

* `modslot:activity` now identifies Armor 2.0 items that have a modslot related to an activity (currently, a raid or a Nightmare mod slot).
* Fix an issue where an invalid query is passed to the Loadout Optimizer when you click a mod socket.

### Beta Only

* Loadouts can now show you an assignment strategy for mods. It optimizes for the least number of unassigned mods.

## 6.88.0 <span class="changelog-date">(2021-10-24)</span>

* DIM will now display Shaders if they were leftover in your Vault after the transmog conversion.
* The item popup has a toggle to choose between list-style perks (easier to read!) and grid-style perks (matches in game). No, we will not add an option to change the order of the list-style perks.
* List-style perks in the item popup have a hover tooltip on desktop so you don't have to click them if you don't want to.
* The item popup has a button to select all the wishlisted perks if they aren't already the active perks, so you can preview the wishlisted version of the item quickly.
* Added a "is:statlower" search that shows armor that has strictly worse stats than another piece of armor of the same type. This does not take into account special mod slots, element, or masterworked-ness. "is:customstatlower" is the same thing but only pays attention to the stats in each class' custom total stat.
* Stat bars now correctly subtract the value of mods from the base segment.

## 6.87.0 <span class="changelog-date">(2021-10-17)</span>

* Moved "Tracked Triumphs" section to the top of the Progress page.
* You can now track and untrack Seasonal Challenges from the Progress page.
* Loadout Optimizer now correctly handles nightmare mods.
* Loadout Optimizer makes a better attempt at assigning mods to compared loadouts.
* Added `is:infusionfodder` search to show items where a lower-power version of the same item exists. Use `tag:junk is:infusionfodder` to check your trash for its potential to infuse!
* Loadout Optimizer will warn you if you try to load a build that's for a character class you don't have.
* If your D1 account had disappeared from DIM, it's back now.
* Aeon exotic armor pieces now show mod slots again.
* In Loadout Optimizer, the Select Exotic menu now lets you select "No Exotic" and "Any Exotic". "No Exotic" is the same as searching "not:exotic" before, and "Any Exotic" makes sure each set has an exotic, but doesn't care which one.

## 6.86.0 <span class="changelog-date">(2021-10-10)</span>

* Clicking a perk in the item popup now previews the stat changes from switching to that perk.
* Clicking a perk in the Organizer view also previews the stats for that perk.
* Changes to the Armory view (bring up Armory by clicking an item's name in the item popup):
  * Armory highlights which perks cannot roll on new copies of the weapon.
  * Armory highlights the perks rolled on the item you clicked.
  * Clicking other perk option previews their stat effects.
  * You can click the "DIM" link to open the item info on its own, and share a roll with others.
  * Clicking modslots lets you change mods.
  * Selecting different ornaments shows what the ornament looks like on the item.
  * Added a link to D2 Gunsmith for weapons.
* Inventory screen can now be sorted by whether an item is masterworked. Check [Settings](/settings) to view and rearrange your sort strategy.
* Loadout Optimizer shows an estimate of how long it'll take to complete finding sets.
* DIM shouldn't bounce you to your D1 account when Bungie.net is having issues anymore.
* `is:maxpower` search now shows all the items at maximum power, instead of just the items that are part of your maximum power loadout. The previous meaning has been moved to `is:maxpowerloadout`. Keep in mind that because of exotics, you may not be able to equip all your max power items at once.

### Beta Only

* Loadout Optimizer now shows the maximum stat tier you can get for each stat, taking into account all of your loadout settings including min/max stats, mods, and search filter. We're still not sure of the best way to display this, so it's in Beta only for now to get some feedback.
* We've tweaked the way Loadout Optimizer chooses which subset of items to look at when you have too many items to process. We should be better at making use of items that have "spiky" stats.


## 6.85.0 <span class="changelog-date">(2021-10-03)</span>

* Postmaster and Engrams should be sorted exactly like in game now.
* Loadout Optimizer no longer saves stat min/max settings as the default for the next time you use it. Opening an existing loadout in the Optimizer will still reload the min/max settings for that loadout.
* We won't automatically refresh your inventory when you're on the Loadout Optimizer screen anymore - click the refresh button or hit R to recalculate sets with your latest items.
* The "Perks, Mods & Shaders" column in Organizer no longer shows the Kill Tracker socket.
* The Recoil Direction stat now sorts and highlights differently in both Compare and Organizer - the best recoil is now straight up, and recoil that goes side to side is worse.
* Farming mode can now be configured in settings to clear a preferred number of slots (1-9)

## 6.84.0 <span class="changelog-date">(2021-09-26)</span>

* Items in the Compare view no longer move around according to the character they're on.
* Fixed an issue where the Loadout Optimizer would not load due to deprecated settings.
* Hovering over stat tiers in the Loadout Optimizer's compare drawer now shows stat tier effects for the new set too.

## 6.83.0 <span class="changelog-date">(2021-09-19)</span>

* Still adjusting to Stasis... `is:kineticslot` now identifies items which are in the "Kinetic" slot (the top weapon slot) but aren't Kinetic type damage.
* Loadout Optimizer finds better mod assignments.
* Engram power level is now also shown on hover.
* Clicking on the title of an item now brings up a new item detail page which shows all possible perks and wishlist rolls.
* Note that D1 items no longer have a link at all. We're not adding D1 features anymore.
* Random-roll items in Collections now show all the perk possibilities they could roll with.
* Armor in Collections now shows what mod slots it has.
* Fixed vendor items showing some incorrect wishlist matches.

### Beta Only

* Removed the press-and-hold mobile item menu, which saw very limited use. This will also be removed in the release version after some time.
* Removed the "Active Mode" experiment - its ideas will come back in the future in other forms, but for now it doesn't offer enough above the Progress page (which can be opened in another tab/window next to Inventory if you want to see both).

## 6.82.0 <span class="changelog-date">(2021-09-12)</span>

* Loadout Optimizer remembers stats you've Ignored between sessions.
* Opening a saved loadout in Loadout Optimizer restores all the mods and other settings from when it was originally created.
* Share your Loadout Optimizer build - the new share button copies a link to all your build settings. Share great mod combos with other DIM users!
* Fixed issue in Loadout Optimizer where locking energy type didn't work for slot specific mods.
* Clicking on an item's picture in the Compare tool now opens the full item popup.
* Added a "pull" button (down-arrow) to each item in the Compare tool that will pull the item to your current character.
* Collapsed the Tag menu into an icon in Compare to allow more items to fit on screen.
* Shortened the names of stats in Compare to allow more items to fit on screen.
* Added hover titles to the new compare buttons for more clarity.
* Selecting "Add Unequipped" in the loadout editor no longer tries to equip all your unequipped items.
* Progress win streak will now correctly display when a user hits a 5 win streak.
* Fixed broken description for some new triumphs.
* Loadout Optimizer's exotic picker now consistently orders slots.
* Loadout Optimizer's stat filters no longer attempt to automatically limit to possible ranges.
* Added numerical faction ranks alongside rank names on the Progress page.
* Fixed the order of items in vendors and seasonal vendor upgrade grids.
* Seasonal artifact display now matches the games display.
* Ritual rank progress for vendors now matches the ritual rank circle shape.
* Fixed vendor ranks being off by 1.
* Accounts list shows your Bungie Name.
* Add a tip for how to scroll Compare on iOS.

## 6.81.0 <span class="changelog-date">(2021-09-05)</span>

* Fixed wonky rank display in the phone portrait layout.
* Elemental Capacitor stats are no longer added to weapons with the perk enabled.
* In the Loadout Optimizer, searching items now works in conjunction with locking exotics and items.
* Added `is:currentclass` filter, which selects items currently equippable on the logged in guardian.
* Fixed armor swaps away from Stasis in Loadout Optimizer.
* Added a warning indicator to previously created loadouts that are now missing items.

## 6.80.0 <span class="changelog-date">(2021-08-29)</span>

* Fix sorting by power and energy in Compare when "Show Base Stats" is enabled.
* Fixed misalignment in stat rows, and vertical scrolling, in Compare.
* Highlighting stats in Compare is faster.
* You can click any perk in Compare, not just the first couple.
* Clicking an item's name to find it in the inventory view will now change character on mobile to wherever the item is.
* In Compare for D1, fixed an issue where you could only see the first 2 perk options.
* Mods can be saved and viewed in Loadouts - this is automatic for loadouts created by Loadout Optimizer but you can edit the mods directly in the loadout editor.
* Search results can be shown in their own popup sheet now (this shows by default on mobile)
* There is now a helpful banner prompt to install the app on mobile.
* When the postmaster is near full, a banner will warn you even if you're not on the inventory screen.
* Artifact XP progress is now displayed for the correct season.
* Rearranged the search buttons so the menu icon never moves.
* Ranks for Vanguard and Trials are now shown in the Progress page.
* Changed the icons in the Vendors menu.
* Added Parallax Trajectory to the currencies hover menu.

## 6.79.1 <span class="changelog-date">(2021-08-25)</span>

* Legacy mods are no longer selectable in the Loadout Optimizer.

## 6.79.0 <span class="changelog-date">(2021-08-22)</span>

## 6.78.0 <span class="changelog-date">(2021-08-15)</span>

* Armor in the Organizer no longer displays the now-standard Combat Mod Slot

## 6.77.0 <span class="changelog-date">(2021-08-08)</span>

* Timelost weapons now include their additional Level 10 Masterwork stats.

## 6.76.0 <span class="changelog-date">(2021-08-01)</span>

* Legendary Marks and Silver once again appear in the D1 inventory view.
* Tap/hover the Artifact power level in the header, to check XP progress towards the next level.
* When you install DIM on your desktop or home screen, it will now be badged with the number of postmaster items on the current character. You can disable this from Settings. This won't work on iOS.

## 6.75.0 <span class="changelog-date">(2021-07-25)</span>

* When opening Compare for a Timelost weapon, we now also include non-Timelost versions of that weapon.
* Display the energy swap or upgrade details for items in the Optimizer.
* Optimizer is now better at matching a set to an existing loadout.
* Compare will properly close (and not just become invisible) if all the items you're comparing are deleted.
* Fixed the search actions (three dots) menu not appearing in Safari.

## 6.74.0 <span class="changelog-date">(2021-07-18)</span>

* Added the option to lock item element in the Optimizer's armor upgrade menu.
* Not be broken
* Fix issue with Optimizer crashing when socket data is not available.
* Invalid search queries are greyed out, and the save search star is hidden.
* Favour higher energy and equipped items for grouped items in the Optimizer. This will mainly be noticed by the shown class item.
* Adding unequipped items to a loadout no longer also adds items from the Postmaster.

### Beta Only

* The Search Results drawer is back in beta, ready for some more feedback. On mobile it shows up whenever you search, on desktop you can either click the icon or hit "Enter" in the search bar. Try clicking on items in the search results drawer - or even dragging them to characters!

## 6.73.0 <span class="changelog-date">(2021-07-11)</span>

* Solstice of Heroes pursuit list now shows the full description of the objectives, not just the checkboxes.
* Recent searches are now capped at 300 searches, down from 500.
* Armor synthesis materials are no longer shown in the currencies block under the vault.

## 6.72.1 <span class="changelog-date">(2021-07-06)</span>

* Solstice of Heroes is back and so is the **Solstice of Heroes** section of the **Progress** tab. Check it out and view your progress toward upgrading armor.

## 6.72.0 <span class="changelog-date">(2021-07-04)</span>

* Fixed issue with locked mod stats not being applied to a compared loadouts in the Optimizer.

## 6.71.0 <span class="changelog-date">(2021-06-27)</span>

* Armor 1 exotics are visible in the exotic picker, albeit unselectable.
* Default to similar loadout as comparison base in Loadout Optimizer.
* Armor upgrades in the Optimizer have full descriptions of their functionality. Added Ascendant Shard 'Not Masterworked' and 'Lock Energy Type' options.
* In the Exotic Selector, the currently selected exotic is now highlighted.

## 6.70.0 <span class="changelog-date">(2021-06-23)</span>

* Fixed an issue where unwanted energy swaps were happening in the Optimizer.
* Fixed an issue where mod energy types could be mismatched in the Optimizer.

## 6.69.2 <span class="changelog-date">(2021-06-22)</span>

* Fixed an issue with general mods returning no results in the Optimizer.

## 6.69.1 <span class="changelog-date">(2021-06-21)</span>

* Fix an issue crashing DIM on older versions of Safari.

## 6.69.0 <span class="changelog-date">(2021-06-20)</span>
* Added "Recency" Column & Sorting to Loadout Organizer, this allows viewing gear sorted by acquisition date.
* Added ctrl-click to toggle item selection in Organizer.
 * Fix over-eager prompt to backup data when signing in.
* Viewing artifact details no longer always shows The Gate Lord's Eye.
* Scrolling to an item tile is now more accurate.
* Vault of Glass milestone is now more clearly named.
* Loadout Optimizer support for Vault of Glass mods.

## 6.68.0 <span class="changelog-date">(2021-06-06)</span>

* Some support for Vault of Glass mods in filters. Expect Loadout Optimizer fixes next week.
* Clearer hover text for some Destiny icons inline with text.
* Hovering Consumables in the Vault header now shows a list of owned materials and currencies.
* `is:hasornament` now recognizes Synthesized armor.
* DIM is less likely to log you out if Bungie.net is experiencing difficulties.
* Stat searches now support `highest`, `secondhighest`, `thirdhighest`, etc as stat names.
  * Try out `basestat:highest:>=20 basestat:secondhighest:>=15`
* Login screen is now more descriptive, and helps back up your settings if you're enabling DIM Sync for the first time.

## 6.67.0 <span class="changelog-date">(2021-05-30)</span>

* Items tagged "archive" are no longer automatically excluded from Loadout Optimizer and the Organizer.
* Vendor items can now match wish lists. Check what Banshee has for sale each week!
* You can put tags and notes on Shaders again. And for the first time, you can put them on Mods. Both are accessible from the Collections row in the Records tab.
* iPhone X+ screens once again do not show grey corners in landscape mode.
* Fixed a bug that broke part of the Progress page.
* Fixed a bug that crashed DIM if you clicked the masterwork of some items.

## 6.66.2 <span class="changelog-date">(2021-05-25)</span>

* Fix for errors on viewing some items when DIM had just loaded.

## 6.66.1 <span class="changelog-date">(2021-05-24)</span>

* Fix for 404 errors when signing in with Bungie.

## 6.66.0 <span class="changelog-date">(2021-05-23)</span>

* Fix strange wrapping and blank space on the list of Currencies in the header.

## 6.65.1 <span class="changelog-date">(2021-05-17)</span>

* Fix for a crash on older browsers.

## 6.65.0 <span class="changelog-date">(2021-05-16)</span>

* Reimplemented the is:shaded / is:hasshader searches.
* Crucible and Gambit ranks show on the Progress page again.
* Fixed the display text for some bounties and rewards from a new text system in Season of the Splicer.
* Fixed currencies wrapping weirdly when you're not in-game.

## 6.64.1 <span class="changelog-date">(2021-05-11)</span>

* Fix an issue where owning Synthesis currency was causing a crash.

## 6.64.0 <span class="changelog-date">(2021-05-09)</span>

## 6.63.0 <span class="changelog-date">(2021-05-02)</span>

## 6.62.0 <span class="changelog-date">(2021-04-25)</span>

* Exotic class item perks don't prevent selecting another exotic perk in Loadout Optimizer.
* Buttons and menus are bigger and easier to tap on mobile.
* Fixes to the heights of Loadout Optimizer result sets.
* Aeon perks are highlighted as their armor's exotic effect.
* Notes field hashtag suggestions tuned a bit to be more helpful.
* Item notes are displayed in Compare sheet when hovering or holding down on an item icon.
* Improvements to how drawer-style elements size themselves and interact with mobile keyboard popups.
* Some quests were being skipped, but now display on the Progress page (catalyst quests, Guardian Games cards, Medal Case).
* Armor stats changes
  * Stats have been revamped and show their actual game effect, including stats past the in-game display caps of 0 and 42.
  * Base stats are no longer confused by very large or very low current values.
  * Multiple mods affecting the same stat now display as separate stat bar segments. You can hover or tap these for more information.
  * Armor in collections now includes default stats and their exotic perks.

### Beta Only

* If your postmaster is getting full, we'll show a banner if you're on a page where you wouldn't otherwise notice your full postmaster. Hopefully this helps avoid some lost items.
* On mobile, if you're using DIM through a browser, we prompt to install the app. Not trying to be annoying, but DIM is way better installed!

## 6.61.0 <span class="changelog-date">(2021-04-18)</span>

* Fixed the stats for some perks if they would bring a stat above the maximum value.
* Creating a loadout from existing items will also save the items' current mods in the loadout. Viewing the mods is still Beta-only.
* Fixed Loadout Optimizer mod assignment for raid mods.
* Fixed Loadout Optimizer sometimes not handling T10+ stats correctly.
* Loadout Optimizer knows about Nightmare Mods now.
* You can now combine stats in search with & to average multiple stats. For example `basestat:intellect&mobility:>=15` shows if the average of intellect & mobility is greater than or equal to 15.
* Notes field now suggests your previously-used hashtags as you type.
* Collect Postmaster button is looking as slick as the rest of the app now.

## 6.60.0 <span class="changelog-date">(2021-04-11)</span>

* When opening Compare for an Adept weapon, we now also include non-Adept versions of that weapon.
* We now remove leading or trailing spaces from loadout names when they are saved.
* In the item popup, exotic armor's exotic perk is now described in full above the mods.
* You can once again compare ghosts and ships. You can no longer compare emblems.
* Changing perks on items in Compare now re-sorts the items based on any updated stats.

### Beta Only

* You can now edit a loadout's mods in the loadout drawer.

## 6.59.1 <span class="changelog-date">(2021-04-05)</span>

* Correct suggestions & interpretation for `inloadout` filter.

## 6.59.0 <span class="changelog-date">(2021-04-04)</span>

* Visual refresh for buttons and some dropdowns.
* Swiping between characters on mobile by swiping the inventory works again.
* Swiping the character headers behaves more sensibly now.
* Search
  * Loadouts can be found by exact name. For instance, `inloadout:"My PVP Equipment"` will highlight any items in the `My PVP Equipment` loadout.
  * To help reduce typing and remembering, `inloadout` names, `perkname`s, and item `name`s are now suggested as you type them.
  * We will also suggest any #hashtags found in your notes, for instance... `#pve`?
* Loadout Optimizer
  * Mod groupings have been updated so inconsistent labels don't split them apart.
  * Half-tiers show up in results to warn you when a +5 stat mod might benefit you.
  * In these cases, a new +5 button can quickly the suggested mods to your loadout.

## 6.58.0 <span class="changelog-date">(2021-03-28)</span>

* When comparing items, the item you launched Compare from is now highlighted with an orange title.
* The Compare screen has an "Open in Organizer" button that shows the exact same items in the Organizer which has more options for comparing items.
* Fixed some mods in Loadout Organizer that weren't applying the right stats.
* You can now sort inventory by how recently you acquired the item.

## 6.57.1 <span class="changelog-date">(2021-03-22)</span>

* Remove `sunsetsin:` and `sunsetsafter:` filters, and remove power cap display from Compare/Organizer. Organizer gains a new "Sunset" column. Items that are sunset can still be selected with `is:sunset` and have a grey corner.
* Fix Loadout Optimizer acting as if "Assume Masterworked" was always checked.

## 6.57.0 <span class="changelog-date">(2021-03-21)</span>

* We went back to the old way search worked, reverting the change from v6.56. So now `gnaw rampage zen` searches for three independent properties instead of the literal string `"gnaw rampage zen"`.
* Clicking on the empty area below Organizer can now close item popups, where it didn't before.
* Fix an issue where an exotic perk could sometimes be unselectable in Loadout Optimizer.
* Added a new `is:pinnaclereward` search that searches for pinnacle rewards on the Progress page.
* DIM Sync now less picky about saving very simple searches.
* Fix mis-sized kill tracker icons in Organizer.
* Support addition syntax in stat filters, i.e. `stat:recovery+mobility:>30`
* Mulligan now shows up as a Wishlisted perk.
* Search bar expands more readily to replace the top tabs, so the field isn't squished really tiny.
* Loadout Optimizer
  * Reposition some misplaced pieces of UI
  * Performance optimizations and some tweaks that could theoretically include some builds that wouldn't have shown up before.
  * Fixed an issue that would show builds with more than 100 in a single stat once mods were included.
  * Removed the minimum power and minimum stat total filters. Minimum power didn't see much use and minimum stat total can be achieved by searching `basestat:total:>52` in the search bar.

## 6.56.1 <span class="changelog-date">(2021-03-14)</span>

* Fix a bug where clicking inside the mod picker would dismiss the popup.

## 6.56.0 <span class="changelog-date">(2021-03-14)</span>

* On the Compare screen, items will update to show their locked or unlocked state.
* Deleting multiple searches from your search history works now - before there was a bug where only the first delete would succeed.
* On the Search History page accessible from Settings, you can now clear all non-saved searches with a single button.
* Deprecated search filters no longer show up in Filter Help.
* Searches that don't use any special filters now search for the entire string in item names and descriptions and perk names and descriptions. e.g. `gnawing hunger` now searches for the full string "gnawing hunger" as opposed to being equivalent to `"gnawing" and "hunger"`.
* Invalid searches no longer save to search history.
* Bright engrams show up correctly in the seasonal progress again.
* Added an icon for Cabal Gold in objective text.
* You can sort items by ammo type.
* There's a new button in the Loadout editor to add all unequipped items, similar to adding all equipped items.
* The farming mode "stop" button no longer covers the category strip on mobile.
* Reverting a loadout (the button labeled "Before [LoadoutName]") no longer pulls items from Postmaster.

## 6.55.0 <span class="changelog-date">(2021-03-07)</span>

* You can once again select how much of a stackable item to move, by editing the amount in the move popup before clicking a move button. Holding shift during drag no longer allows you to select the amount - you must do it from the buttons in the popup.

## 6.54.0 <span class="changelog-date">(2021-02-28)</span>

## 6.53.0 <span class="changelog-date">(2021-02-21)</span>

* Pulling from postmaster, applying loadouts, moving searches, moving individual items, and more are now cancel-able. Click the "cancel" button in the notification to prevent any further actions.
* Bulk tagging in the Organizer no longer shows an "undo" popup. We expect you know what you're doing there!

## 6.52.0 <span class="changelog-date">(2021-02-14)</span>

* Search filters that operate on power levels now accept the keywords "pinnaclecap", "powerfulcap", "softcap", and "powerfloor" to refer to the current season's power limits. e.g "power:>=softcap"
  * `powerlimit:pinnaclecap` will show items with a power limit that matches this season's limit on all items.
  * `sunsetsin:next` will show the same items: items whose power limit won't reach next season's limit on all items.
* Confirm before pulling all items from Postmaster.
* Added Seasonal Challenges to the Records page. You can track as many of these as you want in DIM and the tracked ones will show up in the Progress page.
* Quests that expire after a certain season now show that info in the item popup.
* Quests show which step number on the questline they are.
* Triumphs that provide rewards for completing a part of the triumph now show that reward.

## 6.51.1 <span class="changelog-date">(2021-02-10)</span>

* Updates for Season of the Chosen

## 6.51.0 <span class="changelog-date">(2021-02-07)</span>

## 6.50.0 <span class="changelog-date">(2021-01-31)</span>

* Some emblem stats have better formatting now.
* Perks which would grant a bonus in a stat, but which grant zero points due to how stats work, now show +0 instead of just not showing the stat.
* Bounty guide for special grenade launchers now shows a label and not just an icon.
* Fixed some issues with Loadout Optimizer on mobile.

## 6.49.0 <span class="changelog-date">(2021-01-24)</span>

* Mod categorization in the Loadout Optimizer mod picker is now driven from game data - it should stay up to date better as new mods appear.
* Disabled weapon mods no longer contribute to stats.
* Automatic updates for the latest patch.

## 6.48.0 <span class="changelog-date">(2021-01-17)</span>

* Allow clicking through the loading screen to get to the troubleshooting link.

## 6.47.1 <span class="changelog-date">(2021-01-11)</span>

* Fix a bug that could crash loadout optimizer.

## 6.47.0 <span class="changelog-date">(2021-01-10)</span>

* Show a star icon for favorited finishers rather than a lock icon.
* Search history truncates huge searches to three lines and aligns the icons and delete button to the first line.
* Added indicators in the Compare view to show which stat we are sorting by, and in which direction.
* Fix visuals on the pull from postmaster buttons.
* Loadout Optimizer now allows selecting up to 5 raid mods, not just 2.
* Armor mods with conditional stats, like Powerful Friends and Radiant Light, now correctly take into account the conditions that cause their stats to be applied. This only works within a single piece of armor - for example, it will work if you have Powerful Friends and another Arc mod is socketed into that piece of armor, but will not yet correctly identify that the stats should be enabled when you have another Arc Charged With Light mod on *another* piece of armor.
* Masterworked Adept weapons should show all their stat bonuses.
* Fix a bug where using the move buttons instead of drag and drop wouldn't show item move progress popups or error popups.
* The most recent Steam Overlay browser version shouldn't be reported as not supported anymore. Keep in mind we can't really debug any problems that happen in the Steam Overlay.
* Fixed some event-specific searches, such as source:dawning.

## 6.46.0 <span className="changelog-date">(2021-01-03)</span>

* Base stats no longer cause sort issues in the compare pane, and no longer apply to weapons.
* Older pieces of Last Wish and Reverie Dawn armor now count as having normal Legacy mod slots.
* Deep Stone Crypt Raid mods now show up in the Loadout Optimizer mod picker.

## 6.45.2 <span className="changelog-date">(2020-12-30)</span>

* Fixed an issue that could harm the DIM Sync service.

## 6.45.1 <span className="changelog-date">(2020-12-29)</span>

* Fixed an issue where linking directly to any page would redirect to the inventory.

## 6.45.0 <span class="changelog-date">(2020-12-27)</span>

* Faster initial page load for inventory (loading a subset of things from bungie.net api)
* Wishlists now support multiple URLs
* Collection items in records now display the intrinsic perk.
* Fixed an issue with the item popup sidecar on safari.
* Fixes for compare view on mobile.
* The optimizer now clears results if a character is changed.
* Fix typo in energycapacity organizer search
* Clean up toolbar on organizer page on mobile.
* Some routes can now be accessed without being logged in (Whats New, Privacy Policy, etc.)
* What's new page is now rendered at build time instead of run-time, so it should load faster.
* Various dependency upgrades

## 6.44.0 <span class="changelog-date">(2020-12-20)</span>

* Fixed a bug that could potentially erase some tags/notes if there were errors in DIM.
* When Bungie.net is undergoing maintenance, item perks won't be shown anymore. Before, we'd show the default/collections roll, which confused people.
* Fix the element type of items not showing in some cases.
* Improved the sizing of sheet popups on Android when the keyboard is up.
* You can no longer transfer Spoils of Conquest anywhere.
* Hide action buttons on collections/vendors items.
* Fixed character headers wrapping on non-English locales.

### Beta Only

* We continue to experiment with the order of the list-style perk display on weapons - the most important perks tend to be on the rightmost column of the grid, so now we list the perks in right-to-left order from the original grid.

## 6.43.2 <span class="changelog-date">(2020-12-13)</span>

## 6.43.1 <span class="changelog-date">(2020-12-13)</span>

## 6.43.0 <span class="changelog-date">(2020-12-13)</span>

* New Rich Texts added for Lost Sectors and Stasis.
* Show reasons why you can't buy vendor items, and grey out bounties that you've already purchased on the vendors screen.
* Updated the item popup header for mobile and desktop. The buttons on mobile now have larger click targets and should be easier to find/use.
* Green items can no longer mess up loadout optimizer.
* Special-ammo grenade launchers are now distinguished from heavy grenade launchers.

## 6.42.3 <span class="changelog-date">(2020-12-07)</span>

* Filter ornaments to the correct class for season pass on progress page.
* Enable bounty guide on app.destinyitemmanager.com.
* Spoils of Conquest vault prevention.

### Beta Only

* Re-order sockets putting key traits first.

## 6.42.2 <span class="changelog-date">(2020-12-06)</span>

* Banner Tweaks

## 6.42.1 <span class="changelog-date">(2020-12-06)</span>

* Banner Tweaks

## 6.42.0 <span class="changelog-date">(2020-12-06)</span>

* Farming mode now refreshes only every 30 seconds, instead of every 10 seconds, to reduce load on Bungie.net.
* When the postmaster section is collapsed, it now shows the number of items in your postmaster so you can keep an eye on it.
* Fixed an issue where the Game2Give donation banner could sometimes appear in the mobile layout.

### Beta Only

* We're trying out a new display for weapon perks, which displays the name of the active perk and shows details on click, instead of on hover. This is partly to make perks easier to understand, but also to allow for more actions on perks in the future. Let us know what you think! Animations will be added later if this design catches on.
* Continued improvements to Active mode, incorporating Bounty Guide and better suggested vendor bounties.

## 6.41.1 <span class="changelog-date">(2020-12-02)</span>

## 6.41.0 <span class="changelog-date">(2020-12-02)</span>

* Bounties and Quests sections on the Progress page now show a summary of bounties by their requirement - weapon, location, activity, and element. Click on a category to see bounties that include that category. Other categories will light up to show "synergy" categories that can be worked on while you work on the selected one. Shift-click to select multiple categories. Click the (+) on a weapon type to pull a weapon matching that type.
* New item sort option to sort sunset items last.
* Engrams show their power level - click on small engrams to see their power level in the item popup.
* The checkmark for collectibles is now on the bottom right corner, so it doesn't cover mod cost.
* Mod costs display correctly on Firefox.
* Fixed the `is:powerfulreward` search to recognize new powerful/pinnacle engrams.
* When items are classified (like the new Raid gear was for a bit), any notes added to the item will show on the tile so you can keep track of them.
* Fixed filter helper only opening the first time it is selected in the search bar
* Pinnacle/powerful rewards show a more accurate bonus, taking into account your current max power.

### Beta Only

* A new "Single character mode" can be enabled through settings, or the « icon on desktop. This focuses down to a single character, and merges your other characters' inventories into the vault (they're really still on the other characters, we're just displaying them different). This is intended for people who are focused on one character, and always shows the last played character when collapsed.

## 6.40.0 <span class="changelog-date">(2020-11-22)</span>

* Mod and mod slot info in Loadout Optimizer have been updated to handle the new mod slots better.
* Postmaster items can be dragged over any items on your character to transfer them - they don't need to be dragged to the matching item type.
* Stop showing extra +3 stats on masterwork weapons. The fix for this means that Adept weapons may not show that bonus when they are released.
* Progress page now shows more Milestones/Challenges, shows rewards for all of them, includes vendor pictures where available, and gives a hint as to what power pinnacle/powerful engrams can drop at.

## 6.39.1 <span class="changelog-date">(2020-11-16)</span>

* Farming mode will no longer immediately kick out items you manually move onto your character.
* The Records page now includes all the Triumphs and Collections info that are in the game.
* Mods in the Loadout Optimizer can be searched by their description.
* Fixed Active Mode showing up in release version if you'd enabled it in Beta.
* Fixed a crash when viewing Stasis subclasses.

## 6.39.0 <span class="changelog-date">(2020-11-15)</span>

* Xur's location is now shown on his entry in the Vendors page.
* The Raids section is back in Progress, and Garden of Salvation shows up in Milestones.
* Search autocomplete suggests the `current` and `next` keywords for seasons.
* Reworked mod handling to account for new legacy and combat mod slots. New searches include `holdsmod:chargedwithlight`, `holdsmod:warmindcell`, etc., and `modslot:legacy` and `modslot:combatstyle`.
* Armor tiles now display the energy capacity of the armor.
* Masterwork levels in the mod details menu once again show which level masterwork they are.
* Added a new sort order for items, sort by Seasonal icon.
* Darkened the item actions sidecar to improve contrast with the background.
* Fixed a visual glitch where the tagging menu looked bad.
* Fixed logic for determining what can be pulled from postmaster to exclude stacked items like Upgrade Modules when you cannot actually pull any more of them.
* Removed the counter of how many items were selected in Organizer. This fixes a visual glitch that cut off the icons when items were selected.
* Fixed the vendor icon for Variks.
* Loadout drawer, Compare, Farming, and Infusion now work on every page that shows an item from your inventory.
* Deleting a loadout from the loadout drawer now closes the loadout drawer.
* When Bungie.net is not returning live perk information, we won't show the default perks anymore.

### Beta Only

* Preview of "Active Mode", an in-progress new view that focuses down to a single character plus your vault, and has easy access to pursuits, farming, max light, and more.

## 6.38.1 <span class="changelog-date">(2020-11-11)</span>

* Removed character gender from tiles and notifications.
* Don't show empty archetype bar for items in collections.
* Deprecated the `sunsetsafter` search filter because its meaning is unclear. Introduced the `sunsetsin` filter and the `is:sunset` filter.
  * Try out `sunsetsin:hunt` for weapons which reached their power cap in season 11.
  * `is:sunset` won't show anything until Beyond Light launches!
* Added `current` and `next` as season names for searches. Search `sunsetsin:next` to see what'll be capped in next season even before it has an official name.
* Vendorengrams.xyz integration has been removed, because of the vendor changes in Beyond Light.
* Legacy Triumphs have been removed.
* Fixed the Progress page not loading.
* Fixed Catalysts not showing on the Records page.
* Fix errors when selecting mods in Loadout Optimizer.
* Removed the opaque background from item season icons.

## 6.38.0 <span class="changelog-date">(2020-11-08)</span>

* New background color theme to tie in with Beyond Light. The character column coloring based on your equipped emblem has been removed.
* Perk and mod images are once again affected by the item size setting.

## 6.37.2 <span class="changelog-date">(2020-11-03)</span>

* Fix the item tagging popup not working on mobile by un-fixing the Safari desktop item popup.

## 6.37.1 <span class="changelog-date">(2020-11-02)</span>

* Fixed not being able to scroll on mobile.
* Fixed filter help not always showing up.

## 6.37.0 <span class="changelog-date">(2020-11-01)</span>

* Removed "Color Blind Mode" setting. This didn't help with DIM's accessibility - it just put a filter over the page to *simulate what it would be like* if you had various forms of color blindness.
* Added `hunt` as valid season synonym.
* Clicking on the energy track or element for armor can now let you preview how much it'd cost in total to upgrade energy or change element.
* Redesigned weapon perks/mods to more clearly call out archetype and key stats.
* Improved the buttons that show in the item popup for items in postmaster. For stacked items you can now take just one, or all of the item.
* Some items that DIM couldn't pull from postmaster before, can be pulled now.
* Fixed the display of stat trackers for raid speed runs.
* Hide the "kill tracker" perk column on masterworked weapons.
* Fixed the tagging dropdown not being attached on desktop Safari.

## 6.36.1 <span class="changelog-date">(2020-10-26)</span>

* Some more tweaks to the sidecar layout.
* Put back automatically showing dupes when launching compare.
* The item popup now closes when you start dragging an item.

## 6.36.0 <span class="changelog-date">(2020-10-25)</span>

* Rearranged equip/move buttons on sidecar to be horizontal icons instead of menu items.
* On mobile, you can switch characters in either direction, in a loop.
* Added cooldown and effect values to stat tooltips.
* Added stat tooltips to the Loadout Optimizer.
* Fixed descriptions for mod effects in the Loadout Optimizer's mod picker.
* New keyboard shortcuts for pull item (P), vault item (V), lock/unlock item (L), expand/collapse sidecar (K), and clear tag (Shift+0). Remember, you must click an item before being able to use shortcuts.
* Made the item popup a bit thinner.
* Collapsing sections now animate open and closed.

### Beta Only

* We're experimenting with a new "Search Results" sheet that shows all the items matching your search in one place.

## 6.35.0 <span class="changelog-date">(2020-10-18)</span>

* Added the "sidecar" for item popup actions on desktop. This lets us have more actions, and they're easier to understand. If you always use drag and drop, you can collapse the sidecar down into a smaller version.
* On mobile, press and hold on an item to access a quick actions menu, then drag your finger to an option and release to execute it. Move items faster than ever before!
* Added buttons to the settings page to restore the default wish list URL.
* Tweaked the Loadout Optimizer to make it easier to understand, and more clearly highlight that stats can be dragged to reorder them.
* In Loadout Optimizer, Compare Loadout can now compare with your currently equipped gear. Also, clicking "Save Loadout" will prompt you for whether you want to overwrite the loadout you're comparing with.
* Fixed an issue where you couldn't directly edit the minimum power field in Loadout Optimizer.
* D1 items can no longer incorrectly offer the ability to pull from postmaster.
* Tuned the search autocomplete algorithm a bit to prefer shorter matches.
* Fixed multi-stat masterworked exotics messing up the CSV export.
* Darkened the keyboard shortcut help overlay (accessed via the ? key).
* Removed tagging keyboard shortcut tips from places where they wouldn't work.

## 6.34.0 <span class="changelog-date">(2020-10-11)</span>

* Replaced the tagging dropdown with a nicer one that shows the icon and keyboard shortcut hints.
* Made the farming mode popup on mobile not overlap the category selector, and made it smaller.
* Secretly started recording which mods you selected in Loadout Optimizer when you create a loadout, for future use.
* In the Organizer, the selected perk for multi-option perks is now bold.
* Updated the style and tooltip for wishlist perks to match the thumb icon shown on tiles.
* Fix some display of masterworked exotics in the CSV export.

## 6.33.0 <span class="changelog-date">(2020-10-04)</span>

* The Organizer's buttons now show you how many items you have in each category. These counts update when you use a search too!
* On mobile, the search bar appears below the header, instead of on top of it.
* Changed the effect when hovering over character headers.
* Hitting Tab while in the search bar will only autocomplete when the menu is open.
* Fixed the "custom stat" setting not being editable from Safari.
* Consumables may no longer be added to loadouts for D2.
* The Loadout Optimizer lock item picker will show items that are in the Postmaster.

### Beta Only

* Removed the ability to move a specific amount of a stacked consumable item.
* Continued updates to our new background style and desktop item actions menu.

## 6.32.2 <span class="changelog-date">(2020-09-29)</span>

* Actually fixed "Store" buttons not showing for items in Postmaster.
* Fix wishlists not highlighting the right rolls.

## 6.32.1 <span class="changelog-date">(2020-09-29)</span>

* Fixed "Store" buttons not showing for items in Postmaster.
* Fixed masterwork stats for Exotics not displaying correctly.
* Fixed character stats only displaying the current character's stats on mobile.
* Fixed Postmaster not appearing on D1 for mobile.

## 6.32.0 <span class="changelog-date">(2020-09-27)</span>

* In Compare, you can click on perks to see what the new stats would look like if you chose another option.
* When the item popup is open, hitting the "c" key will open Compare.
* Your subclass has been moved below weapons and armor (it's been this way in Beta for a while).
* On mobile, instead of showing all your items at once, there's now a category selection bar that lets you quickly swap between weapons, armor, etc. The postmaster is under "inventory".
* Transferring items is just a touch snappier.
* The tag and compare button on the search bar have been replaced with a dropdown menu (three dots) with a lot more options for things you can do with the items that match your search.
* On mobile, your equipped emblem no longer affects the color of your screen.
* Loadout Optimizer has a nicer layout on mobile and narrower screens.
* Fix some masterwork stats not showing.
* Fix some issues with how mods got auto-assigned in Loadout Optimizer.
* Fix masterwork stats not always highlighting.
* Fix masterwork tier for some items.
* Fix an issue where searching for "ote" wouldn't suggest "note:"
* The Organizer shows up in the mobile menu, but it just tells you to turn your phone.

### Beta Only

* We're experimenting with moving the item action buttons to the side of the item popup on desktop - we call it the "sidecar". It moves the actions closer to the mouse, allows room to have clearer labels, and gives more room to add more commands. Plus generally people have screens that are wider than they are tall, so this reduces the height of the popup which could previously put buttons off screen. We'll be tweaking this for a while before it launches fully.
* Beta now has an early preview of a new theme for DIM.

## 6.31.2 <span class="changelog-date">(2020-09-22)</span>

* Fix an issue where moving Exotic Cipher to vault with DIM would cause your characters to be filled up with items from your vault.

## 6.31.1 <span class="changelog-date">(2020-09-21)</span>

* Loadout Optimizer highlights loadouts you've already saved.
* Add new searches `kills:`, `kills:pvp:`, and `kills:pve:` for Masterwork kill trackers.
* Fixed: "Source" was not being set for all items.
* Fixed: Item type searches (e.g. is:pulserifle) not working for D1.
* Fixed: Spreadsheets missing power cap.

## 6.31.0 <span class="changelog-date">(2020-09-20)</span>

* Added a link to the DIM User Guide to the hamburger menu.
* "Clear new items" has been moved into the Settings page instead of being a floating button. The "X" keyboard shortcut no longer clears new items.
* Linear Fusion rifles are technically Fusion Rifles, but they won't show up in Organizer or in searches under Fusion Rifle anymore.
* While API performance is ultimately up to Bungie, we've changed things around in DIM to hopefully make item transfers snappier. Note that these changes mean you may see outdated information in DIM if you've deleted or vaulted items in-game and haven't clicked the refresh button in DIM.
* Improved the autocomplete for `sunsetsafter:` searches.
* Fix the `is:new` search.
* The D1 Activities page now shows Challenge of the Elders completion.
* Fixed buttons not showing up on tablets for track/untrack triumphs.
* Invalid searches are no longer saved to your search history.
* The "Filter Help" page is now searchable, and clicking on search terms applies them to your current search.
* Added a Search History page accessible from "Filter Help" and Settings so you can review and delete old searches.
* Shift+Delete while highlighting a past search in the search dropdown will delete it from your history.
* Fixed the `masterwork:` filters.
* Fixed the icon for "Take" on the item popup for stackable items.
* Removed the ability to restore old backups from Google Drive, or backups created from versions of DIM pre-6.0 (when DIM Sync was introduced).
* Armor 1.0 mods and Elemental Affinities removed from the perk picker in Loadout Optimizer.
* Improved search performance.
* Items in collections now show their power cap.
* Character stats now scroll with items on mobile, instead of always being visible. Max power is still shown in the character header.
* Added "Location" column to the Organizer to show what character the item is on.
* When "Base Stats" is checked in the Compare tool, clicking on stats will sort by base stat, not actual stat.

### Beta Only

* On mobile, there is now a bar to quickly swap between different item categories on the inventory screen.

## 6.30.0 <span class="changelog-date">(2020-09-13)</span>

* Compare loadouts in Loadout Optimizer to your existing loadout by clicking the "Compare Loadout" button next to a build.
* Improvements to search performance, and search autocomplete suggestions.
* Fix cases where some odd stats would show up as kill trackers.
* Sword-specific stats now show up in `stat:` filters.

## 6.29.1 <span class="changelog-date">(2020-09-11)</span>

* Improved performance of item transfers. We're still limited by how fast Bungie.net's API can go, though.
* Fixed a couple of the legacy triumphs that indicated the wrong triumph was being retired.
* Completed legacy triumph categories, and collections categories, now show the "completed" yellow background.
* is:seasonaldupe now correctly pays attention to the season of the item.
* Fixed a bug where notes wouldn't be saved if you clicked another item before dismissing the item popup.
* Tweaks to the display of legacy triumphs.
* Reduce the number of situations in which we autoscroll the triumph category you clicked into view.

## 6.29.0 <span class="changelog-date">(2020-09-10)</span>

* Legacy Triumphs are now indicated on the Records page and have their own checklist section. Legacy Triumphs are triumphs that will not be possible to complete after Beyond Light releases. The list of which Triumphs are Legacy Triumphs was provided by Bungie.
* Mods in the Loadout Optimizer mod picker are now split up by season.
* The number of selected items is now shown on the Organizer page.
* Empty mod slot tooltips spell out which season they're from.
* Locking/unlocking items in D1 works again.

## 6.28.1 <span class="changelog-date">(2020-09-06)</span>

* Actually release the Records page

## 6.28.0 <span class="changelog-date">(2020-09-06)</span>

* Triumphs, Collections, and Stat Trackers are now all together in the new Records page.
* You can track triumphs in DIM - tracked triumphs are stored and synced with DIM Sync. These show up on both the Progress and Records pages.
* Everything on the Records page responds to search - search through your Collections, Triumphs, and Stat Trackers all at once!
* Unredeemed triumphs show their rewards
* Compare sheet now offers a Base Stat option for armor, so you can directly compare your stat rolls
* Mod costs now shown in Loadout Optimizer results
* Vendors can now track some "pluggable" items like emotes & ghost projections, to filter by whether you already own them
* Clearing the search input no longer re-opens the search dropdown
* Mod slot column in the Organizer now shows all supported mod types (i.e. season 10 armor will show seasons 9,10,11)
* Support for `mod:` and `modname:` filters to parallel the `perk:` and `perkname:` ones
* Use the dark theme for Twitter widget

## 6.27.0 <span class="changelog-date">(2020-08-30)</span>

* The new armor 2.0 mod workflow is available in the Loadout Optimizer, this includes:
  * A new Mod Picker component to let you choose armor 2.0 mods to lock.
  * The mod sockets shown in the optimizer are now the locked mods, rather than the mods currently equipped on the item.
  * Clicking on a mod socket will open the picker to show available mods for that slot. Note that locking a mod from this won't guarantee it gets locked to the item specifically.
  * Items have different levels of grouping depending on the requirements of the locked mods. Locking no mods keeps the previous grouping behavior.
  * The mods stat contributions are now shown in the picker.
  * The Mod Picker can now filter for items from a specific season, just filter by the season number directly e.g. "11" for arrivals.
* The search bar now remembers your past searches and allows you to save your favorite searches. These saved and recent searches are synced between devices using DIM Sync.
* The quick item picker (plus icon) menu no longer has an option to equip the selected item. Instead it will always just move the item - very few users selected "Equip" and it won't ever work in game activities.
* Added background colors for items and characters before their images load in, which should reduce the "pop-in" effect.
* Shaders can be tagged from the Collections page and the tags/notes show up there as well.
* Shift+Click on the Notes field in Organizer while in edit mode no longer applies a search.
* For pages with sidebars (like Progress), scrollbars appearing will no longer cover content.
* Add character stats to loadout sheet if full armor set is added.

### Beta Only

* Long-pressing on an item in mobile mode will bring up a quick actions menu - drag and release on a button to apply the action to the item you pressed on.
* Move Sub-class out of Weapons to the General category

## 6.26.0 <span class="changelog-date">(2020-08-23)</span>

* Better touchscreen support for drag and drop.
* Wishlists now support Github gists (raw text URLs), so there's no need to set up an entire repository to host them. If you are making wishlists, you can try out changes easier than ever. If you're not making wishlists, hopefully you're using them. If you don't know what wishlists are, [here you go](https://destinyitemmanager.fandom.com/wiki/Wish_Lists)
* Engrams get a more form-fitting outline on mouse hover.
* If you have a search query active, DIM will not automatically reload to update itself.
* The `is:curated` search has been overhauled to better find curated rolls.
* Fixes to how the character headers look in different browsers.
* Fixed the missing armor.csv button on the Organizer.

### Beta Only
* Loadout Optimizer: DIM Beta is now using the new Mod Picker, a separate and improved picker just for armor mods. Try it out and let us know how it feels
* In Beta only, the filter search bar has been upgraded to remember recent searches and let you save your favorite searches.
* Phone/mobile resolutions will now show a mini-popup to make inspecting and moving items much easier.

## 6.25.0 <span class="changelog-date">(2020-08-16)</span>

* Removed `is:reacquireable` as it is inaccurate in its current state
* Removed outline from clicked character headers on iOS
* Adjusted spacing on items in the loadout drawer, so they can fit 3-wide again
* Main (top) search field is now the place to filter items for the Loadout Optimizer
* For real, stat bars should be the right length this time
* Keyboard controls in the Notes field: ESC reverts and leaves editing, ENTER saves the value
* Item notes can now be edited directly in the notes column of the Organizer tab
* Mobile - changes in DIM beta only: different parts of the header now stick with you as you scroll down.
* Armor CSV export appearing properly on the Organizer tab again.

## 6.24.1 <span class="changelog-date">(2020-08-12)</span>

* Updated the character tiles, now uses triple dot instead of chevron
* Solstice of Heroes is back and so is the **Solstice of Heroes** section of the **Progress** tab. Check it out and view your progress toward upgrading armor.

## 6.24.0 <span class="changelog-date">(2020-08-09)</span>

* Configure a custom armor stat per-class in Settings, and it'll show up in item popups, Organizer, Compare, and the new `stat:custom:` search.
* Speed improvements to wishlist processing.
* `is:smg` for if you're as bad at remembering "submachine gun" as.. some of us are.
* No more accidental app reloads when swiping down hard on the page on mobile.
* Spring (Summer?) cleaning in the Item Popup. Some less important elements have been moved or removed, to make room for more functionality and stats.
* Bar-based stat values in the Mod preview menu are no longer extremely large bois.
* Anti-champion damage types are now interpreted in tooltip descriptions.
* Seasonal Artifact is now previewable, but be warned:
  * Some data from the API is wrong, and the Season 11 artifact is incorrectly labeled.
  * It can show seasonal mods you have equipped, but Season 11 mods still aren't in Collections data, so mod unlocks aren't displayed.
* Spreadsheet columns slightly adjusted to get them back to their usual column names.
* Lots going on behind the scenes to clear up errors and get Loadout Optimizer ready for upgrades!

## 6.23.0 <span class="changelog-date">(2020-08-02)</span>

* You can add tags and notes to shaders! Keep track of your favorites and which shaders you could do without.
* Searches now support parentheses for grouping, the "and" keyword, and the "not" keyword. Example: `(is:weapon and is:sniperrifle) or not (is:armor and modslot:arrival)`. "and" has higher precedence than "or", which has higher precedence than just a space (which still means "and").
* Fixed the size of damage type icons in D1.
* Our Content Security Policy is more restrictive now, external and injected scripts may fail but this keeps your account and data safer.

## 6.22.1 <span class="changelog-date">(2020-07-27)</span>

## 6.22.0 <span class="changelog-date">(2020-07-26)</span>

* New: More detailed gear information is available by hovering or clicking the Maximum Gear Power stat in each character's header.
* Improved detection that you need to reauthorize DIM to your Bungie account.
* Fixes to how stat bars display when affected by negative modifiers & perks.
* Clearer errors if DIM is unable to save the item information database.
* Organizer
  * Power Limit column now generates the right filter when Shift-clicked.
  * Traits column content has been narrowed down.
  * Improved top level categories take fewer clicks to reach your items.
* Loadout Optimizer
  * Fixed finding slots for seasonal mods.

## 6.21.0 <span class="changelog-date">(2020-07-19)</span>

* Added support for negative stats on mods. This should be visible in item displays and make loadout optimizer results more accurate.
* Fix quick item picker not remembering your preference for "equip" vs "store".
* Some quests can now be tracked or untracked from DIM.
* Locking or unlocking items from DIM is now reflected immediately on the item tiles.
* Items with the Arrivals mod slot now match the `holdsmod:dawn` search.

## 6.20.0 <span class="changelog-date">(2020-07-12)</span>

* Fix sorting by Power Limit in the compare pane.
* When opening a loadout in the loadout optimizer from the inventory page, the correct character is now selected rather than the last played character.
* Allow masterworks to affect more than one stat
* Exclude subclasses from `is:weapon` filter.
* Fixed Loadout Optimizer not including all the right tiers when tier filtering was in place.

## 6.19.0 <span class="changelog-date">(2020-07-05)</span>

* Loadout Optimizer has been... optimized. It now calculates sets in the background, so you can still interact with it while it works.
* Removed ghosts from loadout optimizer as they don't have enough interesting perks to build into loadouts.
* The filter help button is now always shown in the search bar, even when a search is active.
* The item count in the search bar is now more accurate to what you see on the inventory screen.
* Make it clearer that not having Google Drive set up doesn't matter that much since it's only for importing legacy data.
* Better handling for if the DIM Sync API is down.

## 6.18.0 <span class="changelog-date">(2020-07-02)</span>

* Breaker type is now shown on the item popup and in the Organizer.
* New filter for breaker types on weapons, `breaker:`.
* Fixed another crash on the vendors screen also caused by the Twitch gift sub shader.
* Protect against certain weird cases where DIM can get stuck in a non-working state until you really, thoroughly, clear your cache.

## 6.17.1 <span class="changelog-date">(2020-07-01)</span>

* Fix a crash with the Twitch gift sub shader.

## 6.17.0 <span class="changelog-date">(2020-06-28)</span>

* You can now filter out armor in the Loadout Optimizer by minimum total stats. This narrows down how many items are considered for builds and speeds up the optimizer.
* Renamed the "is:reacquireable" filter to "is:reacquirable"
* Searches like "is:inleftchar" now work with consumables in the postmaster.
* Fixed the inventory screen jumping a bit when the item popup is open on mobile.
* Add a link to the troubleshooting guide to error pages.
* Seasonal mods in the loadout optimizer now force armor to match their element, again.
* The stat in parentheses in a weapon perk tooltip, is the stat matching the masterwork. UI slightly updated to help show this.

## 6.16.1 <span class="changelog-date">(2020-06-22)</span>

* Fix a crash when opening some items in Organizer.

## 6.16.0 <span class="changelog-date">(2020-06-21)</span>

* Remove `is:ikelos` filter
* Loadout Optimizer: Save stat order and "assume masterworked" choices.
* Fixed a bug that caused the inventory view to jump to the top of the screen when items were inspected.
* Add a disclaimer to power limit displays that they may change in the future. Please see https://www.bungie.net/en/Help/Article/49106 for updates
* Save column selection for Ghosts in the Organizer separate from Armor.
* Display how many tags were cleaned up in the DIM Sync audit log.
* Fix a bug where canceling setting a note in the Organizer would wipe notes from selected items.
* Add a pointer cursor on item icons in the Organizer to indicate they're clickable.
* Fix minimum page width when there are fewer than three characters.
* Fix Arrival mods not appearing in the Loadout Optimizer.
* Fix a bug when DIM Sync is off that could repeatedly show a notification that an import had failed. Please consider enabling DIM Sync though, your data WILL get lost if it's disabled.

## 6.15.1 <span class="changelog-date">(2020-06-15)</span>

## 6.15.0 <span class="changelog-date">(2020-06-14)</span>

* Items now show their power limit in the item popup, Compare, and in the Organizer (new column). Keep in mind some power limits may change in upcoming seasons.
* Try the `sunsetsafter:` or `powerlimit:` filters to find things by their power limit.
* Fix the season icon for reissued items.
* Fix not being able to dismiss the item popup on the Organizer in certain cases.
* Remove the 15 second timeout for loading data from Bungie.net.
* Fix umbral engrams showing up weird in the engram row.
* Prevent Chrome on Android from showing a "download this image" prompt when long-pressing on images.
* Fix non-selected perks not showing on old fixed-roll weapons.
* Add Charge Rate and Guard Endurance stat to swords.

## 6.14.0 <span class="changelog-date">(2020-06-07)</span>

* Fixed misdetection of seasonal mods in Compare.
* Work around a Bungie.net issue that could prevent the Destiny info database from loading.
* Improved the experience for users who previously had DIM Sync off.

## 6.13.2 <span class="changelog-date">(2020-06-03)</span>

## 6.13.1 <span class="changelog-date">(2020-06-01)</span>

* Add a banner to support Black Lives Matter.
* Avoid an issue where shift-clicking on empty space near perks in the Organizer can enable a useless filter.

## 6.13.0 <span class="changelog-date">(2020-05-31)</span>

* DIM data (loadouts, tags, settings) can no longer be stored in Google Drive. If you already have things stored there, you can use that data to import into the new storage, but it will no longer be updated. Disabling DIM Sync will now store data locally only.
* The Vault Organizer is now available for D1.
* CSV export will no longer erroneously consider calus as a source and instead output the correct source.
* CSV export will now export the same source information that DIM uses for items that do not have a source in the API.
* Fixed import/export of data - if your backups didn't load before, they should now.
* Fixed Organizer default sorting for stats, and shift-click filtering for modslot.
* Vendors data no longer has to reload every time you visit the page.
* is:dupelower search is stabilized so that tagging items as junk doesn't change what is considered "lower"
* Fixed loadouts with subclasses not fully transferring to the vault.
* Don't display "ms" unit on Charge Time stat for D1 fusion rifles.

## 6.12.0 <span class="changelog-date">(2020-05-24)</span>

* DIM has a new community-driven user guide at https://destinyitemmanager.fandom.com/wiki/Destiny_Item_Manager_Wiki

## 6.11.0 <span class="changelog-date">(2020-05-17)</span>

* Added the Organizer page, which lets you see all your items in a table form, which you can sort and filter (try shift-clicking on a cell!). Add and remove columns and bulk-tag your items to help quickly figure out which items you want to keep and which you can get rid of.
* Fixed stat calculations for special Taken King class items in D1.

## 6.10.0 <span class="changelog-date">(2020-05-10)</span>

## 6.9.0 <span class="changelog-date">(2020-05-03)</span>

* In the Loadout Optimizer, mods have been split into their own menu, separate from perks.
* Fixed a bug where wishlists would ignore settings and load the default wishlist instead.

## 6.8.0 <span class="changelog-date">(2020-04-26)</span>

* Added "armor 2.0" column to spreadsheet exports.
* Fixed a bug that could affect the display of percentage-based objectives.

## 6.7.0 <span class="changelog-date">(2020-04-19)</span>

* Emblems now show a preview of their equipped stat tracker, and show which types of stat tracker the emblem can use.
* Certain stat trackers (under "Metrics" in "Collections") had the wrong display value, like KDA. These have been fixed.
* Loadout Optimizer now allows you to select seasonal mods independent of the gear they go on - it'll try to slot them into any gear.

## 6.6.0 <span class="changelog-date">(2020-04-12)</span>

* Better handling of logging out and into a different Bungie.net account.
* Improved error handling for Bungie.net and DIM Sync issues.

## 6.5.0 <span class="changelog-date">(2020-04-10)</span>

* Improved overall performance and memory usage of DIM - as the game grows, so has DIM's memory usage. If your browser was crashing before, give it a try now.
* Collectibles now show perks.

## 6.4.0 <span class="changelog-date">(2020-04-05)</span>

* Added stat trackers to the Collections page (under "Metrics")
* Improved error handling when Bungie.net is down or something is wrong with your account. Includes helpful tips for D1 users locked out by Twitch-linking bug. If your D1 accounts disappeared, they're in the menu now.
* Accounts in the menu are now always ordered by last-played date.
* DIM will no longer bounce you to a different account if the one you wanted cannot be loaded.
* Fixed some bugs that could cause D1 pages to not display.
* Fix display of collectibles that are tied to one of your alternate characters.
* Fix the levels that reward Bright Engrams after season rank 100.

## 6.3.1 <span class="changelog-date">(2020-03-29)</span>

* Fixed a bug where D1 items could fail to display.
* Fixed a bug where responding "Not now" to the DIM Sync prompt wouldn't cause it to go away forever.
* Make mod slot for Reverie Dawn armor set detect correctly as outlaw.

## 6.3.0 <span class="changelog-date">(2020-03-29)</span>

* Removed duplicate Mods section from the top level of the Collections screen - they're still under the normal collections tree.
* Fixed a missing icon when season rank is over 100.

## 6.2.0 <span class="changelog-date">(2020-03-22)</span>

## 6.1.1 <span class="changelog-date">(2020-03-22)</span>

## 6.1.0 <span class="changelog-date">(2020-03-22)</span>

* Introducing [DIM Sync](https://github.com/DestinyItemManager/DIM/wiki/DIM-Sync-(new-storage-for-tags,-loadouts,-and-settings)), a brand new way for DIM to store your loadouts and tags and sync them between all your devices. This is a big step forward that'll let us build lots of new things and share data between other apps and websites! Plus, you no longer have to log into anything separate, and we should avoid some of the bugs that have in the past led to lost data.
* External wish lists will be checked daily. Settings menu shows last fetched time.
* Seasonal Artifact is no longer considered a weapon or a dupe when searching.
* Event sources for items like Festival of the Lost and Revelry are now under the `source:` search like other sources, instead of `event:`.
* Fixed some recent bugs that prevented editing loadouts.
* Show how much of each material you have next to Spider's vendor info.
* Updated privacy policy with DIM Sync info.<|MERGE_RESOLUTION|>--- conflicted
+++ resolved
@@ -1,8 +1,6 @@
 ## Next
 
-<<<<<<< HEAD
 * You can now add Fashion (shaders and ornaments) to loadouts. Creating a loadout from equipped automatically adds in the current shaders and ornaments, and you can edit them manually from the Loadouts editor.
-=======
 * Consumables can now be pulled from postmasters other than the active character's.
 
 ## 6.97.3 <span class="changelog-date">(2021-12-30)</span>
@@ -12,7 +10,6 @@
 
 ## 6.97.2 <span class="changelog-date">(2021-12-30)</span>
 
->>>>>>> 2d2f97e0
 * Improved the press-to-view tooltips on mobile. It should now be much easier to select perks on mobile.
 * Removed notification when loading/updating a wish list. Go to the wish list section of the settings menu if you want to see details.
 * The progress notification for applying a loadout now shows each item and mod as it's being applied.
