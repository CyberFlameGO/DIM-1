--- conflicted
+++ resolved
@@ -1,4 +1,8 @@
 ## Next
+
+* Loadout Optimizer remembers stats you've Ignored between sessions.
+* Opening a saved loadout in Loadout Optimizer restores all the mods and other settings from when it was originally created.
+* Share your Loadout Optimizer build - the new share button copies a link to all your build settings. Share great mod combos with other DIM users!
 
 ## 6.81.0 <span class="changelog-date">(2021-09-05)</span>
 
@@ -6,13 +10,7 @@
 * Elemental Capacitor stats are no longer added to weapons with the perk enabled.
 * In the Loadout Optimizer, searching items now works in conjunction with locking exotics and items.
 * Added `is:currentclass` filter, which selects items currently equippable on the logged in guardian.
-<<<<<<< HEAD
-* Loadout Optimizer remembers stats you've Ignored between sessions.
-* Opening a saved loadout in Loadout Optimizer restores all the mods and other settings from when it was originally created.
-* Share your Loadout Optimizer build - the new share button copies a link to all your build settings. Share great mod combos with other DIM users!
-=======
 * Fixed armor swaps away from Stasis in Loadout Optimizer.
->>>>>>> 12f3d631
 * Added a warning indicator to previously created loadouts that are now missing items.
 
 ## 6.80.0 <span class="changelog-date">(2021-08-29)</span>
