const webpack = require('webpack');

const path = require('path');
const HtmlWebpackPlugin = require('html-webpack-plugin');
const CopyWebpackPlugin = require('copy-webpack-plugin');
const ExtractTextPlugin = require('extract-text-webpack-plugin');
const CleanWebpackPlugin = require('clean-webpack-plugin');
// const Visualizer = require('webpack-visualizer-plugin');

const NotifyPlugin = require('notify-webpack-plugin');

const ASSET_NAME_PATTERN = 'static/[name]-[hash:6].[ext]';

const packageJson = require('../package.json');
const nodeModulesDir = path.join(__dirname, '../node_modules');

// https://github.com/dmachat/angular-webpack-cookbook/wiki/Optimizing-Development
var preMinifiedDeps = [
  'moment/min/moment.min.js',
  'underscore/underscore-min.js',
  'indexeddbshim/dist/indexeddbshim.min.js',
  'messageformat/messageformat.min.js',
  'jquery/dist/jquery.min.js'
];

module.exports = (env) => {
  const isDev = env === 'dev';
  let version = packageJson.version.toString();
  if (process.env.TRAVIS_BUILD_NUMBER) {
    version += "." + process.env.TRAVIS_BUILD_NUMBER;
  }

  const config = {
    entry: {
      main: './src/index.js',
      authReturn: './src/authReturn.js'
    },

    output: {
      path: path.resolve('./dist'),
      filename: '[name]-[chunkhash:6].js',
      chunkFilename: 'chunk-[id]-[name]-[chunkhash:6].js'
    },

    devServer: {
      contentBase: path.resolve(__dirname, './src'),
      publicPath: '/',
      https: true,
      host: '0.0.0.0',
      hot: false
    },

    devtool: 'source-map',

    stats: 'errors-only',

    performance: {
      hints: false
    },

    module: {
      rules: [
        {
          test: /\.js$/,
          exclude: /node_modules/,
          use: [
            'babel-loader'
          ]
        }, {
          test: /\.json$/,
          loader: 'json-loader'
        }, {
          test: /\.html$/,
          use: [
<<<<<<< HEAD
            'raw-loader',
=======
            {
              loader: 'file-loader',
              options: { name: ASSET_NAME_PATTERN }
            },
>>>>>>> 90d40b33
            'extract-loader',
            'html-loader'
          ]
        }, {
          test: /\.(png|eot|svg|ttf|woff(2)?)(\?v=\d+\.\d+\.\d+)?/,
          loader: 'url-loader',
          options: {
            limit: 5 * 1024, // only inline if less than 5kb
            name: ASSET_NAME_PATTERN
          }
        }, {
          test: /\.scss$/,
          loader: ExtractTextPlugin.extract({
            use: [
              'css-loader',
              'postcss-loader',
              'sass-loader'
            ],
            fallback: 'style-loader'
          })
        }
      ],

      noParse: [
        /\/jquery\.slim\.min\.js$/,
        /\/sql\.js$/
      ]
    },

    resolve: {
      extensions: ['.js', '.json'],

      alias: {
        app: path.resolve('./src')
      }
    },

    plugins: [
      new CleanWebpackPlugin(['dist'], {
        root: path.resolve('./')
      }),

      new NotifyPlugin('DIM', !isDev),

      new ExtractTextPlugin('styles-[hash:6].css'),

      new HtmlWebpackPlugin({
        inject: false,
        filename: 'index.html',
        template: '!handlebars-loader!src/index.html'
      }),

      new HtmlWebpackPlugin({
        inject: false,
        filename: 'return.html',
        template: '!handlebars-loader!src/return.html'
      }),

      new CopyWebpackPlugin([
        { from: './node_modules/zip-js/WebContent/z-worker.js', to: 'static/zipjs' },
        { from: './node_modules/zip-js/WebContent/inflate.js', to: 'static/zipjs' },

        { from: './src/.htaccess' },
        { from: './src/extension-scripts/main.js', to: 'extension-scripts/' },
        { from: './src/manifest.json' },
        { from: './src/manifest-webapp.json' },
        { from: './src/data', to: 'data/' },
        { from: `./icons/${env}/` },
      ]),

      new webpack.DefinePlugin({
        $DIM_VERSION: JSON.stringify(version),
        $DIM_FLAVOR: JSON.stringify(env),
        $DIM_CHANGELOG: JSON.stringify(`https://github.com/DestinyItemManager/DIM/blob/${env === 'release' ? 'master' : 'dev'}/CHANGELOG.md${env === 'release' ? '' : '#next'}`),
        // These are set from the Travis repo settings instead of .travis.yml
        $DIM_API_KEY: JSON.stringify(process.env.API_KEY),
        $DIM_AUTH_URL: JSON.stringify(process.env.AUTH_URL),
        // Website and extension have different keys
        $DIM_WEB_API_KEY: JSON.stringify(process.env.WEB_API_KEY),
        $DIM_WEB_AUTH_URL: JSON.stringify(process.env.WEB_AUTH_URL)
      }),

      // Enable if you want to debug the size of the chunks
      //new Visualizer(),
    ],

    node: {
      fs: 'empty',
      net: 'empty',
      tls: 'empty'
    }
  };

  // Run through big deps and extract the first part of the path,
  // as that is what you use to require the actual node modules
  // in your code. Then use the complete path to point to the correct
  // file and make sure webpack does not try to parse it
  preMinifiedDeps.forEach(function(dep) {
    var depPath = path.resolve(nodeModulesDir, dep);
    config.resolve.alias[dep.split(path.sep)[0]] = depPath;
    config.module.noParse.push(new RegExp(depPath));
  });

  if (!isDev) {
    // Bail and fail hard on first error
    config.bail = true;
    config.stats = 'verbose';

    // The sql.js library doesnt work at all (reports no tables) when minified,
    // so we exclude it from the regular minification
    // FYI, uglification runs on final chunks rather than individual modules
    config.plugins.push(new webpack.optimize.UglifyJsPlugin({
      exclude: /-sqlLib-/, // ensure the sqlLib chunk doesnt get minifed
      compress: { warnings: false },
      output: { comments: false },
      sourceMap: true
    }));
  }

  return config;
};<|MERGE_RESOLUTION|>--- conflicted
+++ resolved
@@ -72,14 +72,7 @@
         }, {
           test: /\.html$/,
           use: [
-<<<<<<< HEAD
             'raw-loader',
-=======
-            {
-              loader: 'file-loader',
-              options: { name: ASSET_NAME_PATTERN }
-            },
->>>>>>> 90d40b33
             'extract-loader',
             'html-loader'
           ]
