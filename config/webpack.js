const webpack = require('webpack');

const path = require('path');
const fs = require('fs');
const { execSync } = require('child_process');
const HtmlWebpackPlugin = require('html-webpack-plugin');
const CopyWebpackPlugin = require('copy-webpack-plugin');
const { CleanWebpackPlugin } = require('clean-webpack-plugin');
const { InjectManifest } = require('workbox-webpack-plugin');
const WebpackNotifierPlugin = require('webpack-notifier');
const TerserPlugin = require('terser-webpack-plugin');
const MiniCssExtractPlugin = require('mini-css-extract-plugin');
const HtmlWebpackIncludeSiblingChunksPlugin = require('html-webpack-include-sibling-chunks-plugin');
const GenerateJsonPlugin = require('generate-json-webpack-plugin');
const CaseSensitivePathsPlugin = require('case-sensitive-paths-webpack-plugin');
const LodashModuleReplacementPlugin = require('lodash-webpack-plugin');
const csp = require('./content-security-policy');
const i18nextWebpackPlugin = require('i18next-scanner-webpack');
const PacktrackerPlugin = require('@packtracker/webpack-plugin');

const Visualizer = require('webpack-bundle-analyzer').BundleAnalyzerPlugin;

const NotifyPlugin = require('notify-webpack-plugin');

const ASSET_NAME_PATTERN = 'static/[name]-[hash:6].[ext]';

const packageJson = require('../package.json');

module.exports = (env) => {
  if (process.env.WEBPACK_SERVE) {
    env = 'dev';
    if (!fs.existsSync('key.pem') || !fs.existsSync('cert.pem')) {
      console.log('Generating certificate');
<<<<<<< HEAD
      execSync('mkcert create-ca --validity 3650');
      execSync('mkcert create-cert --validity 3650 --key key.pem --cert cert.pem');
=======
      execSync(
        'openssl req -newkey rsa:2048 -new -nodes -x509 -days 3650 -keyout key.pem -out cert.pem -subj "/CN=www.mydom.com/O=My Company Name LTD./C=US"'
      );
>>>>>>> 84c42ee4
    }
  }
  const isDev = env === 'dev';
  let version = packageJson.version.toString();
  if (env === 'beta' && process.env.TRAVIS_BUILD_NUMBER) {
    version += `.${process.env.TRAVIS_BUILD_NUMBER}`;
  }

  const config = {
    mode: isDev ? 'development' : 'production',

    entry: {
      main: './src/Index.tsx',
      browsercheck: './src/browsercheck.js',
      authReturn: './src/authReturn.ts',
      gdriveReturn: './src/gdriveReturn.ts'
    },

    output: {
      path: path.resolve('./dist'),
      publicPath: '/',
      filename: isDev ? '[name]-[hash].js' : '[name]-[contenthash:6].js',
      chunkFilename: isDev ? '[name]-[hash].js' : '[name]-[contenthash:6].js'
    },

    // Dev server
    serve: process.env.WEBPACK_SERVE
      ? {
          host: process.env.DOCKER ? '0.0.0.0' : 'localhost',
          devMiddleware: {
            stats: 'errors-only'
          },
          https: {
            key: fs.readFileSync('key.pem'), // Private keys in PEM format.
            cert: fs.readFileSync('cert.pem') // Cert chains in PEM format.
          }
        }
      : {},

    // Bail and fail hard on first error
    bail: !isDev,

    stats: isDev ? 'minimal' : 'normal',

    devtool: 'source-map',

    performance: {
      // Don't warn about too-large chunks
      hints: false
    },

    optimization: {
      // We always want the chunk name, otherwise it's just numbers
      namedChunks: true,
      // Extract the runtime into a separate chunk
      runtimeChunk: 'single',
      splitChunks: {
        chunks: 'all',
        automaticNameDelimiter: '-'
      },
      minimizer: [
        new TerserPlugin({
          cache: true,
          parallel: true,
          terserOptions: {
            ecma: 8,
            module: true,
            compress: { warnings: false, passes: 3, toplevel: true },
            mangle: { safari10: true, toplevel: true },
            output: { safari10: true }
          },
          sourceMap: true
        })
      ]
    },

    module: {
      strictExportPresence: true,

      rules: [
        {
          test: /\.js$/,
          exclude: [/node_modules/],
          loader: 'babel-loader',
          options: {
            cacheDirectory: true
          }
        },
        {
          test: /\.html$/,
          loader: 'html-loader',
          options: {
            exportAsEs6Default: true,
            minimize: true
          }
        },
        {
          test: /\.(jpg|gif|png|eot|svg|ttf|woff(2)?)(\?v=\d+\.\d+\.\d+)?/,
          loader: 'url-loader',
          options: {
            limit: 5 * 1024, // only inline if less than 5kb
            name: ASSET_NAME_PATTERN
          }
        },
        // *.m.scss will have CSS Modules support
        {
          test: /\.m\.scss$/,
          use: [
            isDev ? 'style-loader' : MiniCssExtractPlugin.loader,
            {
              loader: 'css-modules-typescript-loader',
              options: {
                mode: process.env.CI ? 'verify' : 'emit'
              }
            },
            {
              loader: 'css-loader',
              options: {
                modules: {
                  localIdentName: isDev ? '[name]_[local]-[hash:base64:5]' : '[hash:base64:5]'
                },
                localsConvention: 'camelCaseOnly',
                sourceMap: true
              }
            },
            'postcss-loader',
            'sass-loader'
          ]
        },
        // Regular *.scss are global
        {
          test: /\.scss$/,
          exclude: /\.m\.scss$/,
          use: [
            isDev ? 'style-loader' : MiniCssExtractPlugin.loader,
            {
              loader: 'css-loader',
              options: {
                sourceMap: true
              }
            },
            'postcss-loader',
            'sass-loader'
          ]
        },
        {
          test: /\.css$/,
          use: [isDev ? 'style-loader' : MiniCssExtractPlugin.loader, 'css-loader']
        },
        // All files with a '.ts' or '.tsx' extension will be handled by 'awesome-typescript-loader'.
        {
          test: /\.tsx?$/,
          loader: 'awesome-typescript-loader',
          options: {
            useBabel: true,
            babelCore: '@babel/core',
            useCache: true
          }
        },
        // All output '.js' files will have any sourcemaps re-processed by 'source-map-loader'.
        {
          enforce: 'pre',
          test: /\.jsx?$/,
          loader: 'source-map-loader'
        },
        {
          type: 'javascript/auto',
          test: /\.json/,
          include: /src(\/|\\)locale/,
          use: [
            {
              loader: 'file-loader',
              options: { name: '[name]-[hash:6].[ext]' }
            }
          ]
        },
        {
          type: 'javascript/auto',
          test: /\.wasm/
        },
        {
          test: /CHANGELOG\.md$/,
          loader: path.resolve('./config/changelog-loader')
        }
      ],

      noParse: function(path) {
        return false;
      }
    },

    resolve: {
      extensions: ['.js', '.json', '.ts', '.tsx', '.jsx'],

      alias: {
        app: path.resolve('./src/app/'),
        data: path.resolve('./src/data/'),
        images: path.resolve('./src/images/')
      }
    },

    plugins: [
      new CaseSensitivePathsPlugin(),

      new webpack.IgnorePlugin(/caniuse-lite\/data\/regions/),

      new webpack.ProvidePlugin({
        i18next: 'i18next',
        'window.i18next': 'i18next'
      }),

      new NotifyPlugin('DIM', !isDev),

      new MiniCssExtractPlugin({
        filename: isDev ? '[name]-[hash].css' : '[name]-[contenthash:6].css',
        chunkFilename: isDev ? '[name]-[hash].css' : '[id]-[contenthash:6].css'
      }),

      // Fix some chunks not showing up in Webpack 4
      new HtmlWebpackIncludeSiblingChunksPlugin(),

      new HtmlWebpackPlugin({
        inject: true,
        filename: 'index.html',
        template: '!html-loader!src/index.html',
        chunks: ['main', 'browsercheck']
      }),

      new HtmlWebpackPlugin({
        inject: true,
        filename: 'return.html',
        template: '!html-loader!src/return.html',
        chunks: ['authReturn']
      }),

      new HtmlWebpackPlugin({
        inject: true,
        filename: 'gdrive-return.html',
        template: '!html-loader!src/gdrive-return.html',
        chunks: ['gdriveReturn']
      }),

      // Generate the .htaccess file (kind of an abuse of HtmlWebpack plugin just for templating)
      new HtmlWebpackPlugin({
        filename: '.htaccess',
        template: 'src/htaccess',
        inject: false,
        templateParameters: {
          csp: csp(env)
        }
      }),

      // Generate a version info JSON file we can poll. We could theoretically add more info here too.
      new GenerateJsonPlugin('./version.json', {
        version
      }),

      new CopyWebpackPlugin([
        { from: './extension', to: '../extension-dist' },
        { from: `./icons/${env}-extension/`, to: '../extension-dist' },
        { from: './src/manifest-webapp-6-2018.json' },
        { from: './src/manifest-webapp-6-2018-ios.json' },
        { from: './src/data', to: 'data/', ignore: ['missing_sources.json'] },
        { from: `./icons/${env}/` },
        { from: './src/safari-pinned-tab.svg' }
      ]),

      new webpack.DefinePlugin({
        $DIM_VERSION: JSON.stringify(version),
        $DIM_FLAVOR: JSON.stringify(env),
        $DIM_BUILD_DATE: JSON.stringify(Date.now()),
        // These are set from the Travis repo settings instead of .travis.yml
        $DIM_WEB_API_KEY: JSON.stringify(process.env.WEB_API_KEY),
        $DIM_WEB_CLIENT_ID: JSON.stringify(process.env.WEB_OAUTH_CLIENT_ID),
        $DIM_WEB_CLIENT_SECRET: JSON.stringify(process.env.WEB_OAUTH_CLIENT_SECRET),

        $GOOGLE_DRIVE_CLIENT_ID: JSON.stringify(
          '22022180893-raop2mu1d7gih97t5da9vj26quqva9dc.apps.googleusercontent.com'
        ),

        $BROWSERS: JSON.stringify(packageJson.browserslist),

        // Feature flags!

        // Print debug info to console about item moves
        '$featureFlags.debugMoves': JSON.stringify(env !== 'release'),
        '$featureFlags.reviewsEnabled': JSON.stringify(true),
        // Sync data over gdrive
        '$featureFlags.gdrive': JSON.stringify(true),
        '$featureFlags.debugSync': JSON.stringify(env !== 'release'),
        // Enable color-blind a11y
        '$featureFlags.colorA11y': JSON.stringify(true),
        // Whether to log page views for router events
        '$featureFlags.googleAnalyticsForRouter': JSON.stringify(true),
        // Debug ui-router
        '$featureFlags.debugRouter': JSON.stringify(false),
        // Debug Service Worker
        '$featureFlags.debugSW': JSON.stringify(env !== 'release'),
        // Send exception reports to Sentry.io on beta only
        '$featureFlags.sentry': JSON.stringify(env === 'beta'),
        // Respect the "do not track" header
        '$featureFlags.respectDNT': JSON.stringify(env !== 'release'),
        // Forsaken Item Tiles
        '$featureFlags.forsakenTiles': JSON.stringify(env !== 'release'),
        // D2 Loadout Builder
        '$featureFlags.d2LoadoutBuilder': JSON.stringify(true),
        // Community-curated rolls (wish lists)
        '$featureFlags.curatedRolls': JSON.stringify(true)
      }),

      new LodashModuleReplacementPlugin({
        collections: true,
        memoizing: true,
        shorthands: true,
        flattening: true
      }),

      new webpack.WatchIgnorePlugin([/scss\.d\.ts$/])
    ],

    node: {
      fs: 'empty',
      net: 'empty',
      tls: 'empty'
    }
  };

  // Enable if you want to debug the size of the chunks
  if (process.env.WEBPACK_VISUALIZE) {
    config.plugins.push(new Visualizer());
  }

  // Disabled because it always saves the locale, putting Webpack into an infinite reload loop.
  // Should only be run after all commits in a PR have been made to "cleanup" locales.
  if (process.env.I18NEXT && isDev) {
    config.plugins.push(
      new i18nextWebpackPlugin({
        // See options at https://github.com/i18next/i18next-scanner#options
        dest: path.resolve(__dirname, '../src/locale'),
        options: {
          debug: false,
          removeUnusedKeys: true,
          sort: true,
          func: {
            list: ['t', 'i18next.t'],
            extensions: ['.js', '.jsx', '.ts', '.tsx']
          },
          lngs: ['en'],
          ns: ['translation'],
          defaultLng: 'en',
          resource: {
            loadPath: 'src/locale/dim.json',
            savePath: 'dim.json',
            jsonIndent: 2,
            lineEnding: '\n'
          },
          context: false
        }
      })
    );
  }

  if (isDev) {
    config.plugins.push(
      new WebpackNotifierPlugin({
        title: 'DIM',
        alwaysNotify: true,
        contentImage: path.join(__dirname, '../icons/release/favicon-96x96.png')
      })
    );

    config.module.rules.push({
      test: /\.jsx?$/,
      include: /node_modules/,
      use: ['react-hot-loader/webpack']
    });
  } else {
    config.plugins.push(
      new CleanWebpackPlugin({
        cleanOnceBeforeBuildPatterns: ['.awcache', 'node_modules/.cache']
      }),

      // Tell React we're in Production mode
      new webpack.DefinePlugin({
        'process.env.NODE_ENV': JSON.stringify('production'),
        'process.env': JSON.stringify({ NODE_ENV: 'production' })
      }),

      // Generate a service worker
      new InjectManifest({
        maximumFileSizeToCacheInBytes: 5000000,
        include: [/\.(html|js|css|woff2|json|wasm)$/, /static\/.*\.(png|gif|jpg|svg)$/],
        exclude: [
          /version\.json/,
          /extension-dist/,
          /\.map$/,
          // Ignore both the webapp manifest and the d1-manifest files
          /data\/d1-manifest/,
          /manifest-webapp/
        ],
        swSrc: './src/service-worker.js',
        swDest: 'service-worker.js',
        importWorkboxFrom: 'local',
        dontCacheBustUrlsMatching: /-[a-f0-9]{6}\./
      })
    );

    if (process.env.PT_PROJECT_TOKEN) {
      const packOptions = {
        upload: true,
        fail_build: true
      };

      if (process.env.TRAVIS === 'true') {
        Object.assign(packOptions, {
          branch: process.env.TRAVIS_PULL_REQUEST_BRANCH || process.env.TRAVIS_BRANCH,
          commit: process.env.TRAVIS_PULL_REQUEST_SHA || process.env.TRAVIS_COMMIT
        });
      }

      config.plugins.push(new PacktrackerPlugin(packOptions));
    }
  }

  return config;
};<|MERGE_RESOLUTION|>--- conflicted
+++ resolved
@@ -31,14 +31,8 @@
     env = 'dev';
     if (!fs.existsSync('key.pem') || !fs.existsSync('cert.pem')) {
       console.log('Generating certificate');
-<<<<<<< HEAD
       execSync('mkcert create-ca --validity 3650');
       execSync('mkcert create-cert --validity 3650 --key key.pem --cert cert.pem');
-=======
-      execSync(
-        'openssl req -newkey rsa:2048 -new -nodes -x509 -days 3650 -keyout key.pem -out cert.pem -subj "/CN=www.mydom.com/O=My Company Name LTD./C=US"'
-      );
->>>>>>> 84c42ee4
     }
   }
   const isDev = env === 'dev';
