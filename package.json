{
  "name": "dim",
  "version": "5.35.0",
  "description": "An item manager for Destiny.",
  "main": "app/index.html",
  "scripts": {
    "test": "echo \"No tests\"",
    "lint": "grunt lintJSON && eslint --fix src --ext .js,.ts,.tsx",
    "lint-check": "eslint src --ext .js,.ts,.tsx --cache --cache-location $HOME/.cache/eslint.json",
    "bundle": "webpack --config ./config/webpack.js --hide-modules",
    "build-release": "NODE_ENV=production npm run bundle -s -- --env=release",
    "build-beta": "NODE_ENV=production npm run bundle -s -- --env=beta",
    "build-dev": "npm run bundle -s -- --env=dev --watch",
    "watch": "npm run build-dev -s",
    "start": "webpack-serve ./config/webpack.js --no-reload",
    "publish-beta": "npm run build-beta -s && grunt publish_beta",
    "publish-release": "npm run build-release -s && grunt publish_release",
    "pretty": "prettier --write 'src/**/*.{js,ts,tsx,scss,html}'",
    "install": "git submodule update --init --recursive"
  },
  "husky": {
    "hooks": {
      "pre-commit": "pretty-quick --staged"
    }
  },
  "repository": {
    "type": "git",
    "url": "https://github.com/DestinyItemManager/DIM.git"
  },
  "author": "",
  "license": "MIT",
  "bugs": {
    "url": "https://github.com/DestinyItemManager/DIM/issues"
  },
  "homepage": "https://destinyitemmanager.com",
  "browserslist": [
    "last 2 Chrome versions",
    "last 2 ChromeAndroid versions",
    "last 2 Firefox versions",
    "last 2 Safari versions",
    "iOS >= 11",
    "last 2 Edge versions",
    "last 2 Opera versions",
    "unreleased versions"
  ],
  "devDependencies": {
    "@babel/core": "^7.0.0",
    "@babel/plugin-proposal-object-rest-spread": "^7.0.0",
    "@babel/plugin-syntax-dynamic-import": "^7.0.0",
    "@babel/plugin-transform-react-constant-elements": "^7.0.0",
    "@babel/plugin-transform-react-inline-elements": "^7.0.0",
    "@babel/plugin-transform-runtime": "^7.1.0",
    "@babel/preset-env": "^7.3.1",
    "@babel/preset-react": "^7.0.0",
    "@sentry/cli": "^1.30.4",
    "@types/lodash": "^4.14.0",
    "@types/memoize-one": "^4.1.1",
    "@types/node": "^12.0.0",
    "@types/papaparse": "^5.0.0",
    "@types/prop-types": "^15.5.2",
    "@types/react": "^16.3.10",
    "@types/react-beautiful-dnd": "^11.0.0",
    "@types/react-dom": "^16.0.5",
    "@types/react-dropzone": "^4.2.2",
    "@types/react-redux": "^7.0.3",
    "@types/react-transition-group": "^2.0.8",
    "@typescript-eslint/eslint-plugin": "^1.4.2",
    "@typescript-eslint/eslint-plugin-tslint": "^1.4.2",
    "@typescript-eslint/parser": "^1.4.2",
    "autoprefixer": "^9.0.1",
    "awesome-typescript-loader": "^5.0.0",
    "babel-loader": "^8.0.2",
    "babel-plugin-lodash": "^3.3.2",
    "case-sensitive-paths-webpack-plugin": "^2.1.2",
    "clean-webpack-plugin": "^3.0.0",
    "content-security-policy-builder": "^2.0.0",
    "copy-webpack-plugin": "^5.0.1",
    "css-loader": "^3.0.0",
    "css-modules-typescript-loader": "^2.0.2",
    "eslint": "^6.0.1",
    "eslint-config-prettier": "^6.0.0",
    "eslint-plugin-react": "^7.12.4",
    "eslint-plugin-react-hooks": "^1.5.1",
    "exports-loader": "^0.7.0",
    "file-loader": "^4.0.0",
    "generate-json-webpack-plugin": "^0.3.1",
    "grunt": "^1.0.2",
    "grunt-cli": "^1.2.0",
    "grunt-contrib-compress": "^1.3.0",
    "grunt-crowdin-request": "https://github.com/delphiactual/grunt-crowdin-request",
    "grunt-rsync": "^3.0.0",
    "grunt-sort-json": "github:delphiactual/grunt-sort-json",
    "grunt-webstore-upload": "^0.9.20",
    "html-loader": "^0.5.5",
    "html-webpack-include-sibling-chunks-plugin": "^0.1.4",
    "html-webpack-plugin": "^3.2.0",
    "husky": "^3.0.0",
    "i18next-scanner-webpack": "^0.4.0",
    "imports-loader": "^0.8.0",
    "load-grunt-tasks": "^5.0.0",
    "lodash-webpack-plugin": "^0.11.5",
<<<<<<< HEAD
    "mini-css-extract-plugin": "^0.5.0",
    "mkcert": "^1.2.0",
=======
    "mini-css-extract-plugin": "^0.7.0",
>>>>>>> 84c42ee4
    "node-sass": "^4.9.0",
    "notify-webpack-plugin": "^2.0.0",
    "postcss-loader": "^3.0.0",
    "prettier": "^1.18.2",
    "pretty-quick": "^1.4.1",
    "sass-loader": "^7.0.1",
    "source-map-loader": "^0.2.3",
    "style-loader": "^0.23.0",
    "terser-webpack-plugin": "^1.1.0",
    "tslint": "^5.9.1",
    "tslint-config-prettier": "^1.17.0",
    "tslint-react": "^4.0.0",
    "typescript": "^3.4.1",
    "url-loader": "^2.0.0",
    "webpack": "^4.5.0",
    "webpack-bundle-analyzer": "^3.0.2",
    "webpack-cli": "^3.0.0",
    "webpack-notifier": "^1.6.0",
    "webpack-serve": "^2.0.2",
    "workbox-webpack-plugin": "^3.6.3"
  },
  "dependencies": {
    "@babel/runtime": "^7.1.2",
    "@fortawesome/fontawesome-svg-core": "^1.2.4",
    "@fortawesome/free-brands-svg-icons": "^5.3.1",
    "@fortawesome/free-regular-svg-icons": "^5.3.1",
    "@fortawesome/free-solid-svg-icons": "^5.3.1",
    "@fortawesome/react-fontawesome": "^0.1.3",
    "@packtracker/webpack-plugin": "^2.0.0",
    "@sentry/browser": "^5.0.3",
    "@types/react-virtualized": "^9.21.1",
    "@uirouter/react": "^0.8.2",
    "@uirouter/visualizer": "^7.0.0",
    "body-scroll-lock": "^2.6.1",
    "browserslist": "^4.0.0",
    "bungie-api-ts": "^2.0.0",
    "caniuse-lite": ">=1.0.30000843",
    "ceaser-easing": "^1.0.1",
    "classnames": "^2.2.5",
    "core-js": "^3.0.0",
    "fast-copy": "^2.0.1",
    "fast-equals": "^2.0.0",
    "i18next": "^17.0.2",
    "i18next-xhr-backend": "^3.0.0",
    "idb-keyval": "^3.1.0",
    "immer": "^3.0.0",
    "lodash": "^4.17.8",
    "memoize-one": "^5.0.0",
    "mobile-drag-drop": "^2.3.0-rc.1",
    "mousetrap": "^1.6.2",
    "papaparse": "^5.0.0",
    "popper.js": "^1.14.3",
    "react": "^16.3.1",
    "react-beautiful-dnd": "^11.0.0",
    "react-dnd": "9.0.1",
    "react-dnd-html5-backend": "^9.0.0",
    "react-dom": "^16.3.1",
    "react-dropzone": "^10.0.0",
    "react-hammerjs": "^1.0.1",
    "react-hot-loader": "^4.3.3",
    "react-redux": "^7.0.0-beta.1",
    "react-spring": "7.1.3",
    "react-transition-group": "^4.0.0",
    "react-twitter-widgets": "^1.7.1",
    "react-view-pager": "^0.6.0",
    "react-virtualized": "^9.21.0",
    "react-with-gesture": "^4.0.2",
    "redux": "^4.0.0",
    "redux-thunk": "^2.3.0",
    "reselect": "^4.0.0",
    "rxjs": "^6.4.0",
    "simple-query-string": "^1.3.0",
    "textcomplete": "^0.17.1",
    "tooltip.js": "^1.3.1",
    "typesafe-actions": "^4.0.0",
    "ua-parser-js": "^0.7.17",
    "uuid": "^3.2.1"
  },
  "greenkeeper": {
    "ignore": [
      "react-spring",
      "workbox-webpack-plugin",
      "webpack-serve"
    ]
  }
}<|MERGE_RESOLUTION|>--- conflicted
+++ resolved
@@ -99,12 +99,8 @@
     "imports-loader": "^0.8.0",
     "load-grunt-tasks": "^5.0.0",
     "lodash-webpack-plugin": "^0.11.5",
-<<<<<<< HEAD
-    "mini-css-extract-plugin": "^0.5.0",
+    "mini-css-extract-plugin": "^0.7.0",
     "mkcert": "^1.2.0",
-=======
-    "mini-css-extract-plugin": "^0.7.0",
->>>>>>> 84c42ee4
     "node-sass": "^4.9.0",
     "notify-webpack-plugin": "^2.0.0",
     "postcss-loader": "^3.0.0",
