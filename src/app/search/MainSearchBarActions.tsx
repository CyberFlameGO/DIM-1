import { t } from 'app/i18next-t';
import { InventoryBuckets } from 'app/inventory/inventory-buckets';
import { allItemsSelector, bucketsSelector, sortedStoresSelector } from 'app/inventory/selectors';
import { DimStore } from 'app/inventory/store-types';
import ItemActionsDropdown from 'app/item-actions/ItemActionsDropdown';
import { querySelector } from 'app/shell/selectors';
import { RootState, ThunkDispatchProp } from 'app/store/types';
import { emptyArray, emptySet } from 'app/utils/empty';
import React, { useEffect, useMemo, useState } from 'react';
import ReactDOM from 'react-dom';
import { connect } from 'react-redux';
import { useLocation } from 'react-router';
import { DimItem } from '../inventory/item-types';
import { ItemFilter } from './filter-types';
import styles from './MainSearchBarActions.m.scss';
import { searchFilterSelector } from './search-filter';
<<<<<<< HEAD
import './search-filter.scss';
import SearchResults from './SearchResults';

interface ProvidedProps {
  onClear?(): void;
}
=======
>>>>>>> 44b359ed

interface StoreProps {
  searchQuery: string;
  allItems: DimItem[];
  stores: DimStore[];
  buckets?: InventoryBuckets;
  searchFilter: ItemFilter;
}

type Props = StoreProps & ThunkDispatchProp;

function mapStateToProps(state: RootState): StoreProps {
  return {
    searchQuery: querySelector(state),
    stores: sortedStoresSelector(state),
    searchFilter: searchFilterSelector(state),
    allItems: allItemsSelector(state),
    buckets: bucketsSelector(state),
  };
}

/**
 * The extra buttons that appear in the main search bar when there are matched items.
 */
<<<<<<< HEAD
function MainSearchBarActions({
  allItems,
  stores,
  buckets,
  searchFilter,
  searchQuery,
  isPhonePortrait,
  dispatch,
}: Props) {
  // TODO: how to wire "enter" on a closed menu to this?
  // TODO: default open on mobile
  const [searchResultsOpen, setSearchResultsOpen] = useState(false);

=======
function MainSearchBarActions({ allItems, buckets, searchFilter, searchQuery }: Props) {
>>>>>>> 44b359ed
  const location = useLocation();
  const onInventory = location.pathname.endsWith('inventory');
  const onProgress = location.pathname.endsWith('progress');
  const onRecords = location.pathname.endsWith('records');
  const onVendors = location.pathname.endsWith('vendors');
  // We don't have access to the selected store so we'd match multiple characters' worth.
  // Just suppress the count for now
  const showSearchActions = onInventory;
  const showSearchCount = Boolean(searchQuery && !onProgress && !onRecords && !onVendors);

  const hasQuery = searchQuery.length !== 0;
  useEffect(() => {
    if (!$featureFlags.searchResults) {
      return;
    }
    if (!hasQuery && searchResultsOpen) {
      setSearchResultsOpen(false);
    } else if (hasQuery && isPhonePortrait) {
      setSearchResultsOpen(true);
    }
  }, [hasQuery, searchResultsOpen, isPhonePortrait]);

  const displayableBuckets = useMemo(
    () =>
      buckets
        ? new Set(
            Object.keys(buckets.byCategory).flatMap((category) =>
              buckets.byCategory[category].map((b) => b.hash)
            )
          )
        : emptySet<number>(),
    [buckets]
  );

  const filteredItems = useMemo(
    () =>
      showSearchCount && displayableBuckets.size
        ? allItems.filter(
            (item: DimItem) => displayableBuckets.has(item.bucket.hash) && searchFilter(item)
          )
        : emptyArray<DimItem>(),
    [displayableBuckets, showSearchCount, searchFilter, allItems]
  );

  return (
    <>
      {showSearchCount && (
        <span className={styles.count}>
          {t('Header.FilterMatchCount', { count: filteredItems.length })}
        </span>
      )}

      {$featureFlags.searchResults && showSearchCount && (
        <button
          type="button"
          className={styles.resultButton}
          onClick={() => setSearchResultsOpen((s) => !s)}
        >
          {t('Header.SearchResults')}
        </button>
      )}

      {showSearchActions && (
        <ItemActionsDropdown filteredItems={filteredItems} searchActive={showSearchCount} />
      )}

      {$featureFlags.searchResults &&
        searchResultsOpen &&
        ReactDOM.createPortal(
          <SearchResults items={filteredItems} onClose={() => setSearchResultsOpen(false)} />,
          document.body
        )}
    </>
  );
}

export default connect<StoreProps>(mapStateToProps)(MainSearchBarActions);<|MERGE_RESOLUTION|>--- conflicted
+++ resolved
@@ -3,7 +3,7 @@
 import { allItemsSelector, bucketsSelector, sortedStoresSelector } from 'app/inventory/selectors';
 import { DimStore } from 'app/inventory/store-types';
 import ItemActionsDropdown from 'app/item-actions/ItemActionsDropdown';
-import { querySelector } from 'app/shell/selectors';
+import { isPhonePortraitSelector, querySelector } from 'app/shell/selectors';
 import { RootState, ThunkDispatchProp } from 'app/store/types';
 import { emptyArray, emptySet } from 'app/utils/empty';
 import React, { useEffect, useMemo, useState } from 'react';
@@ -14,15 +14,8 @@
 import { ItemFilter } from './filter-types';
 import styles from './MainSearchBarActions.m.scss';
 import { searchFilterSelector } from './search-filter';
-<<<<<<< HEAD
 import './search-filter.scss';
 import SearchResults from './SearchResults';
-
-interface ProvidedProps {
-  onClear?(): void;
-}
-=======
->>>>>>> 44b359ed
 
 interface StoreProps {
   searchQuery: string;
@@ -30,6 +23,7 @@
   stores: DimStore[];
   buckets?: InventoryBuckets;
   searchFilter: ItemFilter;
+  isPhonePortrait: boolean;
 }
 
 type Props = StoreProps & ThunkDispatchProp;
@@ -41,29 +35,24 @@
     searchFilter: searchFilterSelector(state),
     allItems: allItemsSelector(state),
     buckets: bucketsSelector(state),
+    isPhonePortrait: isPhonePortraitSelector(state),
   };
 }
 
 /**
  * The extra buttons that appear in the main search bar when there are matched items.
  */
-<<<<<<< HEAD
 function MainSearchBarActions({
   allItems,
-  stores,
   buckets,
   searchFilter,
   searchQuery,
   isPhonePortrait,
-  dispatch,
 }: Props) {
   // TODO: how to wire "enter" on a closed menu to this?
   // TODO: default open on mobile
   const [searchResultsOpen, setSearchResultsOpen] = useState(false);
 
-=======
-function MainSearchBarActions({ allItems, buckets, searchFilter, searchQuery }: Props) {
->>>>>>> 44b359ed
   const location = useLocation();
   const onInventory = location.pathname.endsWith('inventory');
   const onProgress = location.pathname.endsWith('progress');
