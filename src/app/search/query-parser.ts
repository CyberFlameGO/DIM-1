/*
; Lazy BNF diagram of our search grammar
<query> ::= <term> | <term> <term>
<clause> ::= <opt-whitespace> <clause>
<terms> ::= <term> { " " <term>}
<term> ::= <string> | <filter> | <group> | <boolean>
<filter> ::= ["-"]<filterName>:<filterValue>[<operator><number>]
<filterName> ::= <the set of known filter names - is, notes, perks, tag, stat, etc.>
<filterValue> ::= <keyword> | "stat:" <statName> | <string>
<keyword> ::= <the set of known keyword filters - locked, sniperrifle, tagged, etc.>
<statName> ::= <the set of known stat keywords - charge, impact, resilience, etc.>
<operator> ::= "none" | "=" | "<" | "<=" | ">" | ">="
; Numbers are positive only, but don't need to be
<number> ::= DIGIT{DIGIT}
<group> ::= "(" <query> ")"
<boolean> ::= "or" | "not" | "and"
; Strings are basically anything within matching quotes, either single or double
<string> ::= WORD | "\"" WORD {" " WORD} "\"" | "'" WORD {" " WORD} "'\"'"
*/

/* **** Parser **** */

/**
 * A tree of the parsed query. Boolean/unary operators have children (operands)that
 * describe their relationship.
 */
export type QueryAST = (AndOp | OrOp | NotOp | FilterOp | NoOp) & {
  error?: Error;
  comment?: string;
};

/** If ALL of of the operands are true, this resolves to true. There may be any number of operands. */
export interface AndOp {
  op: 'and';
  operands: QueryAST[];
}

/** If any of the operands is true, this resolves to true. There may be any number of operands. */
export interface OrOp {
  op: 'or';
  operands: QueryAST[];
}

/** An operator which negates the result of its only operand. */
export interface NotOp {
  op: 'not';
  operand: QueryAST;
}

/** This represents one of our filter function definitions, such as is:, season:, etc. */
export interface FilterOp {
  op: 'filter';
  /**
   * The name of the filter function, without any trailing :. The only weird case is
   * stats, which will appear like "stat:strength".
   */
  type: string;
  /**
   * Any arguments to the filter function as a single string. e.g: haspower, arrivals, >=1000
   */
  args: string;
}

/** This is mostly for error cases and empty string */
interface NoOp {
  op: 'noop';
}

/**
 * The lexer is implemented as a generator, but generators don't support peeking without advancing
 * the iterator. This wraps the generator in an object that buffers the next element if you call peek().
 */
class PeekableGenerator<T> {
  private gen: Generator<T>;
  private next: T | undefined;

  constructor(gen: Generator<T>) {
    this.gen = gen;
  }

  /**
   * Get what the next item from the generator will be, without advancing it.
   */
  peek(): T | undefined {
    if (!this.next) {
      this.next = this.gen.next().value;
    }
    return this.next;
  }

  /**
   * Get the next element from the generator and advance it to the next element.
   */
  pop(): T | undefined {
    if (this.next) {
      const ret = this.next;
      this.next = undefined;
      return ret;
    }
    return this.gen.next().value;
  }
}

/**
 * A table of operator precedence for our three binary operators. Operators with higher precedence group together
 * before those with lower precedence. The "op" property maps them to an AST node.
 */
const operators = {
  // The implicit `and` (two statements separated by whitespace) has lower precedence than either the explicit or or and.
  implicit_and: {
    precedence: 1,
    op: 'and',
  },
  or: {
    precedence: 2,
    op: 'or',
  },
  and: {
    precedence: 3,
    op: 'and',
  },
} as const;

/**
 * The query parser first lexes the string, then parses it into an AST (abstract syntax tree)
 * representing the logical structure of the query. This AST can then be walked to match up
 * to defined filters and generate an actual filter function.
 *
 * We choose to produce an AST instead of executing the search inline with parsing both to
 * make testing easier, and to allow for things like canonicalization of search queries.
 */
export function parseQuery(query: string): QueryAST {
  // This implements operator precedence via this mechanism:
  // https://eli.thegreenplace.net/2012/08/02/parsing-expressions-by-precedence-climbing

  /**
   * This extracts the next "atom" aka "value" from the token stream. An atom is either
   * an individual filter expression, or a grouped expression. Basically anything that's
   * not a binary operator. "not" is also in here because it's really just a modifier on an atom.
   */
  function parseAtom(tokens: PeekableGenerator<Token>): QueryAST {
    const token: Token | undefined = tokens.pop();

    if (!token) {
      throw new Error('expected an atom');
    }

    switch (token[0]) {
      case 'filter': {
        const keyword = token[1];
        if (keyword === 'not') {
          // `not:` a synonym for `-is:`. We could fix this up in filter execution but I chose to normalize it here.
          return {
            op: 'not',
            operand: {
              op: 'filter',
              type: 'is',
              args: token[2],
            },
          };
        } else {
          return {
            op: 'filter',
            type: keyword,
            args: token[2],
          };
        }
      }
      case 'not': {
        return {
          op: 'not',
          // The operand should always be an atom
          operand: parseAtom(tokens),
        };
      }
      case '(': {
        const result = parse(tokens);
        if (tokens.peek()?.[0] === ')') {
          tokens.pop();
        }
        return result;
      }
      case 'comment': {
        const comment = token[1];
        const next = parseAtom(tokens);
        return {
          ...next,
          comment: comment,
        };
      }
      default:
        throw new Error('Unexpected token type, looking for an atom: ' + token + ', ' + query);
    }
  }

  /**
   * Parse a stream of tokens into an AST. `minPrecedence` determined the minimum operator precedence
   * of operators that will be included in this portion of the parse.
   */
  function parse(tokens: PeekableGenerator<Token>, minPrecedence = 1): QueryAST {
    let ast: QueryAST = { op: 'noop' };

    try {
      ast = parseAtom(tokens);

      let token: Token | undefined;
      while ((token = tokens.peek())) {
        if (token[0] === ')') {
          break;
        }
        const operator = operators[token[0] as keyof typeof operators];
        if (!operator) {
          throw new Error('Expected an operator, got ' + token);
        } else if (operator.precedence < minPrecedence) {
          break;
        }

        tokens.pop();
        const nextMinPrecedence = operator.precedence + 1; // all our operators are left-associative
        const rhs = parse(tokens, nextMinPrecedence);

        // Our operators allow for more than 2 operands, to avoid deep logic trees.
        // This logic tries to combine them where possible.
        if (isSameOp(operator.op, ast)) {
          ast.operands.push(rhs);
        } else {
          const title = ast.comment;
          delete ast.comment;
          ast = {
            op: operator.op,
            operands: isSameOp(operator.op, rhs) ? [ast, ...rhs.operands] : [ast, rhs],
          };
          if (title) {
            ast.comment = title;
          }
        }
      }
    } catch (e) {
      ast.error = e;
    }

    return ast;
  }

  const tokens = new PeekableGenerator(lexer(query));
  try {
    if (!tokens.peek()) {
      return { op: 'noop' };
    }
  } catch (e) {
    return { op: 'noop' };
  }
  const ast = parse(tokens);
  return ast;
}

function isSameOp<T extends 'and' | 'or'>(binOp: T, op: QueryAST): op is AndOp | OrOp {
  return binOp === op.op;
}

/* **** Lexer **** */

// Lexer token types
type NoArgTokenType = '(' | ')' | 'not' | 'or' | 'and' | 'implicit_and';
export type Token = [NoArgTokenType] | ['filter', string, string] | ['comment', string];

// Parens: `(` can be followed by whitespace, while `)` can be preceded by it
const parens = /(\(\s*|\s*\))/y;
// A `-` followed by any amount of whitespace is the same as "not"
const negation = /-\s*/y;
// `not`, `or`, and `and` keywords. or and not can be preceded by whitespace, and any of them can be followed by whitespace.
// `not` can't be preceded by whitespace because that whitespace is an implicit `and`.
const booleanKeywords = /(not|\s+or|\s+and)\s+/y;
// Filter names like is:, stat:, etc
const filterName = /[a-z]+:/y;
// Arguments to filters are pretty unconstrained
const filterArgs = /[^\s()]+/y;
// Words without quotes are basically any non-whitespace that doesn't terminate a group
const bareWords = /[^\s)]+/y;
// Whitespace that doesn't match anything else is an implicit `and`
const whitespace = /\s+/y;
const comment = /\/\*(.*?)\*\/\s*/y;

/**
 * The lexer yields a series of tokens representing the linear structure of the search query.
 * This throws an exception if it finds an invalid input.
 *
 * Example: "is:blue -is:maxpower" turns into:
 * ["filter", "is", "blue"], ["implicit_and"], ["not"], ["filter", "is", "maxpower"]
 */
export function* lexer(query: string): Generator<Token> {
  query = query.trim().toLowerCase();

  // http://blog.tatedavies.com/2012/08/28/replace-microsoft-chars-in-javascript/
  query = query.replace(/[\u2018-\u201A]/g, "'");
  query = query.replace(/[\u201C-\u201E]/g, '"');

  let match: string | undefined;
  let i = 0;

  const consume = (str: string) => (i += str.length);

  /**
   * If `query` matches `re` starting at `i`, return the matched portion of the string. Otherwise return undefined.
   * This avoids having to make slices of strings just to start the regex in the middle of a string.
   *
   * Note that regexes passed to this must have the "sticky" flag set (y) and should not use ^, which will match the
   * beginning of the string, ignoring the index we want to start from. The sticky flag ensures our regex will match
   * based on the beginning of the string.
   */
  const extract = (re: RegExp): string | undefined => {
    // These checks only run in unit tests
    if ($DIM_FLAVOR === 'test') {
      if (!re.sticky) {
        throw new Error('regexp must be sticky');
      }
      if (re.source.startsWith('^')) {
        throw new Error('regexp cannot start with ^ and be repositioned');
      }
    }

    re.lastIndex = i;
    const match = re.exec(query);
    if (match) {
      const result = match[0];
      if (result.length > 0) {
        consume(result);
        return match.length > 1 ? match[1] : result;
      }
    }
    return undefined;
  };

  /**
   * Consume and return the contents of a quoted string.
   */
  const consumeString = (startingQuoteChar: string) => {
    const initial = i;
    // Quoted string
    consume(startingQuoteChar);
    let str = '';
    while (i < query.length) {
      const char = query[i];
      consume(char);
      // Handle character escapes e.g. \", \', \\
      if (char === '\\') {
        if (i < query.length) {
          const escaped = query[i];
          if (escaped === '"' || escaped === "'" || escaped === '\\') {
            str += escaped;
            consume(escaped);
          } else {
            throw new Error('Unrecognized escape sequence \\' + escaped);
          }
        } else {
          str = str + char;
        }
      } else if (char === startingQuoteChar) {
        return str;
      } else {
        str = str + char;
      }
    }

    throw new Error('Unterminated quotes: |' + query.slice(initial) + '| ' + initial);
  };

  while (i < query.length) {
    const char = query[i];
    const startingIndex = i;

    if ((match = extract(parens)) !== undefined) {
      // Start/end group
      yield [match.trim() as NoArgTokenType];
    } else if (char === '"' || char === "'") {
      // Quoted string
      yield ['filter', 'keyword', consumeString(char)];
    } else if ((match = extract(negation)) !== undefined) {
      // minus sign is the same as "not"
      yield ['not'];
    } else if ((match = extract(booleanKeywords)) !== undefined) {
      // boolean keywords
      yield [match.trim() as NoArgTokenType];
    } else if ((match = extract(comment)) !== undefined) {
      yield ['comment', match.trim()];
    } else if ((match = extract(filterName)) !== undefined) {
      // Keyword searches - is:, stat:discipline:, etc
      const keyword = match.slice(0, match.length - 1);
      const nextChar = query[i];

      let args = '';

      if (nextChar === '"' || nextChar === "'") {
        args = consumeString(nextChar);
      } else if ((match = extract(filterArgs)) !== undefined) {
        args = match;
      } else {
        throw new Error('missing keyword arguments for ' + match);
      }

      yield ['filter', keyword, args];
    } else if ((match = extract(bareWords)) !== undefined) {
      // bare words that aren't keywords are effectively "keyword" type filters
      yield ['filter', 'keyword', match];
    } else if ((match = extract(whitespace)) !== undefined) {
      yield ['implicit_and'];
    } else {
      throw new Error('unrecognized tokens: |' + query.slice(i) + '| ' + i);
    }

    if (startingIndex === i) {
      throw new Error('bug: forgot to consume characters');
    }
  }
}

/**
 * Quote a string if it's needed.
 *
 * @example
 *
 * quoteFilterString("foo bar") => "\"foo bar\""
 * quoteFilterString("foobar") => "foobar"
 * quoteFilterString("foo\"bar") => foobar"
 */
export function quoteFilterString(arg: string) {
  const requiresQuotes = /[\s()"']/.test(arg);
  if (requiresQuotes) {
    const quoteChar = arg.includes('"') ? "'" : '"';
    arg = arg.replaceAll('\\', '\\\\');
    arg = arg.replaceAll(quoteChar, `\\${quoteChar}`);
    return `${quoteChar}${arg}${quoteChar}`;
  } else {
    return arg;
  }
}

/**
 * Build a standardized version of the query as a string. This is useful for deduping queries.
 * Example: 'is:weapon and is:sniperrifle or not is:armor and modslot:arrival' =>
 *          '(-is:armor modslot:arrival) or (is:sniperrifle is:weapon)'
 */
export function canonicalizeQuery(query: QueryAST, depth = 0): string {
<<<<<<< HEAD
  switch (query.op) {
    case 'filter':
      return query.type === 'keyword'
        ? quoteFilterString(query.args)
        : `${query.type}:${quoteFilterString(query.args)}`;
    case 'not':
      return `-${canonicalizeQuery(query.operand, depth + 1)}`;
    case 'and':
    case 'or': {
      const joinedOperands = query.operands
        .map((q) => canonicalizeQuery(q, depth + 1))
        .join(
          query.op === 'and' &&
            !query.operands.some((op) => op.op === 'filter' && op.type === 'keyword')
            ? ' '
            : ` ${query.op} `
        );
      return depth === 0 ? joinedOperands : `(${joinedOperands})`;
=======
  const result = (() => {
    switch (query.op) {
      case 'filter':
        return query.type === 'keyword'
          ? `${/\s/.test(query.args) ? `"${query.args}"` : query.args}`
          : `${query.type}:${/\s/.test(query.args) ? `"${query.args}"` : query.args}`;
      case 'not':
        return `-${canonicalizeQuery(query.operand, depth + 1)}`;
      case 'and':
      case 'or': {
        const joinedOperands = query.operands
          .map((q) => canonicalizeQuery(q, depth + 1))
          .join(
            query.op === 'and' &&
              !query.operands.some((op) => op.op === 'filter' && op.type === 'keyword')
              ? ' '
              : ` ${query.op} `
          );
        return depth === 0 ? joinedOperands : `(${joinedOperands})`;
      }
      case 'noop':
        return '';
>>>>>>> a099b09f
    }
  })();

  // Only preserve the top-level comment
  if (query.comment && depth === 0) {
    return `/* ${query.comment} */ ${result}`;
  }

  return result;
}<|MERGE_RESOLUTION|>--- conflicted
+++ resolved
@@ -441,32 +441,12 @@
  *          '(-is:armor modslot:arrival) or (is:sniperrifle is:weapon)'
  */
 export function canonicalizeQuery(query: QueryAST, depth = 0): string {
-<<<<<<< HEAD
-  switch (query.op) {
-    case 'filter':
-      return query.type === 'keyword'
-        ? quoteFilterString(query.args)
-        : `${query.type}:${quoteFilterString(query.args)}`;
-    case 'not':
-      return `-${canonicalizeQuery(query.operand, depth + 1)}`;
-    case 'and':
-    case 'or': {
-      const joinedOperands = query.operands
-        .map((q) => canonicalizeQuery(q, depth + 1))
-        .join(
-          query.op === 'and' &&
-            !query.operands.some((op) => op.op === 'filter' && op.type === 'keyword')
-            ? ' '
-            : ` ${query.op} `
-        );
-      return depth === 0 ? joinedOperands : `(${joinedOperands})`;
-=======
   const result = (() => {
     switch (query.op) {
       case 'filter':
         return query.type === 'keyword'
-          ? `${/\s/.test(query.args) ? `"${query.args}"` : query.args}`
-          : `${query.type}:${/\s/.test(query.args) ? `"${query.args}"` : query.args}`;
+          ? quoteFilterString(query.args)
+          : `${query.type}:${quoteFilterString(query.args)}`;
       case 'not':
         return `-${canonicalizeQuery(query.operand, depth + 1)}`;
       case 'and':
@@ -483,7 +463,6 @@
       }
       case 'noop':
         return '';
->>>>>>> a099b09f
     }
   })();
 
