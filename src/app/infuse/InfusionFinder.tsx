import * as React from 'react';
import './InfusionFinder.scss';
import { DimItem } from '../inventory/item-types';
import { showInfuse$ } from './infuse';
import { Subscriptions } from '../rx-utils';
import { router } from '../../router';
import Sheet from '../dim-ui/Sheet';
import { AppIcon, plusIcon, helpIcon } from '../shell/icons';
import ConnectedInventoryItem from '../inventory/ConnectedInventoryItem';
import { getDefinitions, D1ManifestDefinitions } from '../destiny1/d1-definitions.service';
import copy from 'fast-copy';
import { storesSelector } from '../inventory/reducer';
import { DimStore } from '../inventory/store-types';
import { RootState } from '../store/reducers';
import * as _ from 'lodash';
import { reverseComparator, compareBy, chainComparator } from '../comparators';
import { newLoadout } from '../loadout/loadout-utils';
import { connect } from 'react-redux';
import { t } from 'i18next';
import { dimLoadoutService } from '../loadout/loadout.service';
import classNames from 'classnames';
import { faRandom, faEquals, faArrowCircleDown } from '@fortawesome/free-solid-svg-icons';
import SearchFilterInput from '../search/SearchFilterInput';
import {
  SearchConfig,
  searchConfigSelector,
  SearchFilters,
  searchFiltersConfigSelector
} from '../search/search-filters';
<<<<<<< HEAD
import { setSetting } from '../settings/actions';
=======
import { showNotification } from '../notifications/notifications';
>>>>>>> c6981f0b

const itemComparator = chainComparator(
  reverseComparator(compareBy((item: DimItem) => item.primStat!.value)),
  compareBy((item: DimItem) =>
    item.isDestiny1() && item.talentGrid
      ? (item.talentGrid.totalXP / item.talentGrid.totalXPRequired) * 0.5
      : 0
  )
);

interface ProvidedProps {
  destinyVersion: 1 | 2;
}

interface StoreProps {
  stores: DimStore[];
  searchConfig: SearchConfig;
  filters: SearchFilters;
  lastInfusionDirection: InfuseDirection;
}

function mapStateToProps(state: RootState): StoreProps {
  return {
    stores: storesSelector(state),
    searchConfig: searchConfigSelector(state),
    filters: searchFiltersConfigSelector(state),
    lastInfusionDirection: state.settings.infusionDirection
  };
}

const mapDispatchToProps = {
  setSetting
};
type DispatchProps = typeof mapDispatchToProps;

type Props = ProvidedProps & StoreProps & DispatchProps;

export enum InfuseDirection {
  /** infuse something into the query (query = target) */
  INFUSE,
  /** infuse the query into the target (query = source) */
  FUEL
}

interface State {
  query?: DimItem;
  source?: DimItem;
  target?: DimItem;
  defs?: D1ManifestDefinitions;
  direction: InfuseDirection;
  filter: string;
  height?: number;
}

class InfusionFinder extends React.Component<Props, State> {
  state: State = { direction: InfuseDirection.INFUSE, filter: '' };
  private subscriptions = new Subscriptions();
  // tslint:disable-next-line:ban-types
  private unregisterTransitionHook?: Function;
  private itemContainer = React.createRef<HTMLDivElement>();

  componentDidMount() {
    this.subscriptions.add(
      showInfuse$.subscribe(({ item }) => {
        const hasInfusables = () =>
          this.props.stores.some((store) => store.items.some((i) => Boolean(isInfusable(item, i))));
        const hasFuel = () =>
          this.props.stores.some((store) => store.items.some((i) => Boolean(isInfusable(i, item))));

        const direction =
          this.props.lastInfusionDirection === InfuseDirection.INFUSE
            ? hasInfusables()
              ? InfuseDirection.INFUSE
              : InfuseDirection.FUEL
            : hasFuel()
            ? InfuseDirection.FUEL
            : InfuseDirection.INFUSE;

        if (direction === InfuseDirection.INFUSE) {
          this.setState({
            query: item,
            source: undefined,
            target: item,
            direction: InfuseDirection.INFUSE,
            height: undefined,
            filter: ''
          });
        } else {
          this.setState({
            query: item,
            source: item,
            target: undefined,
            direction: InfuseDirection.FUEL,
            height: undefined,
            filter: ''
          });
        }
      })
    );
    this.unregisterTransitionHook = router.transitionService.onBefore({}, () => this.onClose());

    if (this.itemContainer.current) {
      this.setState({ height: this.itemContainer.current.clientHeight });
    }
  }

  componentDidUpdate(prevProps: Props) {
    if (prevProps.destinyVersion !== 1 && this.props.destinyVersion === 1 && !this.state.defs) {
      getDefinitions().then((defs) => this.setState({ defs }));
    }

    if (this.itemContainer.current && !this.state.height) {
      this.setState({ height: this.itemContainer.current.clientHeight });
    }
  }

  componentWillUnmount() {
    this.subscriptions.unsubscribe();
    if (this.unregisterTransitionHook) {
      this.unregisterTransitionHook();
      this.unregisterTransitionHook = undefined;
    }
  }

  render() {
    const { stores, searchConfig, filters } = this.props;
    const { query, direction, filter, height } = this.state;
    let { target, source } = this.state;

    if (!query) {
      return null;
    }

    const filterFn = filters.filterFunction(filter);

    let items = _.flatMap(stores, (store) =>
      store.items.filter(
        (item) =>
          (direction === InfuseDirection.INFUSE
            ? isInfusable(query, item)
            : isInfusable(item, query)) && filterFn(item)
      )
    );

    const dupes = items.filter((item) => item.hash === query.hash);
    dupes.sort(itemComparator);
    items = items.filter((item) => item.hash !== query.hash);
    items.sort(itemComparator);

    target = target || items[0];
    source = source || items[0];

    let result: DimItem | undefined;
    if (source && target && source.primStat && target.primStat) {
      const infused = source.primStat ? source.primStat.value : 0;
      result = copy(target);
      (result as any).primStat.value = infused;
    }

    const missingItem = (
      <div className="item missingItem">
        <div className="item-img">
          <AppIcon icon={helpIcon} />
        </div>
        <div className="item-stat">???</div>
      </div>
    );

    const header = ({ onClose }: { onClose(): void }) => (
      <div className="infuseHeader">
        <h1>
          {direction === InfuseDirection.INFUSE
            ? t('Infusion.InfuseTarget', {
                name: query.name
              })
            : t('Infusion.InfuseSource', {
                name: query.name
              })}
        </h1>
        <div className="infusionControls">
          <div className="infuseTopRow">
            <div className="infusionEquation">
              {target ? <ConnectedInventoryItem item={target} /> : missingItem}
              <div className="icon">
                <AppIcon icon={plusIcon} />
              </div>
              {source ? <ConnectedInventoryItem item={source} /> : missingItem}
              <div className="icon">
                <AppIcon icon={faEquals} />
              </div>
              {result ? <ConnectedInventoryItem item={result} /> : missingItem}
            </div>
            <div className="infuseActions">
              <button className="dim-button" onClick={this.switchDirection}>
                <AppIcon icon={faRandom} /> {t('Infusion.SwitchDirection')}
              </button>
              {result && source && target && (
                <button
                  className="dim-button"
                  onClick={() => this.transferItems(onClose, source!, target!)}
                >
                  <AppIcon icon={faArrowCircleDown} /> {t('Infusion.TransferItems')}
                </button>
              )}
            </div>
          </div>
          <div className="infuseSearch">
            <SearchFilterInput
              searchConfig={searchConfig}
              onQueryChanged={this.onQueryChanged}
              placeholder="Filter items"
            />
          </div>
        </div>
      </div>
    );

    return (
      <Sheet onClose={this.onClose} header={header} sheetClassName="infuseDialog">
        <div className="infuseSources" ref={this.itemContainer} style={{ height }}>
          {items.length > 0 ? (
            <>
              <div className="itemGrid">
                {dupes.map((item) => (
                  <div
                    key={item.id}
                    className={classNames({ 'infuse-selected': item === target })}
                    onClick={() => this.setSourceAndTarget(item, query)}
                  >
                    <ConnectedInventoryItem item={item} />
                  </div>
                ))}
              </div>
              <div className="itemGrid">
                {items.map((item) => (
                  <div
                    key={item.id}
                    className={classNames({ 'infuse-selected': item === target })}
                    onClick={() => this.setSourceAndTarget(item, query)}
                  >
                    <ConnectedInventoryItem item={item} />
                  </div>
                ))}
              </div>
            </>
          ) : (
            <strong>{t('Infusion.NoItems')}</strong>
          )}
        </div>
      </Sheet>
    );
  }

  private onClose = () => {
    this.setState({
      query: undefined,
      source: undefined,
      target: undefined,
      height: undefined,
      filter: ''
    });
  };

  private setSourceAndTarget = (source: DimItem, target: DimItem) => {
    if (this.state.direction === InfuseDirection.INFUSE) {
      this.setState({ source, target });
    } else {
      this.setState({ source: target, target: source });
    }
  };

  private onQueryChanged = (filter: string) => {
    this.setState({ filter });
  };

  private switchDirection = () => {
    const direction =
      this.state.direction === InfuseDirection.INFUSE
        ? InfuseDirection.FUEL
        : InfuseDirection.INFUSE;
    this.setState({
      direction,
      target: direction === InfuseDirection.INFUSE ? this.state.query : undefined,
      source: direction === InfuseDirection.FUEL ? this.state.query : undefined
    });
    this.props.setSetting('infusionDirection', 1);
  };

  private transferItems = async (onClose: () => void, source: DimItem, target: DimItem) => {
    if (!source || !target) {
      return;
    }

    if (target.notransfer || source.notransfer) {
      const name = source.notransfer ? source.name : target.name;

      showNotification({ type: 'error', title: t('Infusion.NoTransfer', { target: name }) });
      return;
    }

    onClose();

    const store = source.getStoresService().getActiveStore()!;
    const items: { [key: string]: any[] } = {};
    const targetKey = target.type.toLowerCase();
    items[targetKey] = items[targetKey] || [];
    const itemCopy = copy(target);
    itemCopy.equipped = false;
    items[targetKey].push(itemCopy);
    // Include the source, since we wouldn't want it to get moved out of the way
    const sourceKey = source.type.toLowerCase();
    items[sourceKey] = items[sourceKey] || [];
    items[sourceKey].push(source);

    items.material = [];
    if (target.bucket.sort === 'General') {
      // Mote of Light
      items.material.push({
        id: '0',
        hash: 937555249,
        amount: 2,
        equipped: false
      });
    } else if (source.isDestiny1() && source.primStat!.stat.statIdentifier === 'STAT_DAMAGE') {
      // Weapon Parts
      items.material.push({
        id: '0',
        hash: 1898539128,
        amount: 10,
        equipped: false
      });
    } else {
      // Armor Materials
      items.material.push({
        id: '0',
        hash: 1542293174,
        amount: 10,
        equipped: false
      });
    }
    if (source.isExotic) {
      // Exotic shard
      items.material.push({
        id: '0',
        hash: 452597397,
        amount: 1,
        equipped: false
      });
    }

    const loadout = newLoadout(t('Infusion.InfusionMaterials'), items);

    await dimLoadoutService.applyLoadout(store, loadout);
  };
}

export default connect<StoreProps, DispatchProps>(
  mapStateToProps,
  mapDispatchToProps
)(InfusionFinder);

/**
 * Can source be infused into target?
 */
function isInfusable(target: DimItem, source: DimItem) {
  if (!target.infusable || !source.infusionFuel) {
    return false;
  }

  if (source.isDestiny1() && target.isDestiny1()) {
    return source.type === target.type && target.primStat!.value < source.primStat!.value;
  } else if (source.isDestiny2() && target.isDestiny2()) {
    return (
      source.infusionQuality &&
      target.infusionQuality &&
      target.infusionQuality.infusionCategoryHashes.some((h) =>
        source.infusionQuality!.infusionCategoryHashes.includes(h)
      ) &&
      target.basePower < source.basePower
    );
  }

  // Don't try to apply logic for unknown Destiny versions.
  return false;
}<|MERGE_RESOLUTION|>--- conflicted
+++ resolved
@@ -27,11 +27,8 @@
   SearchFilters,
   searchFiltersConfigSelector
 } from '../search/search-filters';
-<<<<<<< HEAD
 import { setSetting } from '../settings/actions';
-=======
 import { showNotification } from '../notifications/notifications';
->>>>>>> c6981f0b
 
 const itemComparator = chainComparator(
   reverseComparator(compareBy((item: DimItem) => item.primStat!.value)),
