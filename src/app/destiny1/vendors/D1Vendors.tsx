--- conflicted
+++ resolved
@@ -38,25 +38,12 @@
 
   useLoadStores(account, stores.length > 0);
 
-<<<<<<< HEAD
-  componentDidMount() {
-    this.subscriptions.add(
-      refresh$.subscribe(() => {
-        dimVendorService.reloadVendors();
-      }),
-      dimVendorService.getVendorsStream(this.props.account).subscribe(([stores, vendors]) => {
-        this.setState({ stores, vendors });
-      })
-    );
-  }
-=======
   useEffect(() => {
     (async () => {
       const vendors = await dispatch(loadVendors());
       setVendors(vendors);
     })();
   }, [stores, dispatch]);
->>>>>>> 56ca0bef
 
   if (!vendors || !stores.length) {
     return <ShowPageLoading message={t('Loading.Profile')} />;
