import React from 'react';
import { t } from 'app/i18next-t';
import clsx from 'clsx';
import { DimItem, DimStat } from '../inventory/item-types';
import _ from 'lodash';
import { CompareService } from './compare.service';
import { chainComparator, reverseComparator, compareBy } from '../utils/comparators';
import { createSelector } from 'reselect';
import CompareItem from './CompareItem';
import './compare.scss';
import { Subscriptions } from '../utils/rx-utils';
import { connect } from 'react-redux';
import { ReviewsState, getRating, ratingsSelector, shouldShowRating } from '../item-review/reducer';
import { RootState } from '../store/reducers';
import Sheet from '../dim-ui/Sheet';
import { showNotification } from '../notifications/notifications';
<<<<<<< HEAD
import {
  DestinyDisplayPropertiesDefinition,
  DestinyInventoryItemDefinition,
} from 'bungie-api-ts/destiny2';
import { makeDupeID } from 'app/search/search-filters';
=======
import { scrollToPosition } from 'app/dim-ui/scroll';
import { DestinyDisplayPropertiesDefinition } from 'bungie-api-ts/destiny2';
import { makeDupeID } from 'app/search/search-filter';
>>>>>>> 87b87f2a
import { D2ManifestDefinitions } from '../destiny2/d2-definitions';
import {
  getItemSpecialtyModSlotDisplayName,
  getSpecialtySocketMetadata,
} from 'app/utils/item-utils';
import ElementIcon from 'app/inventory/ElementIcon';
import { DimStore } from 'app/inventory/store-types';
import { storesSelector } from 'app/inventory/selectors';
import { getAllItems } from 'app/inventory/stores-helpers';
import { RouteComponentProps, withRouter } from 'react-router';
<<<<<<< HEAD
import { itemPop } from 'app/dim-ui/scroll';
=======
import { getWeaponArchetype } from 'app/dim-ui/WeaponArchetype';
>>>>>>> 87b87f2a
interface StoreProps {
  ratings: ReviewsState['ratings'];
  stores: DimStore[];
  defs?: D2ManifestDefinitions;
}

type Props = StoreProps & RouteComponentProps;

function mapStateToProps(state: RootState): StoreProps {
  return {
    ratings: ratingsSelector(state),
    stores: storesSelector(state),
    defs: state.manifest.d2Manifest,
  };
}

// TODO: There's far too much state here.
// TODO: maybe have a holder/state component and a connected display component
interface State {
  show: boolean;
  comparisonItems: DimItem[];
  highlight?: string | number;
  sortedHash?: string | number;
  sortBetterFirst: boolean;
  comparisonSets: { buttonLabel: React.ReactElement; items: DimItem[] }[];
}

export interface StatInfo {
  id: string | number;
  displayProperties: DestinyDisplayPropertiesDefinition;
  min: number;
  max: number;
  enabled: boolean;
  lowerBetter: boolean;
  getStat: StatGetter;
}
type StatGetter = (item: DimItem) => DimStat | { value?: number; statHash: number } | undefined;

class Compare extends React.Component<Props, State> {
  state: State = {
    comparisonItems: [],
    comparisonSets: [],
    show: false,
    sortBetterFirst: true,
  };
  private subscriptions = new Subscriptions();

  // Memoize computing the list of stats
  private getAllStatsSelector = createSelector(
    (state: State) => state.comparisonItems,
    (_state: State, props: Props) => props.ratings,
    getAllStats
  );

  componentDidMount() {
    this.subscriptions.add(
      CompareService.compareItems$.subscribe((args) => {
        this.setState({ show: true });
        CompareService.dialogOpen = true;

        this.add(args);
      })
    );
  }

  componentDidUpdate(prevProps: Props) {
    if (prevProps.location.pathname !== this.props.location.pathname) {
      this.cancel();
    }
  }

  componentWillUnmount() {
    this.subscriptions.unsubscribe();
    CompareService.dialogOpen = false;
  }

  render() {
    const { ratings } = this.props;
    const {
      show,
      comparisonItems: unsortedComparisonItems,
      sortedHash,
      highlight,
      comparisonSets,
    } = this.state;

    if (!show || unsortedComparisonItems.length === 0) {
      CompareService.dialogOpen = false;
      return null;
    }

    const comparisonItems = !sortedHash
      ? unsortedComparisonItems
      : Array.from(unsortedComparisonItems).sort(
          reverseComparator(
            chainComparator(
              compareBy((item: DimItem) => {
                const dtrRating = $featureFlags.reviewsEnabled && getRating(item, ratings);
                const showRating =
                  $featureFlags.reviewsEnabled &&
                  dtrRating &&
                  shouldShowRating(dtrRating) &&
                  dtrRating.overallScore;

                const stat =
                  item.primStat && sortedHash === item.primStat.statHash
                    ? item.primStat
                    : sortedHash === 'Rating'
                    ? { value: showRating || 0 }
                    : sortedHash === 'EnergyCapacity'
                    ? {
                        value: (item.isDestiny2() && item.energy?.energyCapacity) || 0,
                      }
                    : sortedHash === 'PowerCap'
                    ? {
                        value: (item.isDestiny2() && item.powerCap) || 99999999,
                      }
                    : (item.stats || []).find((s) => s.statHash === sortedHash);

                if (!stat) {
                  return -1;
                }

                const shouldReverse =
                  isDimStat(stat) && stat.smallerIsBetter
                    ? this.state.sortBetterFirst
                    : !this.state.sortBetterFirst;
                return shouldReverse ? -stat.value : stat.value;
              }),
              compareBy((i) => i.index),
              compareBy((i) => i.name)
            )
          )
        );

    const stats = this.getAllStatsSelector(this.state, this.props);

    return (
      <Sheet
        onClose={this.cancel}
        header={
          <div className="compare-options">
            {comparisonSets.map(({ buttonLabel, items }, index) => (
              <button
                key={index}
                className="dim-button"
                onClick={(e) => this.compareSimilar(e, items)}
              >
                {buttonLabel} {`(${items.length})`}
              </button>
            ))}
          </div>
        }
      >
        <div id="loadout-drawer" className="compare">
          <div className="compare-bucket" onMouseLeave={() => this.setHighlight(undefined)}>
            <div className="compare-item fixed-left">
              <div className="spacer" />
              {stats.map((stat) => (
                <div
                  key={stat.id}
                  className={clsx('compare-stat-label', {
                    highlight: stat.id === highlight,
                    sorted: stat.id === sortedHash,
                  })}
                  onMouseOver={() => this.setHighlight(stat.id)}
                  onClick={() => this.sort(stat.id)}
                >
                  {stat.displayProperties.name}
                </div>
              ))}
            </div>
            <div className="compare-items" onTouchStart={this.stopTouches}>
              {comparisonItems.map((item) => (
                <CompareItem
                  item={item}
                  key={item.id}
                  stats={stats}
                  itemClick={itemPop}
                  remove={this.remove}
                  setHighlight={this.setHighlight}
                  highlight={highlight}
                />
              ))}
            </div>
          </div>
        </div>
      </Sheet>
    );
  }

  // prevent touches from bubbling which blocks scrolling
  private stopTouches = (e: React.TouchEvent) => {
    e.preventDefault();
    e.stopPropagation();
    return false;
  };

  private setHighlight = (highlight?: string | number) => {
    this.setState({ highlight });
  };

  private cancel = () => {
    this.setState({
      show: false,
      comparisonItems: [],
      highlight: undefined,
      sortedHash: undefined,
    });
    CompareService.dialogOpen = false;
  };

  private compareSimilar = (e: React.MouseEvent, comparisonSetItems: DimItem[]) => {
    e.preventDefault();
    this.setState({
      comparisonItems: comparisonSetItems,
    });
  };

  private sort = (sortedHash?: string | number) => {
    this.setState((prevState) => ({
      sortedHash,
      sortBetterFirst: prevState.sortedHash === sortedHash ? !prevState.sortBetterFirst : true,
    }));
  };
  private add = ({
    additionalItems,
    showSomeDupes,
  }: {
    additionalItems: DimItem[];
    showSomeDupes: boolean;
  }) => {
    // use the first item and assume all others are of the same 'type'
    const exampleItem = additionalItems[0];
    if (!exampleItem.comparable) {
      return;
    }

    const { comparisonItems } = this.state;
    if (comparisonItems.length && exampleItem.typeName !== comparisonItems[0].typeName) {
      showNotification({
        type: 'warning',
        title: exampleItem.name,
        body:
          comparisonItems[0].classType && exampleItem.classType !== comparisonItems[0].classType
            ? t('Compare.Error.Class', { class: comparisonItems[0].classTypeNameLocalized })
            : t('Compare.Error.Archetype', { type: comparisonItems[0].typeName }),
      });
      return;
    }

    // if there are existing comparisonItems, we're adding this one in
    if (comparisonItems.length) {
      // but not if it's already being compared
      if (comparisonItems.some((i) => i.id === exampleItem.id)) {
        return;
      }

      this.setState({ comparisonItems: [...comparisonItems, ...additionalItems] });
    }

    // else,this is a fresh comparison sheet spawn, so let's generate comparisonSets
    else {
      const allItems = getAllItems(this.props.stores);
      // comparisonSets is an array so that it has order, filled with {label, setOfItems} objects
      const comparisonSets = exampleItem.bucket.inArmor
        ? this.findSimilarArmors(allItems, additionalItems)
        : exampleItem.bucket.inWeapons
        ? this.findSimilarWeapons(allItems, additionalItems)
        : [];

      // if this was spawned from an item, and not from a search,
      // DIM tries to be helpful by including a starter comparison of dupes
      if (additionalItems.length === 1 && showSomeDupes) {
        const comparisonItems = comparisonSets[0]?.items ?? additionalItems;
        this.setState({
          comparisonSets,
          comparisonItems,
        });
      }
      // otherwise, compare only the items we were asked to compare
      else {
        this.setState({ comparisonSets, comparisonItems: [...additionalItems] });
      }
    }
  };

  private remove = (item: DimItem) => {
    const { comparisonItems } = this.state;

    if (comparisonItems.length <= 1) {
      this.cancel();
    } else {
      this.setState({ comparisonItems: comparisonItems.filter((c) => c.id !== item.id) });
    }
  };

  private findSimilarArmors = (
    allArmors: DimItem[],
    comparisonItems = this.state.comparisonItems
  ) => {
    const exampleItem = comparisonItems[0];
    const exampleItemElementIcon = <ElementIcon element={exampleItem.element} />;
    const exampleItemModSlot = getSpecialtySocketMetadata(exampleItem);
    const specialtyModSlotName = getItemSpecialtyModSlotDisplayName(exampleItem);

    // helper functions for filtering items
    const matchesExample = (key: keyof DimItem) => (item: DimItem) =>
      item[key] === exampleItem[key];
    const matchingModSlot = (item: DimItem) =>
      exampleItemModSlot === getSpecialtySocketMetadata(item);
    const hasEnergy = (item: DimItem) => Boolean(item.isDestiny2() && item.energy);

    // minimum filter: make sure it's all armor, and can go in the same slot on the same class
    allArmors = allArmors
      .filter((i) => i.bucket.inArmor)
      .filter(matchesExample('typeName'))
      .filter(matchesExample('classType'));

    let comparisonSets = [
      // same slot on the same class
      {
        buttonLabel: <>{exampleItem.typeName}</>,
        items: allArmors,
      },

      // above but also has to be armor 2.0
      {
        buttonLabel: <>{[t('Compare.Armor2'), exampleItem.typeName].join(' + ')}</>,
        items: hasEnergy(exampleItem) ? allArmors.filter(hasEnergy) : [],
      },

      // above but also the same seasonal mod slot, if it has one
      {
        buttonLabel: <>{[specialtyModSlotName].join(' + ')}</>,
        items:
          hasEnergy(exampleItem) && exampleItemModSlot
            ? allArmors.filter(hasEnergy).filter(matchingModSlot)
            : [],
      },

      // armor 2.0 and needs to match energy capacity element
      {
        buttonLabel: <>{[exampleItemElementIcon, exampleItem.typeName]}</>,
        items: hasEnergy(exampleItem)
          ? allArmors.filter(hasEnergy).filter(matchesExample('element'))
          : [],
      },
      // above but also the same seasonal mod slot, if it has one
      {
        buttonLabel: <>{[exampleItemElementIcon, specialtyModSlotName]}</>,
        items:
          hasEnergy(exampleItem) && exampleItemModSlot
            ? allArmors.filter(hasEnergy).filter(matchingModSlot).filter(matchesExample('element'))
            : [],
      },

      // basically stuff with the same name & categories
      {
        buttonLabel: <>{exampleItem.name}</>,
        items: allArmors.filter((i) => makeDupeID(i) === makeDupeID(exampleItem)),
      },

      // above, but also needs to match energy capacity element
      {
        buttonLabel: <>{[exampleItemElementIcon, exampleItem.name]}</>,
        items: hasEnergy(exampleItem)
          ? allArmors
              .filter(hasEnergy)
              .filter(matchesExample('element'))
              .filter((i) => makeDupeID(i) === makeDupeID(exampleItem))
          : [],
      },
    ];

    // here, we dump some buttons if they aren't worth displaying

    comparisonSets = comparisonSets.reverse();
    comparisonSets = comparisonSets.filter((comparisonSet, index) => {
      const nextComparisonSet = comparisonSets[index + 1];
      // always print the final button
      if (!nextComparisonSet) {
        return true;
      }
      // skip empty buttons
      if (!comparisonSet.items.length) {
        return false;
      }
      // skip if the next button has [all of, & only] the exact same items in it
      if (
        comparisonSet.items.length === nextComparisonSet.items.length &&
        comparisonSet.items.every((setItem) =>
          nextComparisonSet.items.some((nextSetItem) => nextSetItem === setItem)
        )
      ) {
        return false;
      }
      return true;
    });

    return comparisonSets;
  };

  private findSimilarWeapons = (
    allWeapons: DimItem[],
    comparisonItems = this.state.comparisonItems
  ) => {
    const exampleItem = comparisonItems[0];
    const exampleItemElementIcon = <ElementIcon element={exampleItem.element} />;

    const matchesExample = (key: keyof DimItem) => (item: DimItem) =>
      item[key] === exampleItem[key];
    // stuff for looking up weapon archetypes
    const getRpm = (i: DimItem) => {
      const itemRpmStat = i.stats?.find(
        (s) =>
          s.statHash === (exampleItem.isDestiny1() ? exampleItem.stats![0].statHash : 4284893193)
      );
      return itemRpmStat?.value || -99999999;
    };

    /* disabled for now
    const weaponTypes = Object.keys(intrinsicLookupTable).map(Number);
    const thisWeaponsType =
      weaponTypes.find((h) => exampleItem.itemCategoryHashes.includes(h)) || -99999999;
      const matchingIntrisics = intrinsicLookupTable[thisWeaponsType]?.[exampleItemRpm];
      const intrinsicPerk =
        matchingIntrisics &&
        this.props.defs &&
        this.props.defs.InventoryItem.get(matchingIntrisics[0]);
      const intrinsicName = intrinsicPerk?.displayProperties.name || t('Compare.Archetype');
      const getIntrinsicPerk: (item: D2Item) => number = (item) => {
      const intrinsic =
        item.sockets &&
        item.sockets.sockets.find((s) =>
          s.plug?.plugItem.itemCategoryHashes?.includes(INTRINSIC_PLUG_CATEGORY)
        );
      return intrinsic?.plug?.plugItem.hash || -99999999;
    };
      */
    const exampleItemRpm = getRpm(exampleItem);
    const intrinsic = exampleItem.isDestiny2() ? getWeaponArchetype(exampleItem) : undefined;
    const intrinsicName = intrinsic?.displayProperties.name || t('Compare.Archetype');
    const intrinsicHash = intrinsic?.hash;

    // minimum filter: make sure it's all weapons and the same weapon type
    allWeapons = allWeapons
      .filter((i) => i.bucket.inWeapons)
      .filter(matchesExample('typeName'))
      .filter(
        (i) =>
          // specifically for destiny 2 grenade launchers, let's not compare special with heavy.
          // all other weapon types with multiple ammos, are novelty exotic exceptions
          !exampleItem.isDestiny2() ||
          !i.isDestiny2() ||
          !exampleItem.itemCategoryHashes.includes(153950757) ||
          exampleItem.ammoType === i.ammoType
      );

    let comparisonSets = [
      // same weapon type
      {
        buttonLabel: <>{exampleItem.typeName}</>,
        items: allWeapons,
      },

      // above, but also same (kinetic/energy/heavy) slot
      {
        buttonLabel: <>{[exampleItem.bucket.name, exampleItem.typeName].join(' + ')}</>,
        items: allWeapons.filter((i) => i.bucket.name === exampleItem.bucket.name),
      },

      // same weapon type plus matching intrinsic (rpm+impact..... ish)
      {
        buttonLabel: <>{[intrinsicName, exampleItem.typeName].join(' + ')}</>,
        items: exampleItem.isDestiny2()
          ? allWeapons.filter(
              (i) => i.isDestiny2() && i.sockets && getWeaponArchetype(i)?.hash === intrinsicHash
            )
          : allWeapons.filter((i) => exampleItemRpm === getRpm(i)),
      },

      // same weapon type and also matching element (& usually same-slot because same element)
      {
        buttonLabel: <>{[exampleItemElementIcon, exampleItem.typeName]}</>,
        items: allWeapons.filter(matchesExample('element')),
      },

      // exact same weapon, judging by name. might span multiple expansions.
      {
        buttonLabel: <>{exampleItem.name}</>,
        items: allWeapons.filter(matchesExample('name')),
      },
    ];
    comparisonSets = comparisonSets.reverse();
    comparisonSets = comparisonSets.filter((comparisonSet, index) => {
      const nextComparisonSet = comparisonSets[index + 1];
      // always print the final button
      if (!nextComparisonSet) {
        return true;
      }
      // skip empty buttons
      if (!comparisonSet.items.length) {
        return false;
      }
      // skip if the next button has [all of, & only] the exact same items in it
      if (
        comparisonSet.items.length === nextComparisonSet.items.length &&
        comparisonSet.items.every((setItem) =>
          nextComparisonSet.items.some((nextSetItem) => nextSetItem === setItem)
        )
      ) {
        return false;
      }
      return true;
    });

    return comparisonSets;
  };
}

function getAllStats(comparisonItems: DimItem[], ratings: ReviewsState['ratings']) {
  const firstComparison = comparisonItems[0];
  const stats: StatInfo[] = [];

  if ($featureFlags.reviewsEnabled) {
    stats.push(
      makeFakeStat('Rating', t('Compare.Rating'), (item: DimItem) => {
        const dtrRating = getRating(item, ratings);
        const showRating = dtrRating && shouldShowRating(dtrRating) && dtrRating.overallScore;
        return { statHash: 0, value: showRating || undefined };
      })
    );
  }

  if (firstComparison.primStat) {
    stats.push(
      makeFakeStat(
        firstComparison.primStat.statHash,
        firstComparison.primStat.stat.displayProperties,
        (item: DimItem) => item.primStat || undefined
      )
    );
  }
  if (
    firstComparison.isDestiny2() &&
    (firstComparison.bucket.inArmor || firstComparison.bucket.inWeapons)
  ) {
    stats.push(
      makeFakeStat('PowerCap', t('Stats.PowerCap'), (item: DimItem) =>
        item.isDestiny2()
          ? {
              statHash: 573,
              value: item.powerCap ?? undefined,
            }
          : undefined
      )
    );
  }

  if (firstComparison.isDestiny2() && firstComparison.bucket.inArmor) {
    stats.push(
      makeFakeStat(
        'EnergyCapacity',
        t('EnergyMeter.Energy'),
        (item: DimItem) =>
          (item.isDestiny2() &&
            item.energy && {
              statHash: item.energy.energyType,
              value: item.energy.energyCapacity,
            }) ||
          undefined
      )
    );
  }

  // Todo: map of stat id => stat object
  // add 'em up
  const statsByHash: { [statHash: string]: StatInfo } = {};
  for (const item of comparisonItems) {
    if (item.stats) {
      for (const stat of item.stats) {
        let statInfo = statsByHash[stat.statHash];
        if (!statInfo) {
          statInfo = {
            id: stat.statHash,
            displayProperties: stat.displayProperties,
            min: Number.MAX_SAFE_INTEGER,
            max: 0,
            enabled: false,
            lowerBetter: false,
            getStat(item: DimItem) {
              return item.stats ? item.stats.find((s) => s.statHash === stat.statHash) : undefined;
            },
          };
          statsByHash[stat.statHash] = statInfo;
          stats.push(statInfo);
        }
      }
    }
  }

  for (const stat of stats) {
    for (const item of comparisonItems) {
      const itemStat = stat.getStat(item);
      if (itemStat) {
        stat.min = Math.min(stat.min, itemStat.value || 0);
        stat.max = Math.max(stat.max, itemStat.value || 0);
        stat.enabled = stat.min !== stat.max;
        stat.lowerBetter = isDimStat(itemStat) ? itemStat.smallerIsBetter : false;
      }
    }
  }

  return stats;
}

function isDimStat(stat: DimStat | any): stat is DimStat {
  return Object.prototype.hasOwnProperty.call(stat as DimStat, 'smallerIsBetter');
}

function makeFakeStat(
  id: string | number,
  displayProperties: DestinyDisplayPropertiesDefinition | string,
  getStat: StatGetter,
  lowerBetter = false
) {
  if (typeof displayProperties === 'string') {
    displayProperties = { name: displayProperties } as DestinyDisplayPropertiesDefinition;
  }
  return {
    id,
    displayProperties,
    min: Number.MAX_SAFE_INTEGER,
    max: 0,
    enabled: false,
    lowerBetter,
    getStat,
  };
}

export default withRouter(connect<StoreProps>(mapStateToProps)(Compare));<|MERGE_RESOLUTION|>--- conflicted
+++ resolved
@@ -14,17 +14,8 @@
 import { RootState } from '../store/reducers';
 import Sheet from '../dim-ui/Sheet';
 import { showNotification } from '../notifications/notifications';
-<<<<<<< HEAD
-import {
-  DestinyDisplayPropertiesDefinition,
-  DestinyInventoryItemDefinition,
-} from 'bungie-api-ts/destiny2';
-import { makeDupeID } from 'app/search/search-filters';
-=======
-import { scrollToPosition } from 'app/dim-ui/scroll';
 import { DestinyDisplayPropertiesDefinition } from 'bungie-api-ts/destiny2';
 import { makeDupeID } from 'app/search/search-filter';
->>>>>>> 87b87f2a
 import { D2ManifestDefinitions } from '../destiny2/d2-definitions';
 import {
   getItemSpecialtyModSlotDisplayName,
@@ -35,11 +26,8 @@
 import { storesSelector } from 'app/inventory/selectors';
 import { getAllItems } from 'app/inventory/stores-helpers';
 import { RouteComponentProps, withRouter } from 'react-router';
-<<<<<<< HEAD
 import { itemPop } from 'app/dim-ui/scroll';
-=======
 import { getWeaponArchetype } from 'app/dim-ui/WeaponArchetype';
->>>>>>> 87b87f2a
 interface StoreProps {
   ratings: ReviewsState['ratings'];
   stores: DimStore[];
