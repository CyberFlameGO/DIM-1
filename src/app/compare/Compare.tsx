import { settingsSelector } from 'app/dim-api/selectors';
import CheckButton from 'app/dim-ui/CheckButton';
import { itemPop } from 'app/dim-ui/scroll';
import { t } from 'app/i18next-t';
import { allItemsSelector } from 'app/inventory/selectors';
import { powerCapPlugSetHash } from 'app/search/d2-known-values';
import { searchFiltersConfigSelector } from 'app/search/search-filter';
import { setSetting } from 'app/settings/actions';
import { RootState } from 'app/store/types';
import { DestinyDisplayPropertiesDefinition } from 'bungie-api-ts/destiny2';
import clsx from 'clsx';
import produce from 'immer';
import { isEmpty } from 'lodash';
import React from 'react';
import { connect } from 'react-redux';
import { RouteComponentProps, withRouter } from 'react-router';
import { createSelector } from 'reselect';
import { D2ManifestDefinitions } from '../destiny2/d2-definitions';
import Sheet from '../dim-ui/Sheet';
import { DimItem, DimPlug, DimSocket, DimStat } from '../inventory/item-types';
import { showNotification } from '../notifications/notifications';
import { chainComparator, compareBy, reverseComparator } from '../utils/comparators';
import { Subscriptions } from '../utils/rx-utils';
import { CompareButton, findSimilarArmors, findSimilarWeapons } from './compare-buttons';
import './compare.scss';
import { CompareService } from './compare.service';
import CompareItem from './CompareItem';
import QueryBuilderBuilder from './QueryBuilder';
import { DimAdjustedItemStat, DimAdjustedPlugs, DimAdjustedStats } from './types';

interface StoreProps {
  allItems: DimItem[];
  defs?: D2ManifestDefinitions;
  compareBaseStats: boolean;
  searchFiltersConfig: ReturnType<typeof searchFiltersConfigSelector>;
}

const mapDispatchToProps = {
  setSetting,
};
type DispatchProps = typeof mapDispatchToProps;

type Props = StoreProps & RouteComponentProps & DispatchProps;

function mapStateToProps(state: RootState): StoreProps {
  return {
    allItems: allItemsSelector(state),
    defs: state.manifest.d2Manifest,
    compareBaseStats: settingsSelector(state).compareBaseStats,
    searchFiltersConfig: searchFiltersConfigSelector(state),
  };
}

// TODO: There's far too much state here.
// TODO: maybe have a holder/state component and a connected display component
interface State {
  show: boolean;
  comparisonItems: DimItem[];
  highlight?: string | number;
  sortedHash?: string | number;
  sortBetterFirst: boolean;
  comparisonSets: CompareButton[];
  adjustedPlugs?: DimAdjustedPlugs;
  adjustedStats?: DimAdjustedStats;
  query: string;
}

export interface StatInfo {
  id: string | number;
  displayProperties: DestinyDisplayPropertiesDefinition;
  min: number;
  max: number;
  enabled: boolean;
  lowerBetter: boolean;
  getStat: StatGetter;
}

// /** A selector for a function for searching items, given the current search query. */
// export const searchFilterSelector = createSelector(
//   querySelector,
//   searchFiltersConfigSelector,
//   (query, filterFactory) => filterFactory(query)
// );

// /** A selector for all items filtered by whatever's currently in the search box. */
// export const filteredItemsSelector = createSelector(
//   allItemsSelector,
//   searchFilterSelector,
//   (allItems, searchFilter) => allItems.filter((i) => searchFilter(i))
// );

/** a DimStat with, at minimum, a statHash */
export type MinimalStat = Partial<DimStat> & Pick<DimStat, 'statHash'>;
type StatGetter = (item: DimItem) => undefined | MinimalStat;

class Compare extends React.Component<Props, State> {
  state: State = {
    comparisonItems: [],
    comparisonSets: [],
    show: false,
    sortBetterFirst: true,
    query: '',
  };
  private subscriptions = new Subscriptions();

  // Memoize computing the list of stats
  private getAllStatsSelector = createSelector(
    (state: State) => state.comparisonItems,
    (_state: State, props: Props) => props.compareBaseStats,
    (state: State) => state.adjustedStats,
    getAllStats
  );

  private thisSheetFilteredItemsSelector = createSelector(
    (_state: State, props: Props) => props.searchFiltersConfig,
    (state: State, _props: Props) => state.query,
    (_state: State, _props: Props, allItems: DimItem[]) => allItems,
    (filterFactory, query, allItems) => {
      const x = allItems.filter(filterFactory(query));
      // console.log(query);
      // console.log(allItems.length);
      // console.log(x.length);
      return query ? x : [];
    }
  );

  componentDidMount() {
    this.subscriptions.add(
      CompareService.compareItems$.subscribe((args) => {
        this.setState({ show: true });
        if (CompareService.dialogOpen === false) {
          CompareService.dialogOpen = true;
          ga(
            'send',
            'pageview',
            `/profileMembershipId/d${args.additionalItems[0].destinyVersion}/compare`
          );
        }

        this.add(args);
      })
    );
  }

  componentDidUpdate(prevProps: Props) {
    if (prevProps.location.pathname !== this.props.location.pathname) {
      this.cancel();
    }
  }

  componentWillUnmount() {
    this.subscriptions.unsubscribe();
    CompareService.dialogOpen = false;
  }

  render() {
    const { compareBaseStats: compareBaseStatsSetting, setSetting } = this.props;

    const {
      show,
      comparisonItems: unsortedComparisonItems,
      sortedHash,
      highlight,
      // comparisonSets,
      adjustedPlugs,
      adjustedStats,
    } = this.state;

    const comparingArmor = unsortedComparisonItems[0]?.bucket.inArmor;
    const doCompareBaseStats = Boolean(compareBaseStatsSetting && comparingArmor);

    if (!show || unsortedComparisonItems.length === 0) {
      CompareService.dialogOpen = false;
      return null;
    }

    const setCompareBaseStats = (val: boolean) => {
      setSetting('compareBaseStats', val);
    };

    const comparisonItems = !sortedHash
      ? unsortedComparisonItems
      : Array.from(unsortedComparisonItems).sort(
          reverseComparator(
            chainComparator(
              compareBy((item: DimItem) => {
                const stat =
                  item.primStat && sortedHash === item.primStat.statHash
                    ? (item.primStat as MinimalStat)
                    : sortedHash === 'EnergyCapacity'
                    ? {
                        value: item.energy?.energyCapacity || 0,
                        base: undefined,
                      }
                    : sortedHash === 'PowerCap'
                    ? {
                        value: item.powerCap || 99999999,
                        base: undefined,
                      }
                    : (item.stats || []).find((s) => s.statHash === sortedHash);

                if (!stat) {
                  return -1;
                }

                const shouldReverse =
                  isDimStat(stat) && stat.smallerIsBetter
                    ? this.state.sortBetterFirst
                    : !this.state.sortBetterFirst;

                const statValue = (doCompareBaseStats ? stat.base ?? stat.value : stat.value) || 0;
                return shouldReverse ? -statValue : statValue;
              }),
              compareBy((i) => i.index),
              compareBy((i) => i.name)
            )
          )
        );

    const stats = this.getAllStatsSelector(this.state, this.props);
    const thisSheetFilteredItems = this.thisSheetFilteredItemsSelector(
      this.state,
      this.props,
      this.props.allItems
    );

    const updateSocketComparePlug = ({
      item,
      socket,
      plug: clickedPlug,
    }: {
      item: DimItem;
      socket: DimSocket;
      plug: DimPlug;
    }) => {
      const { socketIndex } = socket;
      const currentAdjustedPlug = adjustedPlugs?.[item.id]?.[socketIndex];
      const pluggedPlug = item.sockets?.allSockets[socketIndex]?.plugged;

      /**
       * Exit early if this plug / socket isn't a clickable target
       * TODO: check the socket index detail
       * */
      if (
        item.destinyVersion === 1 ||
        !item.sockets ||
        !item.stats ||
        socketIndex > 2 ||
        !pluggedPlug ||
        (clickedPlug.plugDef.hash === pluggedPlug?.plugDef.hash &&
          currentAdjustedPlug === undefined)
      ) {
        return;
      }

      /**
       * Determine the next plug
       * If the clicked plug is the currently adjusted plug,
       * the next should be the original plug in the socket
       */
      const nextPlug =
        clickedPlug.plugDef.hash === currentAdjustedPlug?.plugDef.hash ? pluggedPlug : clickedPlug;

      /**
       * Determine the previous plug
       * If the clicked plug is the currently adjusted plug,
       * the previous should be the clicked plug
       */
      const prevPlug =
        clickedPlug.plugDef.hash === currentAdjustedPlug?.plugDef?.hash
          ? clickedPlug
          : currentAdjustedPlug ?? pluggedPlug;

      /**
       * Update the adjustedPlugs object
       * If the next plug is the original plug, delete the adjustedPlug entry
       * Else add the next plug to the item socket entry
       */
      const updatedPlugs =
        nextPlug.plugDef.hash === pluggedPlug.plugDef.hash
          ? produce(adjustedPlugs, (draft) => {
              delete draft?.[item.id]?.[socketIndex];
            })
          : adjustedPlugs?.[item.id] !== undefined
          ? produce(adjustedPlugs, (draft) => {
              draft[item.id][socketIndex] = nextPlug;
            })
          : produce(adjustedPlugs ?? {}, (draft) => {
              draft[item.id] = { [socketIndex]: nextPlug };
            });

      /**
       * If there are no more adjustedPlugs for the item
       * delete the associated adjustedPlugs and adjustedStats entries and exit
       */
      if (isEmpty(updatedPlugs?.[item.id])) {
        const emptiedPlugs = produce(updatedPlugs, (draft) => {
          delete draft?.[item.id];
        });
        const emptiedStats = produce(adjustedStats, (draft) => {
          delete draft?.[item.id];
        });
        this.setState({
          adjustedPlugs: emptiedPlugs,
          adjustedStats: emptiedStats,
        });
        return;
      }

      // Remove the stats listed on the previous plug from adjustedStats
      const itemStatsAfterRemoval: DimAdjustedItemStat | undefined = this.calculateUpdatedStats({
        itemStats: item.stats,
        adjustedStats: adjustedStats?.[item.id] ?? {},
        plugStats: prevPlug.stats,
        mode: 'remove',
      });

      // Add the stats listed on the next plug to adjustedStats
      const itemStatsAfterAddition: DimAdjustedItemStat | undefined = this.calculateUpdatedStats({
        itemStats: item.stats,
        adjustedStats: itemStatsAfterRemoval ?? adjustedStats?.[item.id] ?? {},
        plugStats: nextPlug.stats,
        mode: 'add',
      });

      // Update the adjustedStats object
      const updatedStats = produce(adjustedStats ?? {}, (draft) => {
        if (itemStatsAfterAddition) {
          draft[item.id] = itemStatsAfterAddition;
        }
      });

      this.setState({
        adjustedPlugs: updatedPlugs,
        adjustedStats: updatedStats,
      });
    };

    const exampleItem = comparisonItems.every((i) => i.hash === comparisonItems[0].hash)
      ? comparisonItems[0]
      : undefined;

    return (
      <Sheet
        onClose={this.cancel}
        header={
          <div className="compare-options">
<<<<<<< HEAD
            <QueryBuilderBuilder onQueryChange={this.setQuery} {...{ exampleItem }} />
=======
            {comparingArmor && (
              <Checkbox
                label={t('Compare.CompareBaseStats')}
                name="compareBaseStats"
                value={compareBaseStatsSetting}
                onChange={onChange}
              />
            )}
            {comparisonSets.map(({ buttonLabel, items }, index) => (
              <button
                type="button"
                key={index}
                className="dim-button"
                onClick={(e) => this.compareSimilar(e, items)}
              >
                {buttonLabel} {`(${items.length})`}
              </button>
            ))}
>>>>>>> a57a2bfa
          </div>
        }
      >
        <div id="loadout-drawer" className="compare">
          <div className="compare-bucket" onMouseLeave={() => this.setHighlight(undefined)}>
            <div className="compare-item fixed-left">
              <div className="spacer" />
              {stats.map((stat) => (
                <div
                  key={stat.id}
                  className={clsx('compare-stat-label', {
                    highlight: stat.id === highlight,
                    sorted: stat.id === sortedHash,
                  })}
                  onMouseOver={() => this.setHighlight(stat.id)}
                  onClick={() => this.sort(stat.id)}
                >
                  {stat.displayProperties.name}
                </div>
              ))}
              {comparisonItems[0].bucket.inArmor && (
                <CheckButton
                  className={'baseStatToggle'}
                  checked={compareBaseStats}
                  onChange={setCompareBaseStats}
                >
                  {t('Compare.CompareBaseStats')}
                </CheckButton>
              )}
            </div>
<<<<<<< HEAD
            <div className="compare-items" onTouchStart={this.stopTouches}>
              {thisSheetFilteredItems.map((item) => (
=======
            <div className="compare-items">
              {comparisonItems.map((item) => (
>>>>>>> a57a2bfa
                <CompareItem
                  item={item}
                  key={item.id}
                  stats={stats}
                  itemClick={itemPop}
                  remove={this.remove}
                  setHighlight={this.setHighlight}
                  highlight={highlight}
                  updateSocketComparePlug={updateSocketComparePlug}
                  adjustedItemPlugs={adjustedPlugs?.[item.id]}
                  adjustedItemStats={adjustedStats?.[item.id]}
                  compareBaseStats={doCompareBaseStats}
                />
              ))}
            </div>
          </div>
        </div>
      </Sheet>
    );
  }

  private calculateUpdatedStats = ({
    itemStats,
    adjustedStats,
    plugStats,
    mode,
  }: {
    itemStats: DimStat[];
    adjustedStats: DimAdjustedItemStat;
    plugStats: DimPlug['stats'];
    mode: string;
  }): DimAdjustedItemStat | undefined => {
    if (!plugStats) {
      return adjustedStats;
    }

    const updatedStats = produce(adjustedStats ?? {}, (draft) => {
      for (const statHash in plugStats) {
        const itemStatIndex = itemStats.findIndex((stat) => stat.statHash === parseInt(statHash));
        const calcStat: number = draft?.[statHash] ?? itemStats[itemStatIndex]?.value;

        if (calcStat) {
          draft[statHash] =
            mode === 'add' ? calcStat + plugStats[statHash] : calcStat - plugStats[statHash];
        }
      }
    });

    return updatedStats;
  };

  private setHighlight = (highlight?: string | number) => {
    this.setState({ highlight });
  };
  private setQuery = (query: string) => {
    this.setState({ query });
  };

  private cancel = () => {
    this.setState({
      show: false,
      comparisonItems: [],
      highlight: undefined,
      sortedHash: undefined,
      adjustedPlugs: undefined,
      adjustedStats: undefined,
    });
    CompareService.dialogOpen = false;
  };

  // private compareSimilar = (e: React.MouseEvent, comparisonSetItems: DimItem[]) => {
  //   e.preventDefault();
  //   this.setState({
  //     comparisonItems: comparisonSetItems,
  //   });
  // };

  private sort = (sortedHash?: string | number) => {
    this.setState((prevState) => ({
      sortedHash,
      sortBetterFirst: prevState.sortedHash === sortedHash ? !prevState.sortBetterFirst : true,
    }));
  };
  private add = ({
    additionalItems,
    showSomeDupes,
  }: {
    additionalItems: DimItem[];
    showSomeDupes: boolean;
  }) => {
    // use the first item and assume all others are of the same 'type'
    const exampleItem = additionalItems[0];
    if (!exampleItem.comparable) {
      return;
    }

    const { comparisonItems } = this.state;
    if (comparisonItems.length && exampleItem.typeName !== comparisonItems[0].typeName) {
      showNotification({
        type: 'warning',
        title: exampleItem.name,
        body:
          comparisonItems[0].classType && exampleItem.classType !== comparisonItems[0].classType
            ? t('Compare.Error.Class', { class: comparisonItems[0].classTypeNameLocalized })
            : t('Compare.Error.Archetype', { type: comparisonItems[0].typeName }),
      });
      return;
    }

    // if there are existing comparisonItems, we're adding this one in
    if (comparisonItems.length) {
      // but not if it's already being compared
      if (comparisonItems.some((i) => i.id === exampleItem.id)) {
        return;
      }

      this.setState({ comparisonItems: [...comparisonItems, ...additionalItems] });
    }

    // else,this is a fresh comparison sheet spawn, so let's generate comparisonSets
    else {
      // comparisonSets is an array so that it has order, filled with {label, setOfItems} objects
      const comparisonSets = exampleItem.bucket.inArmor
        ? this.findSimilarArmors(additionalItems)
        : exampleItem.bucket.inWeapons
        ? this.findSimilarWeapons(additionalItems)
        : [];

      // if this was spawned from an item, and not from a search,
      // DIM tries to be helpful by including a starter comparison of dupes
      if (additionalItems.length === 1 && showSomeDupes) {
        const comparisonItems = comparisonSets[0]?.items ?? additionalItems;
        this.setState({
          comparisonSets,
          comparisonItems,
        });
      }
      // otherwise, compare only the items we were asked to compare
      else {
        this.setState({ comparisonSets, comparisonItems: [...additionalItems] });
      }
    }
  };

  private remove = (item: DimItem) => {
    const { comparisonItems } = this.state;

    if (comparisonItems.length <= 1) {
      this.cancel();
    } else {
      this.setState({ comparisonItems: comparisonItems.filter((c) => c.id !== item.id) });
    }
  };

  private findSimilarArmors = (comparisonItems: DimItem[]) => {
    const exampleItem = comparisonItems[0];
    return findSimilarArmors(this.props.defs!, this.props.allItems, exampleItem);
  };

  private findSimilarWeapons = (comparisonItems: DimItem[]) => {
    const exampleItem = comparisonItems[0];
    return findSimilarWeapons(this.props.allItems, exampleItem);
  };
}

function getAllStats(
  comparisonItems: DimItem[],
  compareBaseStats: boolean,
  adjustedStats?: { [itemId: string]: { [statHash: number]: number } }
) {
  const firstComparison = comparisonItems[0];
  compareBaseStats = Boolean(compareBaseStats && firstComparison.bucket.inArmor);
  const stats: StatInfo[] = [];

  if (firstComparison.primStat) {
    stats.push(
      makeFakeStat(
        firstComparison.primStat.statHash,
        firstComparison.primStat.stat.displayProperties,
        (item: DimItem) => item.primStat || undefined
      )
    );
  }
  if (
    firstComparison.destinyVersion === 2 &&
    (firstComparison.bucket.inArmor || firstComparison.bucket.inWeapons)
  ) {
    stats.push(
      makeFakeStat('PowerCap', t('Stats.PowerCap'), (item: DimItem) => ({
        statHash: powerCapPlugSetHash,
        value: item.powerCap ?? undefined,
        base: undefined,
      }))
    );
  }

  if (firstComparison.destinyVersion === 2 && firstComparison.bucket.inArmor) {
    stats.push(
      makeFakeStat(
        'EnergyCapacity',
        t('EnergyMeter.Energy'),
        (item: DimItem) =>
          (item.energy && {
            statHash: item.energy.energyType,
            value: item.energy.energyCapacity,
            base: undefined,
          }) ||
          undefined
      )
    );
  }

  // Todo: map of stat id => stat object
  // add 'em up
  const statsByHash: { [statHash: string]: StatInfo } = {};
  for (const item of comparisonItems) {
    if (item.stats) {
      for (const stat of item.stats) {
        let statInfo = statsByHash[stat.statHash];
        if (!statInfo) {
          statInfo = {
            id: stat.statHash,
            displayProperties: stat.displayProperties,
            min: Number.MAX_SAFE_INTEGER,
            max: 0,
            enabled: false,
            lowerBetter: false,
            getStat(item: DimItem) {
              return item.stats ? item.stats.find((s) => s.statHash === stat.statHash) : undefined;
            },
          };
          statsByHash[stat.statHash] = statInfo;
          stats.push(statInfo);
        }
      }
    }
  }

  for (const stat of stats) {
    for (const item of comparisonItems) {
      const itemStat = stat.getStat(item);
      const adjustedStatValue = adjustedStats?.[item.id]?.[stat.id];
      if (itemStat) {
        stat.min = Math.min(
          stat.min,
          (compareBaseStats
            ? itemStat.base ?? adjustedStatValue ?? itemStat.value
            : adjustedStatValue ?? itemStat.value) || 0
        );
        stat.max = Math.max(
          stat.max,
          (compareBaseStats
            ? itemStat.base ?? adjustedStatValue ?? itemStat.value
            : adjustedStatValue ?? itemStat.value) || 0
        );
        stat.enabled = stat.min !== stat.max;
        stat.lowerBetter = isDimStat(itemStat) ? itemStat.smallerIsBetter : false;
      }
    }
  }

  return stats;
}

function isDimStat(stat: DimStat | any): stat is DimStat {
  return Object.prototype.hasOwnProperty.call(stat as DimStat, 'smallerIsBetter');
}

function makeFakeStat(
  id: string | number,
  displayProperties: DestinyDisplayPropertiesDefinition | string,
  getStat: StatGetter,
  lowerBetter = false
) {
  if (typeof displayProperties === 'string') {
    displayProperties = { name: displayProperties } as DestinyDisplayPropertiesDefinition;
  }
  return {
    id,
    displayProperties,
    min: Number.MAX_SAFE_INTEGER,
    max: 0,
    enabled: false,
    lowerBetter,
    getStat,
  };
}

export default withRouter(
  connect<StoreProps, DispatchProps>(mapStateToProps, mapDispatchToProps)(Compare)
);<|MERGE_RESOLUTION|>--- conflicted
+++ resolved
@@ -218,6 +218,7 @@
         );
 
     const stats = this.getAllStatsSelector(this.state, this.props);
+    // <QueryBuilderBuilder onQueryChange={this.setQuery} {...{ exampleItem }} />
     const thisSheetFilteredItems = this.thisSheetFilteredItemsSelector(
       this.state,
       this.props,
@@ -345,18 +346,16 @@
         onClose={this.cancel}
         header={
           <div className="compare-options">
-<<<<<<< HEAD
-            <QueryBuilderBuilder onQueryChange={this.setQuery} {...{ exampleItem }} />
-=======
-            {comparingArmor && (
+            {/* {comparingArmor && (
               <Checkbox
                 label={t('Compare.CompareBaseStats')}
                 name="compareBaseStats"
                 value={compareBaseStatsSetting}
                 onChange={onChange}
               />
-            )}
-            {comparisonSets.map(({ buttonLabel, items }, index) => (
+            )} */}
+            <QueryBuilderBuilder onQueryChange={this.setQuery} {...{ exampleItem }} />
+            {/* {comparisonSets.map(({ buttonLabel, items }, index) => (
               <button
                 type="button"
                 key={index}
@@ -365,8 +364,7 @@
               >
                 {buttonLabel} {`(${items.length})`}
               </button>
-            ))}
->>>>>>> a57a2bfa
+            ))} */}
           </div>
         }
       >
@@ -387,23 +385,18 @@
                   {stat.displayProperties.name}
                 </div>
               ))}
-              {comparisonItems[0].bucket.inArmor && (
+              {comparingArmor && (
                 <CheckButton
                   className={'baseStatToggle'}
-                  checked={compareBaseStats}
+                  checked={doCompareBaseStats}
                   onChange={setCompareBaseStats}
                 >
                   {t('Compare.CompareBaseStats')}
                 </CheckButton>
               )}
             </div>
-<<<<<<< HEAD
-            <div className="compare-items" onTouchStart={this.stopTouches}>
+            <div className="compare-items">
               {thisSheetFilteredItems.map((item) => (
-=======
-            <div className="compare-items">
-              {comparisonItems.map((item) => (
->>>>>>> a57a2bfa
                 <CompareItem
                   item={item}
                   key={item.id}
