--- conflicted
+++ resolved
@@ -6,11 +6,7 @@
 import { DimItem } from 'app/inventory/item-types';
 import { getInterestingSocketMetadatas, getItemDamageShortName } from 'app/utils/item-utils';
 import { getWeaponArchetype } from 'app/utils/socket-utils';
-<<<<<<< HEAD
-import { DamageType } from 'bungie-api-ts/destiny2';
 import rarityIcons from 'data/d2/engram-rarity-icons.json';
-=======
->>>>>>> dcffa2ed
 import { BucketHashes, StatHashes } from 'data/d2/generated-enums';
 import _ from 'lodash';
 import React from 'react';
@@ -178,25 +174,13 @@
     },
 
     // same weapon type and also matching element (& usually same-slot because same element)
-<<<<<<< HEAD
-    exampleItem.element &&
-      // Don't bother with this for kinetic, since we also have "kinetic slot" as an option
-      exampleItem.element.enumValue !== DamageType.Kinetic && {
-        buttonLabel: [
-          <ElementIcon key={exampleItem.id} element={exampleItem.element} />,
-          <WeaponTypeIcon key="type" item={exampleItem} className={styles.svgIcon} />,
-        ],
-        query: `is:${getItemDamageShortName(exampleItem)}`,
-      },
-=======
     exampleItem.element && {
       buttonLabel: [
         <ElementIcon key={exampleItem.id} element={exampleItem.element} />,
-        exampleItem.typeName,
+        <WeaponTypeIcon key="type" item={exampleItem} className={styles.svgIcon} />,
       ],
       query: `is:${getItemDamageShortName(exampleItem)}`,
     },
->>>>>>> dcffa2ed
 
     // exact same weapon, judging by name. might span multiple expansions.
     {
