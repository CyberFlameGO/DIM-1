--- conflicted
+++ resolved
@@ -38,10 +38,6 @@
   showingOptions: boolean;
   requirePerks: boolean;
   useBaseStats: boolean;
-<<<<<<< HEAD
-=======
-  requireBurn: 'none' | 'arc' | 'solar' | 'void';
->>>>>>> 728194f9
   lockedMap: { [bucketHash: number]: LockedItemType[] };
   processedSets: ArmorSet[];
   selectedStore?: DimStore;
@@ -75,10 +71,6 @@
       showingOptions: false,
       requirePerks: true,
       useBaseStats: true,
-<<<<<<< HEAD
-=======
-      requireBurn: 'none',
->>>>>>> 728194f9
       processRunning: 0,
       lockedMap: {},
       processedSets: []
@@ -154,12 +146,7 @@
     classType = this.state.selectedStore!.classType,
     lockedMap = this.state.lockedMap,
     useBaseStats = this.state.useBaseStats,
-<<<<<<< HEAD
     requirePerks = this.state.requirePerks
-=======
-    requirePerks = this.state.requirePerks,
-    requireBurn = this.state.requireBurn
->>>>>>> 728194f9
   }: {
     classType?: number;
     lockedMap?: { [bucketHash: number]: LockedItemType[] };
@@ -323,11 +310,6 @@
   setRequiredPerks = () => {
     this.setState({ requirePerks: false });
     this.computeSets({ requirePerks: false });
-  };
-
-  setUseBaseStats = (element) => {
-    this.setState({ useBaseStats: element.target.checked });
-    this.computeSets({ useBaseStats: element.target.checked });
   };
 
   /**
@@ -389,7 +371,6 @@
           </div>
         </div>
 
-<<<<<<< HEAD
         {false && (
           <p>
             <input
@@ -421,54 +402,6 @@
             onLockChanged={this.updateLockedArmor}
           />
         )}
-=======
-        <input
-          type="button"
-          className="dim-button"
-          value={t('LoadoutBuilder.AdvancedOptions')}
-          onClick={() => this.setState({ showingOptions: !this.state.showingOptions })}
-        />
-        {this.state.showingOptions && (
-          <div>
-            <p>
-              <input
-                id="required-perks"
-                type="checkbox"
-                checked={this.state.requirePerks}
-                onChange={this.setRequiredPerks}
-              />
-              <label htmlFor="required-perks">{t('LoadoutBuilder.RequirePerks')}</label>
-            </p>
-            <p>
-              <input
-                id="use-base-stats"
-                type="checkbox"
-                checked={this.state.useBaseStats}
-                onChange={this.setUseBaseStats}
-              />
-              <label htmlFor="use-base-stats">{t('LoadoutBuilder.UseBaseStats')}</label>
-            </p>
-            <p>
-              <select id="required-burn" onChange={this.setRequiredBurn}>
-                {Object.keys(burnTypes).map((burn) => (
-                  <option key={burn} value={burn}>
-                    {t(`LoadoutBuilder.${burnTypes[burn]}`)}
-                  </option>
-                ))}
-              </select>
-              <label htmlFor="required-burn">{t('LoadoutBuilder.RequireBurn')}</label>
-            </p>
-          </div>
-        )}
-
-        <GeneratedSets
-          processRunning={processRunning}
-          processedSets={processedSets}
-          lockedMap={lockedMap}
-          selectedStore={selectedStore}
-          onLockChanged={this.updateLockedArmor}
-        />
->>>>>>> 728194f9
       </div>
     );
   }
