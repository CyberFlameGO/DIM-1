import { t } from 'i18next';
import { $rootScope } from 'ngimport';
import * as React from 'react';
<<<<<<< HEAD
import { InventoryBucket } from '../../inventory/inventory-buckets';
=======
import * as _ from 'lodash';
import { Loadout, dimLoadoutService } from '../../loadout/loadout.service';
import { ArmorSet, LockType } from '../types';
import { getSetsForTier, getSetTiers } from './utils';
import GeneratedSetButtons from './GeneratedSetButtons';
>>>>>>> dcc2f92f
import { DimStore } from '../../inventory/store-types';
import { Loadout } from '../../loadout/loadout.service';
import LoadoutDrawer from '../../loadout/LoadoutDrawer';
<<<<<<< HEAD
import { ArmorSet, LockedItemType } from '../types';
import GeneratedSetButtons from './GeneratedSetButtons';
=======
>>>>>>> dcc2f92f
import GeneratedSetItem from './GeneratedSetItem';
import { getSetsForTier, getSetTiers, toggleLockedItem, isD2Item } from './utils';

interface Props {
  processRunning: number;
  selectedStore?: DimStore;
  processedSets: ArmorSet[];
  lockedMap: { [bucketHash: number]: LockedItemType[] };
  onLockChanged(bucket: InventoryBucket, locked?: LockedItemType[]): void;
}

interface State {
  minimumPower: number;
  selectedTier: string;
  shownSets: number;
}

let matchedSets: ArmorSet[] = [];

/**
 * Renders the generated sets (processedSets)
 */
export default class GeneratedSets extends React.Component<Props, State> {
  state: State = {
    selectedTier: '7/7/7',
    minimumPower: 0,
    shownSets: 10
  };

  // Set the loadout property to show/hide the loadout menu
  setCreateLoadout = (loadout: Loadout) => {
    dimLoadoutService.editLoadout(loadout, { showClass: false });
  };

  componentWillReceiveProps(props: Props) {
    if (props.processedSets !== this.props.processedSets) {
      this.setState({ minimumPower: 0, shownSets: 10 });
    }
  }

  showMore = () => {
    this.setState({ shownSets: this.state.shownSets + 10 });
  };

  setSelectedTier = (element) => {
    this.setState({ shownSets: 10, selectedTier: element.target.value });
  };

  setMinimumPower = (element) => {
    this.setState({ shownSets: 10, minimumPower: parseInt(element.target.value, 10) });
  };

  toggleLockedItem = (lockedItem: LockedItemType) => {
    if (!isD2Item(lockedItem.item)) {
      return;
    }
    const bucket = lockedItem.item.bucket;
    toggleLockedItem(
      lockedItem,
      bucket,
      this.props.onLockChanged,
      this.props.lockedMap[bucket.hash]
    );
  };

  render() {
    const { processRunning, lockedMap, selectedStore } = this.props;
    const { selectedTier, minimumPower, shownSets } = this.state;

    if (processRunning > 0) {
      return <h3>{t('LoadoutBuilder.Loading', { loading: processRunning })}</h3>;
    }

    // Filter before set tiers are generated
    const uniquePowerLevels = new Set<number>();
    matchedSets = this.props.processedSets.filter((set) => {
      uniquePowerLevels.add(Math.floor(set.power / 5));
      return set.power / 5 > minimumPower;
    });
    const powerLevelOptions = Array.from(uniquePowerLevels).sort((a, b) => b - a);
    powerLevelOptions.splice(0, 0, 0);

    // build tier dropdown options
    const setTiers = getSetTiers(matchedSets);
    let currentTier = selectedTier;
    if (!setTiers.includes(currentTier)) {
      currentTier = setTiers[1];
    }

    // Only render sets for the selected tier
    matchedSets = getSetsForTier(matchedSets, lockedMap, currentTier);

    if (matchedSets.length === 0) {
      return <h3>{t('LoadoutBuilder.NoBuildsFound')}</h3>;
    }

    return (
      <>
        <h3>{t('LoadoutBuilder.SelectPower')}</h3>
        <select value={minimumPower} onChange={this.setMinimumPower}>
          {powerLevelOptions.map((power) => {
            if (power === 0) {
              return (
                <option value={0} key={power}>
                  {t('LoadoutBuilder.SelectPowerMinimum')}
                </option>
              );
            }
            return <option key={power}>{power}</option>;
          })}
        </select>

        <h3>{t('LoadoutBuilder.SelectTier')}</h3>
        <select value={currentTier} onChange={this.setSelectedTier}>
          {setTiers.map((tier) => (
            <option key={tier} disabled={tier.charAt(0) === '-'}>
              {tier}
            </option>
          ))}
        </select>

        <h3>{t('LoadoutBuilder.GeneratedBuilds')}</h3>
        {matchedSets.slice(0, shownSets).map((set, index) => (
          <div className="generated-build" key={index}>
            <GeneratedSetButtons
              set={set}
              store={selectedStore!}
              onLoadoutSet={this.setCreateLoadout}
            />
            <div className="sub-bucket">
              {Object.values(set.armor).map((item) => (
                <GeneratedSetItem
                  key={item.index}
                  item={item}
                  locked={lockedMap[item.bucket.hash]}
                  onExclude={this.toggleLockedItem}
                />
              ))}
            </div>
          </div>
        ))}
        {matchedSets.length > shownSets && (
          <button className="dim-button" onClick={this.showMore}>
            {t('LoadoutBuilder.ShowMore')}
          </button>
        )}
        <LoadoutDrawer />
      </>
    );
  }
}<|MERGE_RESOLUTION|>--- conflicted
+++ resolved
@@ -1,25 +1,13 @@
 import { t } from 'i18next';
-import { $rootScope } from 'ngimport';
 import * as React from 'react';
-<<<<<<< HEAD
 import { InventoryBucket } from '../../inventory/inventory-buckets';
-=======
-import * as _ from 'lodash';
-import { Loadout, dimLoadoutService } from '../../loadout/loadout.service';
-import { ArmorSet, LockType } from '../types';
-import { getSetsForTier, getSetTiers } from './utils';
-import GeneratedSetButtons from './GeneratedSetButtons';
->>>>>>> dcc2f92f
 import { DimStore } from '../../inventory/store-types';
-import { Loadout } from '../../loadout/loadout.service';
+import { dimLoadoutService, Loadout } from '../../loadout/loadout.service';
 import LoadoutDrawer from '../../loadout/LoadoutDrawer';
-<<<<<<< HEAD
 import { ArmorSet, LockedItemType } from '../types';
 import GeneratedSetButtons from './GeneratedSetButtons';
-=======
->>>>>>> dcc2f92f
 import GeneratedSetItem from './GeneratedSetItem';
-import { getSetsForTier, getSetTiers, toggleLockedItem, isD2Item } from './utils';
+import { getSetsForTier, getSetTiers, isD2Item, toggleLockedItem } from './utils';
 
 interface Props {
   processRunning: number;
