import { t } from 'app/i18next-t';
import { LockedItemType } from 'app/loadout-builder/types';
import { CHALICE_OF_OPULENCE, synthesizerHashes } from 'app/search/d2-known-values';
import { RootState, ThunkDispatchProp } from 'app/store/types';
import { emptySet } from 'app/utils/empty';
import { DestinySocketCategoryStyle } from 'bungie-api-ts/destiny2';
import clsx from 'clsx';
import React, { useEffect, useState } from 'react';
<<<<<<< HEAD
import './ItemSockets.scss';
import { D2ManifestDefinitions } from '../destiny2/d2-definitions';
import { D2Item, DimSocketCategory, DimPlug, DimSocket, DimItem } from '../inventory/item-types';
import { InventoryWishListRoll } from '../wishlists/wishlists';
=======
import ReactDOM from 'react-dom';
>>>>>>> de117890
import { connect } from 'react-redux';
import { D2ManifestDefinitions } from '../destiny2/d2-definitions';
import { ratePerks } from '../destinyTrackerApi/d2-perkRater';
import { D2Item, DimPlug, DimSocket, DimSocketCategory } from '../inventory/item-types';
import { D2ItemUserReview } from '../item-review/d2-dtr-api-types';
import { getItemReviews } from '../item-review/destiny-tracker.service';
import { getReviews } from '../item-review/reducer';
import { inventoryWishListsSelector, wishListsEnabledSelector } from '../wishlists/reducer';
import { InventoryWishListRoll } from '../wishlists/wishlists';
import BestRatedIcon from './BestRatedIcon';
import './ItemSockets.scss';
import Plug from './Plug';
import SocketDetails from './SocketDetails';

interface ProvidedProps {
  item: D2Item;
  /** minimal style used for loadout generator and compare */
  minimal?: boolean;
  updateSocketComparePlug?(value: {
    item: DimItem;
    categoryHash: number;
    socket: DimSocket;
    plug: DimPlug;
  }): void;
  adjustedItemPlugs?: { [socketIndex: number]: DimPlug } | undefined;
  /** Extra CSS classes to apply to perks based on their hash */
  classesByHash?: { [plugHash: number]: string };
  onShiftClick?(lockedItem: LockedItemType): void;
}

interface StoreProps {
  wishListsEnabled?: boolean;
  inventoryWishListRoll?: InventoryWishListRoll;
  bestPerks: Set<number>;
  defs?: D2ManifestDefinitions;
  isPhonePortrait: boolean;
}

const EMPTY = [];

function mapStateToProps(state: RootState, { item }: ProvidedProps): StoreProps {
  const reviewResponse = $featureFlags.reviewsEnabled ? getReviews(item, state) : undefined;
  const reviews = reviewResponse ? reviewResponse.reviews : EMPTY;
  const bestPerks = $featureFlags.reviewsEnabled
    ? ratePerks(item, reviews as D2ItemUserReview[])
    : emptySet<number>();
  return {
    wishListsEnabled: wishListsEnabledSelector(state),
    inventoryWishListRoll: inventoryWishListsSelector(state)[item.id],
    bestPerks,
    defs: state.manifest.d2Manifest,
    isPhonePortrait: state.shell.isPhonePortrait,
  };
}

type Props = ProvidedProps & StoreProps & ThunkDispatchProp;

function ItemSockets({
  defs,
  item,
  minimal,
  wishListsEnabled,
  inventoryWishListRoll,
  bestPerks,
  classesByHash,
  isPhonePortrait,
  onShiftClick,
  dispatch,
  updateSocketComparePlug,
  adjustedItemPlugs,
}: Props) {
  if ($featureFlags.reviewsEnabled) {
    // eslint-disable-next-line react-hooks/rules-of-hooks
    useEffect(() => {
      // TODO: want to prevent double loading these
      if (!bestPerks.size) {
        dispatch(getItemReviews(item));
      }
    }, [item, bestPerks.size, dispatch]);
  }

  const [socketInMenu, setSocketInMenu] = useState<DimSocket | null>(null);

  const handleSocketClick = (
    item: DimItem,
    categoryHash: number,
    socket: DimSocket,
    plug: DimPlug
  ) => {
    // TODO: setSocketInMenu?
    if (updateSocketComparePlug) {
      updateSocketComparePlug({ item, categoryHash, socket, plug });
    }
  };

  if (!item.sockets || !defs) {
    return null;
  }

  // special top level class for styling some specific items' popups differently
  const itemSpecificClass = synthesizerHashes.includes(item.hash)
    ? 'chalice' // to-do, maybe, someday: this should be 'synthesizer' but they share classes rn
    : item.hash === CHALICE_OF_OPULENCE
    ? 'chalice'
    : null;

  let categories = item.sockets.categories.filter(
    (c) =>
      // hide if there's no sockets in this category
      c.sockets.length > 0 &&
      // hide if this is the energy slot. it's already displayed in ItemDetails
      c.category.categoryStyle !== DestinySocketCategoryStyle.EnergyMeter
  );
  if (minimal) {
    // Only show the first of each style of category
    const categoryStyles = new Set<DestinySocketCategoryStyle>();
    categories = categories.filter((c) => {
      if (!categoryStyles.has(c.category.categoryStyle)) {
        categoryStyles.add(c.category.categoryStyle);
        return true;
      }
      return false;
    });
  }

  return (
    <div className={clsx('item-details', 'sockets', { itemSpecificClass })}>
      {categories.map((category) => (
        <div
          key={category.category.hash}
          className={clsx('item-socket-category', categoryStyle(category.category.categoryStyle))}
        >
          {!minimal && (
            <div className="item-socket-category-name">
              {category.category.displayProperties.name}
              {bestRatedIcon(category, bestPerks, wishListsEnabled, inventoryWishListRoll)}
            </div>
          )}
          <div className="item-sockets">
            {category.sockets.map((socketInfo) => (
              <Socket
                key={socketInfo.socketIndex}
                defs={defs}
                item={item}
                isPhonePortrait={isPhonePortrait}
                categoryHash={category.category.hash}
                socket={socketInfo}
                wishListsEnabled={wishListsEnabled}
                inventoryWishListRoll={inventoryWishListRoll}
                classesByHash={classesByHash}
                bestPerks={bestPerks}
                onClick={handleSocketClick}
                onShiftClick={onShiftClick}
                adjustedPlug={adjustedItemPlugs?.[socketInfo.socketIndex - 1]}
              />
            ))}
          </div>
        </div>
      ))}
      {socketInMenu &&
        ReactDOM.createPortal(
          <SocketDetails
            key={socketInMenu.socketIndex}
            item={item}
            socket={socketInMenu}
            onClose={() => setSocketInMenu(null)}
          />,
          document.body
        )}
    </div>
  );
}

export default connect<StoreProps>(mapStateToProps)(ItemSockets);

/** returns BestRatedIcon with appropriate label if this is the recommended perk */
function bestRatedIcon(
  category: DimSocketCategory,
  bestPerks: Set<number>,
  wishlistEnabled?: boolean,
  inventoryWishListRoll?: InventoryWishListRoll
) {
  const returnAsWishlisted =
    (!wishlistEnabled || !inventoryWishListRoll) && anyBestRatedUnselected(category, bestPerks)
      ? false // false for a review recommendation
      : wishlistEnabled &&
        inventoryWishListRoll &&
        !inventoryWishListRoll.isUndesirable &&
        anyWishListRolls(category, inventoryWishListRoll)
      ? true // true for a wishlisted perk
      : null; // don't give a thumbs up at all

  return (
    returnAsWishlisted !== null && (
      <div className="best-rated-key">
        <div className="tip-text">
          <BestRatedIcon wishListsEnabled={returnAsWishlisted} />{' '}
          {returnAsWishlisted ? t('WishListRoll.BestRatedKey') : t('DtrReview.BestRatedKey')}
        </div>
      </div>
    )
  );
}

/** converts a socket category to a valid css class name */
function categoryStyle(categoryStyle: DestinySocketCategoryStyle) {
  switch (categoryStyle) {
    case DestinySocketCategoryStyle.Unknown:
      return 'item-socket-category-Unknown';
    case DestinySocketCategoryStyle.Reusable:
      return 'item-socket-category-Reusable';
    case DestinySocketCategoryStyle.Consumable:
      return 'item-socket-category-Consumable';
    case DestinySocketCategoryStyle.Unlockable:
      return 'item-socket-category-Unlockable';
    case DestinySocketCategoryStyle.Intrinsic:
      return 'item-socket-category-Intrinsic';
    case DestinySocketCategoryStyle.EnergyMeter:
      return 'item-socket-category-EnergyMeter';
    default:
      return null;
  }
}

function anyBestRatedUnselected(category: DimSocketCategory, bestRated: Set<number>) {
  return category.sockets.some((socket) =>
    socket.plugOptions.some(
      (plugOption) => plugOption !== socket.plugged && bestRated.has(plugOption.plugDef.hash)
    )
  );
}

function anyWishListRolls(
  category: DimSocketCategory,
  inventoryWishListRoll: InventoryWishListRoll
) {
  return category.sockets.some((socket) =>
    socket.plugOptions.some(
      (plugOption) =>
        plugOption !== socket.plugged &&
        inventoryWishListRoll.wishListPerks.has(plugOption.plugDef.hash)
    )
  );
}

function Socket({
  defs,
  item,
  socket,
  categoryHash,
  wishListsEnabled,
  inventoryWishListRoll,
  classesByHash,
  bestPerks,
  isPhonePortrait,
  onClick,
  onShiftClick,
  adjustedPlug,
}: {
  defs: D2ManifestDefinitions;
  item: D2Item;
  socket: DimSocket;
  categoryHash: number;
  wishListsEnabled?: boolean;
  inventoryWishListRoll?: InventoryWishListRoll;
  /** Extra CSS classes to apply to perks based on their hash */
  classesByHash?: { [plugHash: number]: string };
  bestPerks: Set<number>;
  isPhonePortrait: boolean;
  onClick(item: DimItem, categoryHash: number, socket: DimSocket, plug: DimPlug): void;
  onShiftClick?(lockedItem: LockedItemType): void;
  adjustedPlug?: DimPlug | undefined;
}) {
  const hasMenu = Boolean(!socket.isPerk && socket.socketDefinition.plugSources);

  return (
    <div
      className={clsx('item-socket', {
        hasMenu,
      })}
    >
      {socket.plugOptions.map((plug) => (
        <Plug
          key={plug.plugDef.hash}
          plug={plug}
          item={item}
          socketInfo={socket}
          defs={defs}
          wishListsEnabled={wishListsEnabled}
          inventoryWishListRoll={inventoryWishListRoll}
          bestPerks={bestPerks}
          hasMenu={hasMenu}
          isPhonePortrait={isPhonePortrait}
          className={classesByHash?.[plug.plugDef.hash]}
          onClick={() => {
            onClick(item, categoryHash, socket, plug);
          }}
          onShiftClick={onShiftClick}
          adjustedPlug={adjustedPlug}
        />
      ))}
    </div>
  );
}<|MERGE_RESOLUTION|>--- conflicted
+++ resolved
@@ -6,18 +6,11 @@
 import { DestinySocketCategoryStyle } from 'bungie-api-ts/destiny2';
 import clsx from 'clsx';
 import React, { useEffect, useState } from 'react';
-<<<<<<< HEAD
-import './ItemSockets.scss';
-import { D2ManifestDefinitions } from '../destiny2/d2-definitions';
-import { D2Item, DimSocketCategory, DimPlug, DimSocket, DimItem } from '../inventory/item-types';
-import { InventoryWishListRoll } from '../wishlists/wishlists';
-=======
 import ReactDOM from 'react-dom';
->>>>>>> de117890
 import { connect } from 'react-redux';
 import { D2ManifestDefinitions } from '../destiny2/d2-definitions';
 import { ratePerks } from '../destinyTrackerApi/d2-perkRater';
-import { D2Item, DimPlug, DimSocket, DimSocketCategory } from '../inventory/item-types';
+import { D2Item, DimPlug, DimSocket, DimSocketCategory, DimItem } from '../inventory/item-types';
 import { D2ItemUserReview } from '../item-review/d2-dtr-api-types';
 import { getItemReviews } from '../item-review/destiny-tracker.service';
 import { getReviews } from '../item-review/reducer';
