import type { D2BucketCategory, DimBucketType } from 'app/inventory/inventory-buckets';

export const D2Categories: {
  [key in D2BucketCategory]: DimBucketType[];
} = {
  Postmaster: ['Engrams', 'LostItems', 'Messages', 'SpecialOrders'],
  Weapons: ['KineticSlot', 'Energy', 'Power'],
  Armor: ['Helmet', 'Gauntlets', 'Chest', 'Leg', 'ClassItem'],
<<<<<<< HEAD
  Class: ['Class'],
  General: [
    'Ghost',
    'Emblems',
    'Ships',
    'Vehicle',
    'Finishers',
    'SeasonalArtifacts',
    'ClanBanners',
  ],
=======
  General: ['Class', 'Ghost', 'Emblems', 'Ships', 'Vehicle', 'Finishers', 'SeasonalArtifacts'],
>>>>>>> a5d68f83
  Inventory: ['Consumables', 'Modifications'],
};<|MERGE_RESOLUTION|>--- conflicted
+++ resolved
@@ -6,19 +6,7 @@
   Postmaster: ['Engrams', 'LostItems', 'Messages', 'SpecialOrders'],
   Weapons: ['KineticSlot', 'Energy', 'Power'],
   Armor: ['Helmet', 'Gauntlets', 'Chest', 'Leg', 'ClassItem'],
-<<<<<<< HEAD
   Class: ['Class'],
-  General: [
-    'Ghost',
-    'Emblems',
-    'Ships',
-    'Vehicle',
-    'Finishers',
-    'SeasonalArtifacts',
-    'ClanBanners',
-  ],
-=======
-  General: ['Class', 'Ghost', 'Emblems', 'Ships', 'Vehicle', 'Finishers', 'SeasonalArtifacts'],
->>>>>>> a5d68f83
+  General: ['Ghost', 'Emblems', 'Ships', 'Vehicle', 'Finishers', 'SeasonalArtifacts'],
   Inventory: ['Consumables', 'Modifications'],
 };