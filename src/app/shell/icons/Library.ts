--- conflicted
+++ resolved
@@ -38,13 +38,10 @@
   faChevronUp,
   faBolt,
   faTag,
-<<<<<<< HEAD
   faBug,
-  faCopy
-=======
+  faCopy,
   faPlus,
   faArrowRight
->>>>>>> e5ed09a0
 } from '@fortawesome/free-solid-svg-icons';
 
 import { dimEngramIcon, dimPowerIcon, dimPowerAltIcon } from './custom';
