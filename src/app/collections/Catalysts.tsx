--- conflicted
+++ resolved
@@ -1,20 +1,12 @@
-<<<<<<< HEAD
-import { DestinyRecordState, DestinyProfileResponse } from 'bungie-api-ts/destiny2';
-=======
 import { t } from 'app/i18next-t';
 import { CATALYSTS_ROOT_NODE } from 'app/search/d2-known-values';
 import { DestinyProfileResponse, DestinyRecordState } from 'bungie-api-ts/destiny2';
->>>>>>> d44ef28e
 import React from 'react';
 import { D2ManifestDefinitions } from '../destiny2/d2-definitions';
 import CollapsibleTitle from '../dim-ui/CollapsibleTitle';
 import './collections.scss';
+import { toPresentationNodeTree } from './presentation-nodes';
 import Record from './Record';
-<<<<<<< HEAD
-import { CATALYSTS_ROOT_NODE } from 'app/search/d2-known-values';
-import { toPresentationNodeTree } from './presentation-nodes';
-=======
->>>>>>> d44ef28e
 
 export default function Catalysts({
   defs,
