--- conflicted
+++ resolved
@@ -141,30 +141,23 @@
           <Catalysts defs={defs} profileResponse={profileResponse} />
         </ErrorBoundary>
         <ErrorBoundary name="Collections">
-<<<<<<< HEAD
-          <div className="no-badge">
-=======
-          <div className={vendorStyles.vendorRow}>
-            <h3 className={vendorStyles.categoryTitle}>{t('Vendors.Collections')}</h3>
->>>>>>> 16c6bd56
-            <PresentationNodeRoot
-              presentationNodeHash={3790247699}
-              defs={defs}
-              profileResponse={profileResponse}
-              buckets={buckets}
-              ownedItemHashes={ownedItemHashes}
-              plugSetHashes={plugSetHashes}
-              openedPresentationHash={presentationNodeHash}
-            />
-            <PresentationNodeRoot
-              presentationNodeHash={498211331}
-              defs={defs}
-              profileResponse={profileResponse}
-              buckets={buckets}
-              ownedItemHashes={ownedItemHashes}
-              openedPresentationHash={presentationNodeHash}
-            />
-          </div>
+          <PresentationNodeRoot
+            presentationNodeHash={3790247699}
+            defs={defs}
+            profileResponse={profileResponse}
+            buckets={buckets}
+            ownedItemHashes={ownedItemHashes}
+            plugSetHashes={plugSetHashes}
+            openedPresentationHash={presentationNodeHash}
+          />
+          <PresentationNodeRoot
+            presentationNodeHash={498211331}
+            defs={defs}
+            profileResponse={profileResponse}
+            buckets={buckets}
+            ownedItemHashes={ownedItemHashes}
+            openedPresentationHash={presentationNodeHash}
+          />
         </ErrorBoundary>
         <div className="collections-partners">
           <a
