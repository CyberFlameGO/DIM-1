--- conflicted
+++ resolved
@@ -85,11 +85,7 @@
   (modMetadata) => modMetadata.emptyModSocketHash
 );
 
-<<<<<<< HEAD
-/** verifies an item is d2 armor and has a specialty mod slot, which is returned */
-=======
 /** verifies an item is d2 armor and has one or more specialty mod sockets, which are returned */
->>>>>>> 5e5c51f5
 export const getSpecialtySockets = (item?: DimItem): DimSocket[] | undefined => {
   if (item?.bucket.inArmor) {
     const specialtySockets = item.sockets?.allSockets.filter((socket) =>
@@ -101,11 +97,7 @@
   }
 };
 
-<<<<<<< HEAD
-/** returns ModMetadata if the item has a specialty mod slot */
-=======
 /** returns ModMetadatas if the item has one or more specialty mod slots */
->>>>>>> 5e5c51f5
 export const getSpecialtySocketMetadatas = (item?: DimItem): ModSocketMetadata[] | undefined =>
   getSpecialtySockets(item)
     ?.map((s) => modMetadataBySocketTypeHash[s.socketDefinition.socketTypeHash || -99999999]!)
