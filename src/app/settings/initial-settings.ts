--- conflicted
+++ resolved
@@ -4,22 +4,13 @@
 /**
  * We extend the settings interface so we can try out new settings before committing them to dim-api-types
  */
-<<<<<<< HEAD
 export interface Settings extends DimApiSettings {
-  activeMode: boolean;
   /** Display perks as a list instead of a grid. */
   perkList: boolean;
 }
-=======
-export type Settings = DimApiSettings;
->>>>>>> 58f81476
 
 export const initialSettingsState: Settings = {
   ...defaultSettings,
   language: defaultLanguage(),
-<<<<<<< HEAD
-  activeMode: false,
   perkList: true,
-=======
->>>>>>> 58f81476
 };