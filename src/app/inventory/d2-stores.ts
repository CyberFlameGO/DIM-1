--- conflicted
+++ resolved
@@ -5,13 +5,8 @@
 import { getPlatforms } from 'app/accounts/platforms';
 import { currentAccountSelector } from 'app/accounts/selectors';
 import { t } from 'app/i18next-t';
-<<<<<<< HEAD
 import { maxLightItemSet } from 'app/loadout-drawer/auto-loadouts';
-import { ThunkResult } from 'app/store/types';
-=======
-import { maxLightItemSet } from 'app/loadout/auto-loadouts';
 import { DimThunkDispatch, RootState, ThunkResult } from 'app/store/types';
->>>>>>> d722e696
 import { DimError } from 'app/utils/dim-error';
 import { errorLog, timer } from 'app/utils/log';
 import {
