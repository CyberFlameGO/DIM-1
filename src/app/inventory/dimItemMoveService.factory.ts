--- conflicted
+++ resolved
@@ -22,26 +22,7 @@
           // Refresh light levels and such
           await item.getStoresService().updateCharacters();
         }
-
-<<<<<<< HEAD
-    promise = promise.then((item: DimItem) => item.updateManualMoveTimestamp()).catch((e) => {
-      toaster.pop('error', item.name, e.message);
-      console.error('error moving item', item.name, 'to', store.name, e);
-      // Some errors aren't worth reporting
-      if (
-        e.code !== 'wrong-level' &&
-        e.code !== 'no-space' &&
-        e.code !== 1671 /* PlatformErrorCodes.DestinyCannotPerformActionAtThisLocation */
-      ) {
-        reportException('moveItem', e);
-      }
-    });
-
-    loadingTracker.addPromise(promise);
-
-    return promise;
-  }
-=======
+        
         item.updateManualMoveTimestamp();
       } catch (e) {
         toaster.pop('error', item.name, e.message);
@@ -57,7 +38,6 @@
       }
     }
   )
->>>>>>> 533a5f2f
 );
 
 /**
