import React from 'react';
import { DestinyAccount } from '../accounts/destiny-account';
import Stores from './Stores';
import ClearNewItems from './ClearNewItems';
import StackableDragHelp from './StackableDragHelp';
import LoadoutDrawer from '../loadout/LoadoutDrawer';
import Compare from '../compare/Compare';
import D2Farming from '../farming/D2Farming';
import D1Farming from '../farming/D1Farming';
import InfusionFinder from '../infuse/InfusionFinder';
import GearPower from '../gear-power/GearPower';
import ErrorBoundary from 'app/dim-ui/ErrorBoundary';
import DragPerformanceFix from 'app/inventory/DragPerformanceFix';
<<<<<<< HEAD
=======
import { storesLoadedSelector, isPhonePortraitSelector } from './selectors';
import { useSubscription } from 'app/utils/hooks';
import ShowPageLoading from 'app/dim-ui/ShowPageLoading';
>>>>>>> 6a3b9c17
import DragGhostItem from './DragGhostItem';
import MobileInspect from 'app/mobile-inspect/MobileInspect';

interface Props {
  account: DestinyAccount;
}

<<<<<<< HEAD
export default function Inventory({ account }: Props) {
=======
interface StoreProps {
  storesLoaded: boolean;
  isPhonePortrait: boolean;
}

type Props = ProvidedProps & StoreProps;

function mapStateToProps(state: RootState): StoreProps {
  return {
    storesLoaded: storesLoadedSelector(state),
    isPhonePortrait: isPhonePortraitSelector(state),
  };
}

function getStoresService(account: DestinyAccount) {
  return account.destinyVersion === 1 ? D1StoresService : D2StoresService;
}

function Inventory({ storesLoaded, account, isPhonePortrait }: Props) {
  useSubscription(() => {
    const storesService = getStoresService(account);
    return refresh$.subscribe(() => queueAction(() => storesService.reloadStores()));
  });

  useEffect(() => {
    const storesService = getStoresService(account);
    if (!storesLoaded) {
      // TODO: Dispatch an action to load stores instead
      storesService.getStoresStream(account);
    }
  }, [account, storesLoaded]);

  if (!storesLoaded) {
    return <ShowPageLoading message={t('Loading.Profile')} />;
  }

>>>>>>> 6a3b9c17
  return (
    <ErrorBoundary name="Inventory">
      <Stores />
      <LoadoutDrawer />
      <Compare />
      <StackableDragHelp />
      <DragPerformanceFix />
      {account.destinyVersion === 1 ? <D1Farming /> : <D2Farming />}
      {account.destinyVersion === 2 && <GearPower />}
      {$featureFlags.mobileInspect && isPhonePortrait && <MobileInspect />}
      <DragGhostItem />
      <InfusionFinder destinyVersion={account.destinyVersion} />
      <ClearNewItems account={account} />
    </ErrorBoundary>
  );
}<|MERGE_RESOLUTION|>--- conflicted
+++ resolved
@@ -11,59 +11,15 @@
 import GearPower from '../gear-power/GearPower';
 import ErrorBoundary from 'app/dim-ui/ErrorBoundary';
 import DragPerformanceFix from 'app/inventory/DragPerformanceFix';
-<<<<<<< HEAD
-=======
-import { storesLoadedSelector, isPhonePortraitSelector } from './selectors';
-import { useSubscription } from 'app/utils/hooks';
-import ShowPageLoading from 'app/dim-ui/ShowPageLoading';
->>>>>>> 6a3b9c17
 import DragGhostItem from './DragGhostItem';
 import MobileInspect from 'app/mobile-inspect/MobileInspect';
 
 interface Props {
   account: DestinyAccount;
-}
-
-<<<<<<< HEAD
-export default function Inventory({ account }: Props) {
-=======
-interface StoreProps {
-  storesLoaded: boolean;
   isPhonePortrait: boolean;
 }
 
-type Props = ProvidedProps & StoreProps;
-
-function mapStateToProps(state: RootState): StoreProps {
-  return {
-    storesLoaded: storesLoadedSelector(state),
-    isPhonePortrait: isPhonePortraitSelector(state),
-  };
-}
-
-function getStoresService(account: DestinyAccount) {
-  return account.destinyVersion === 1 ? D1StoresService : D2StoresService;
-}
-
-function Inventory({ storesLoaded, account, isPhonePortrait }: Props) {
-  useSubscription(() => {
-    const storesService = getStoresService(account);
-    return refresh$.subscribe(() => queueAction(() => storesService.reloadStores()));
-  });
-
-  useEffect(() => {
-    const storesService = getStoresService(account);
-    if (!storesLoaded) {
-      // TODO: Dispatch an action to load stores instead
-      storesService.getStoresStream(account);
-    }
-  }, [account, storesLoaded]);
-
-  if (!storesLoaded) {
-    return <ShowPageLoading message={t('Loading.Profile')} />;
-  }
-
->>>>>>> 6a3b9c17
+export default function Inventory({ account, isPhonePortrait }: Props) {
   return (
     <ErrorBoundary name="Inventory">
       <Stores />
