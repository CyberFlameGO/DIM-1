/* INT/DIS/STR bars */
.stat-bars {
  width: 100%;
  max-width: 230px;
  opacity: 0.8;
  display: flex;
  flex-direction: row;
  justify-content: space-around;

  .phone-portrait & {
    margin-left: auto;
    margin-right: auto;
    align-items: center;
  }

  .stat {
    flex: 1;
    display: flex;
    flex-direction: row;
    align-items: center;
    margin-right: 2px;
    line-height: 16px;
    white-space: nowrap;
    &:last-child {
      margin-right: 0;
    }
    .bar {
      flex: 1;
      height: 7px;
      margin-left: 1px;
      border-radius: 1px;
      background-color: gray;
      overflow: hidden;
      .progress {
        height: 100%;
        background-color: white;
        &.complete {
          background-color: #fb9f28;
        }
      }
    }
    img {
      height: 16px;
      width: 16px;
<<<<<<< HEAD
      margin-right: 2px;
      opacity: 0.8;
=======
      margin-right: 1px;
>>>>>>> f735ad7b
    }
  }

  &.destiny2 {
    flex-direction: column;
    .stat-row {
      display: flex;
      flex-direction: row;
      justify-items: left;
      &:first-child {
        img {
          opacity: 0.6;
        }
        img[src^='data'] {
          filter: invert(1);
        }
        .stat:nth-child(2) {
          &::before,
          &::after {
            font-size: 11px;
            color: #aaa;
          }
          &::before {
            content: '=';
            margin-right: 8px;
          }
          &::after {
            content: '+';
            margin-left: 8px;
          }
        }
      }
      &:nth-child(n + 2) {
        margin-top: 3px;
      }
    }
    .stat {
      flex: 0;
      font-size: 11px;
      color: #aaa;
    }
  }
}<|MERGE_RESOLUTION|>--- conflicted
+++ resolved
@@ -42,12 +42,8 @@
     img {
       height: 16px;
       width: 16px;
-<<<<<<< HEAD
       margin-right: 2px;
       opacity: 0.8;
-=======
-      margin-right: 1px;
->>>>>>> f735ad7b
     }
   }
 
@@ -82,6 +78,7 @@
       }
       &:nth-child(n + 2) {
         margin-top: 3px;
+        justify-content: space-between;
       }
     }
     .stat {
