--- conflicted
+++ resolved
@@ -140,31 +140,8 @@
     this.setState({ selectedStoreId: storeId });
   };
 
-<<<<<<< HEAD
-  private renderStores(stores: DimStore[], vault: DimVault, currentStore: DimStore) {
-    const {
-      settings,
-      buckets,
-      newItems,
-      itemInfos,
-      ratings,
-      searchFilter,
-      collapsedSections
-    } = this.props;
-=======
-  private toggleSection = (id: string) => {
-    const settings = this.props.settings;
-    // TODO: make an action!
-    settings.collapsedSections = {
-      ...settings.collapsedSections,
-      [id]: !settings.collapsedSections[id]
-    };
-    settings.save();
-  };
-
   private renderStores(stores: DimStore[], vault: DimVault) {
     const { buckets, collapsedSections } = this.props;
->>>>>>> a9142c34
 
     return (
       <div>
@@ -187,22 +164,7 @@
                 </CollapsibleTitle>
                 {!collapsedSections[category] &&
                   buckets.byCategory[category].map((bucket) => (
-                    <StoreBuckets
-                      key={bucket.id}
-                      bucket={bucket}
-                      stores={stores}
-                      vault={vault}
-<<<<<<< HEAD
-                      currentStore={currentStore}
-                      settings={settings}
-                      newItems={newItems}
-                      itemInfos={itemInfos}
-                      ratings={ratings}
-                      searchFilter={searchFilter}
-=======
-                      toggleSection={this.toggleSection}
->>>>>>> a9142c34
-                    />
+                    <StoreBuckets key={bucket.id} bucket={bucket} stores={stores} vault={vault} />
                   ))}
               </div>
             )
