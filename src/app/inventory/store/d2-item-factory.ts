--- conflicted
+++ resolved
@@ -292,11 +292,6 @@
     damageTypeNames[
       (instanceDef ? instanceDef.damageType : itemDef.defaultDamageType) || DamageType.None
     ] ||
-<<<<<<< HEAD
-    // (instanceDef.energy && energyCapacityTypeNames[instanceDef.energy.energyType]) ||
-=======
-    (instanceDef && instanceDef.energy && energyCapacityTypeNames[instanceDef.energy.energyType]) ||
->>>>>>> 37f6aeb4
     null;
 
   const collectible =
