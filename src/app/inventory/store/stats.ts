--- conflicted
+++ resolved
@@ -341,13 +341,8 @@
 }
 
 /**
-<<<<<<< HEAD
  * Build the stats that come "live" from the API's data on real instances. This is required
  * for Armor 2.0 since it has random stat rolls.
-=======
- * Builds stats based on live values API tells us about an item,
- * instead of constructing stuff from manifest, plugs, etc
->>>>>>> 2a8d416b
  */
 function buildLiveStats(
   stats: DestinyItemStatsComponent,
