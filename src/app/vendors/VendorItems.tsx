import { t } from 'app/i18next-t';
import { useD2Definitions } from 'app/manifest/selectors';
import { VENDORS } from 'app/search/d2-known-values';
import { chainComparator, compareBy } from 'app/utils/comparators';
import spiderMats from 'data/d2/spider-mats.json';
import _ from 'lodash';
import React from 'react';
import { Link } from 'react-router-dom';
import BungieImage from '../dim-ui/BungieImage';
import PressTip from '../dim-ui/PressTip';
import FactionIcon from '../progress/FactionIcon';
import { D2Vendor } from './d2-vendors';
import { VendorItem } from './vendor-item';
import VendorItemComponent from './VendorItemComponent';
import styles from './VendorItems.m.scss';

const itemSort = chainComparator<VendorItem>(
  compareBy((item) => (item.item?.bucket.name === 'Quests' ? item.item?.typeName : '')),
  compareBy((item) =>
    item.item?.bucket.sort === 'Weapons'
      ? item.item?.itemCategoryHashes
      : parseInt(item.item?.id ?? '', 10)
  ),
  compareBy((item) => (item.item?.bucket.sort !== 'Weapons' ? item.item?.itemCategoryHashes : ''))
);

const rankRewardsSort = chainComparator<VendorItem>(
  compareBy((item) => item.item?.tier),
  compareBy((item) => parseInt(item.item?.id ?? '', 10))
);

// ignore what i think is the loot pool preview on some tower vendors?
// ignore the "reset artifact" button on artifact "vendor"
const ignoreCategories = ['category_preview', 'category_reset'];

/**
 * Display the items for a single vendor, organized by category.
 */
export default function VendorItems({
  vendor,
  ownedItemHashes,
  currencyLookups,
  filtering,
  characterId,
}: {
  vendor: D2Vendor;
  ownedItemHashes?: Set<number>;
  currencyLookups?: {
    [itemHash: number]: number;
  };
  filtering?: boolean;
  characterId: string;
}) {
  const defs = useD2Definitions()!;
  const itemsByCategory = _.groupBy(vendor.items, (item: VendorItem) => item.displayCategoryIndex);

  const faction = vendor.def.factionHash ? defs.Faction[vendor.def.factionHash] : undefined;
  const rewardVendorHash = faction?.rewardVendorHash || undefined;
  const rewardItem = rewardVendorHash && defs.InventoryItem.get(faction!.rewardItemHash);
  const factionProgress = vendor?.component?.progression;
<<<<<<< HEAD
  const isArtifact = vendor.def.displayCategories[7].identifier === 'category_reset';
=======
  const isArtifact = vendor.def.displayCategories[7]?.identifier === 'category_reset' ?? false;
>>>>>>> d57a0ee6
  let currencies = vendor.currencies;

  // add in faction tokens if this vendor has them
  if (!filtering && faction?.tokenValues) {
    currencies = _.uniqBy(
      [
        ...Object.keys(faction.tokenValues)
          .map((h) => defs.InventoryItem.get(parseInt(h, 10)))
          .filter(Boolean),
        ...currencies,
      ],
      (i) => i.hash
    );
  }

  // add all traded planetmats if this vendor is the spider
  if (vendor?.component?.vendorHash === VENDORS.SPIDER) {
    currencies = _.uniqBy(
      [...spiderMats.map((h) => defs.InventoryItem.get(h)), ...currencies],
      (i) => i.hash
    );
  }

  return (
    <div className={styles.vendorContents}>
      {currencies.length > 0 && (
        <div className={styles.currencies}>
          {currencies.map((currency) => (
            <div className={styles.currency} key={currency.hash}>
              {(currencyLookups?.[currency.hash] || 0).toLocaleString()}{' '}
              <BungieImage
                src={currency.displayProperties.icon}
                title={currency.displayProperties.name}
              />
            </div>
          ))}
        </div>
      )}
      <div className={styles.itemCategories}>
        {!filtering && ((rewardVendorHash && rewardItem) || (factionProgress && faction)) && (
          <div className={styles.vendorRow}>
            <h3 className={styles.categoryTitle}>{t('Vendors.Engram')}</h3>
            <div className={styles.vendorItems}>
              {factionProgress && faction && (
                <PressTip
                  tooltip={`${factionProgress.progressToNextLevel}/${factionProgress.nextLevelAt}`}
                >
                  <div>
                    <FactionIcon
                      factionProgress={factionProgress}
                      factionDef={faction}
                      vendor={vendor.component}
                    />
                  </div>
                </PressTip>
              )}
              {rewardVendorHash && rewardItem && (
                <Link to={`vendors/${rewardVendorHash}?characterId=${characterId}`}>
                  <div className="item" title={rewardItem.displayProperties.name}>
                    <BungieImage
                      className="item-img transparent"
                      src={rewardItem.displayProperties.icon}
                    />
                  </div>
                </Link>
              )}
            </div>
          </div>
        )}
        {_.map(
          itemsByCategory,
          (items, categoryIndex) =>
            vendor.def.displayCategories[categoryIndex] &&
            !ignoreCategories.includes(vendor.def.displayCategories[categoryIndex].identifier) && (
              <div className={styles.vendorRow} key={categoryIndex}>
                <h3 className={styles.categoryTitle}>
                  {vendor.def.displayCategories[categoryIndex]?.displayProperties.name || 'Unknown'}
                </h3>
                <div className={styles.vendorItems}>
                  {items
                    .sort(
                      vendor.def.displayCategories[categoryIndex]?.identifier ===
                        'category.rank_rewards_seasonal'
                        ? rankRewardsSort
                        : isArtifact
                        ? undefined
<<<<<<< HEAD
                        : itemSort
=======
                        : itemSort ?? itemSort
>>>>>>> d57a0ee6
                    )
                    .map(
                      (item) =>
                        item.item && (
                          <VendorItemComponent
                            key={item.key}
                            item={item}
                            owned={Boolean(ownedItemHashes?.has(item.item.hash))}
                            characterId={characterId}
                          />
                        )
                    )}
                </div>
              </div>
            )
        )}
      </div>
    </div>
  );
}<|MERGE_RESOLUTION|>--- conflicted
+++ resolved
@@ -58,11 +58,7 @@
   const rewardVendorHash = faction?.rewardVendorHash || undefined;
   const rewardItem = rewardVendorHash && defs.InventoryItem.get(faction!.rewardItemHash);
   const factionProgress = vendor?.component?.progression;
-<<<<<<< HEAD
-  const isArtifact = vendor.def.displayCategories[7].identifier === 'category_reset';
-=======
   const isArtifact = vendor.def.displayCategories[7]?.identifier === 'category_reset' ?? false;
->>>>>>> d57a0ee6
   let currencies = vendor.currencies;
 
   // add in faction tokens if this vendor has them
@@ -149,11 +145,7 @@
                         ? rankRewardsSort
                         : isArtifact
                         ? undefined
-<<<<<<< HEAD
-                        : itemSort
-=======
                         : itemSort ?? itemSort
->>>>>>> d57a0ee6
                     )
                     .map(
                       (item) =>
