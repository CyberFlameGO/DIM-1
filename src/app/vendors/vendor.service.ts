import * as _ from 'underscore';
import { sum, flatMap } from '../util';
import * as idbKeyval from 'idb-keyval';
import { BehaviorSubject } from 'rxjs/BehaviorSubject';
import '../rx-operators';
import { compareAccounts, DestinyAccount } from '../accounts/destiny-account.service';
import { getVendorForCharacter } from '../bungie-api/destiny1-api';
import { getDefinitions, D1ManifestDefinitions } from '../destiny1/d1-definitions.service';
import { processItems } from '../inventory/store/d1-item-factory.service';
import { IPromise } from 'angular';
import copy from 'fast-copy';
import { D1Store } from '../inventory/store-types';
import { Observable } from 'rxjs/Observable';
import { D1Item } from '../inventory/item-types';
import { dimDestinyTrackerService } from '../item-review/destiny-tracker.service';
import { D1StoresService } from '../inventory/d1-stores.service';
import { $rootScope, $q } from 'ngimport';
import { loadingTracker } from '../ngimport-more';
<<<<<<< HEAD
import { D1ManifestService } from '../manifest/manifest-service';
=======
import { handleLocalStorageFullError } from '../compatibility';
>>>>>>> 3869a8bb

/*
const allVendors = [
  1990950, // Titan Vanguard
  44395194, // Vehicles
  134701236, // Guardian Outfitter
  174528503, // Eris Morn
  242140165, // Iron Banner
  459708109, // Shipwright
  570929315, // Gunsmith
  614738178, // Emote Collection
  1303406887, // Cryptarch (Reef)
  1410745145, // Queen's Wrath
  1460182514, // Exotic Weapon Blueprints
  1527174714, // Bounty Tracker
  1575820975, // Warlock Vanguard
  1808244981, // New Monarchy
  1821699360, // Future War Cult
  1889676839, // Disciple of Osiris
  1998812735, // House of Judgment
  2021251983, // Postmaster
  2190824860, // Vanguard Scout
  2190824863, // Tyra Karn (Cryptarch)
  2244880194, // Ship Collection
  2420628997, // Shader Collection
  2610555297, // Iron Banner
  2648860054, // Iron Lord
  2668878854, // Vanguard Quartermaster
  2680694281, // The Speaker
  2762206170, // Postmaster
  2796397637, // Agent of the Nine
  3003633346, // Hunter Vanguard
  3301500998, // Emblem Collection
  3611686524, // Dead Orbit
  3658200622, // Crucible Quartermaster
  3746647075, // Crucible Handler
  3902439767, // Exotic Armor Blueprints
  3917130357, // Eververse
  4269570979 // Cryptarch (Tower)
];
  */

// Vendors we don't want to load by default
const vendorBlackList = [
  2021251983 // Postmaster,
];

// Hashes for 'Decode Engram'
const categoryBlacklist = [3574600435, 3612261728, 1333567905, 2634310414];

const xur = 2796397637;

export interface VendorCost {
  currency: {
    icon: string;
    itemHash: number;
    itemName: string;
  };
  value: number;
}

export interface VendorSaleItem {
  costs: VendorCost[];
  failureStrings: string;
  index: number;
  item: D1Item;
  unlocked: boolean;
  unlockedByCharacter: string[];
}

export interface Vendor {
  failed: boolean;
  nextRefreshDate: string;
  hash: number;
  name: string;
  icon: string;
  vendorOrder: number;
  faction: number;
  location: string;
  enabled: boolean;

  expires: number;
  factionLevel: number;
  factionAligned: boolean;

  allItems: VendorSaleItem[];
  categories: {
    index: number;
    title: string;
    saleItems: VendorSaleItem[];
    hasArmorWeaps: boolean;
    hasVehicles: boolean;
    hasShadersEmbs: boolean;
    hasEmotes: boolean;
    hasConsumables: boolean;
    hasBounties: boolean;
  }[];
  def;

  cacheKeys: {
    [storeId: string]: {
      expires: number;
      factionLevel: number;
      factionAligned: boolean;
    };
  };

  hasArmorWeaps: boolean;
  hasVehicles: boolean;
  hasShadersEmbs: boolean;
  hasEmotes: boolean;
  hasConsumables: boolean;
  hasBounties: boolean;
}

export interface VendorServiceType {
  vendorsLoaded: boolean;
  // By hash
  vendors: { [vendorHash: number]: Vendor };
  totalVendors: number;
  loadedVendors: number;
  getVendorsStream(account: DestinyAccount): Observable<[D1Store[], this['vendors']]>;
  reloadVendors(): void;
  getVendors(): this['vendors'];
  requestRatings(): Promise<void>;
  countCurrencies(
    stores: D1Store[],
    vendors: this['vendors']
  ): {
    [currencyHash: number]: number;
  };
}

export const dimVendorService = VendorService();

function VendorService(): VendorServiceType {
  let _ratingsRequested = false;

  const service: VendorServiceType = {
    vendorsLoaded: false,
    getVendorsStream,
    reloadVendors,
    getVendors() {
      return this.vendors;
    },
    // By hash
    vendors: {},
    totalVendors: 0,
    loadedVendors: 0,
    requestRatings,
    countCurrencies
    // TODO: expose getVendor promise, idempotently?
  };

  // A subject that keeps track of the current account. Because it's a
  // behavior subject, any new subscriber will always see its last
  // value.
  const accountStream = new BehaviorSubject<DestinyAccount | null>(null);

  // A stream of stores that switches on account changes and supports reloading.
  // This is a ConnectableObservable that must be connected to start.
  const vendorsStream = accountStream
    // Only emit when the account changes
    .distinctUntilChanged(compareAccounts)
    .do(() => {
      service.vendors = {};
      service.vendorsLoaded = false;
    })
    .switchMap(
      (account) => D1StoresService.getStoresStream(account!),
      (account, stores) => [account!, stores!]
    )
    .switchMap(([account, stores]: [DestinyAccount, D1Store[]]) => loadVendors(account, stores))
    // Keep track of the last value for new subscribers
    .publishReplay(1);

  const clearVendors = _.once(() => {
    D1ManifestService.newManifest$.subscribe(() => {
      service.vendors = {};
      service.vendorsLoaded = false;
      deleteCachedVendors();
    });
  });

  return service;

  function deleteCachedVendors() {
    // Everything's in one table, so we can't just clear
    idbKeyval.keys().then((keys) => {
      keys.forEach((key) => {
        if (key.startsWith('vendor')) {
          idbKeyval.delete(key);
        }
      });
    });
  }

  /**
   * Set the current account, and get a stream of vendor and stores updates.
   * This will keep returning data even if something else changes
   * the account by also calling "vendorsStream". This won't force the
   * vendors to reload unless they haven't been loaded at all.
   *
   * @return a stream of vendor updates
   */
  function getVendorsStream(account: DestinyAccount) {
    accountStream.next(account);
    // Start the stream the first time it's asked for. Repeated calls
    // won't do anything.
    vendorsStream.connect();
    clearVendors(); // Install listener to clear vendors
    return vendorsStream;
  }

  function reloadVendors() {
    D1StoresService.reloadStores();
  }

  /**
   * Returns a promise for a fresh view of the vendors and their items.
   */
  function loadVendors(
    account: DestinyAccount,
    stores: D1Store[]
  ): IPromise<[D1Store[], { [vendorHash: number]: Vendor }]> {
    const characters = (stores || []).filter((s) => !s.isVault);

    const reloadPromise = getDefinitions()
      .then((defs) => {
        // Narrow down to only visible vendors (not packages and such)
        const vendorList = Object.values(defs.Vendor).filter((v) => v.summary.visible);

        service.totalVendors = characters.length * (vendorList.length - vendorBlackList.length);
        service.loadedVendors = 0;

        return $q.all(
          _.flatten(
            vendorList.map((vendorDef) => {
              if (vendorBlackList.includes(vendorDef.hash)) {
                return null;
              }

              if (
                service.vendors[vendorDef.hash] &&
                _.all(stores, (store) =>
                  cachedVendorUpToDate(
                    service.vendors[vendorDef.hash].cacheKeys[store.id],
                    store,
                    vendorDef
                  )
                )
              ) {
                service.loadedVendors++;
                return service.vendors[vendorDef.hash];
              } else {
                return $q
                  .all(
                    characters.map((store) =>
                      loadVendorForCharacter(account, store, vendorDef, defs)
                    )
                  )
                  .then((vendors) => {
                    const nonNullVendors = _.compact(vendors);
                    if (nonNullVendors.length) {
                      const mergedVendor = mergeVendors(_.compact(vendors));
                      service.vendors[mergedVendor.hash] = mergedVendor;
                    } else {
                      delete service.vendors[vendorDef.hash];
                    }
                  });
              }
            })
          )
        );
      })
      .then(() => {
        $rootScope.$broadcast('dim-filter-invalidate');
        $rootScope.$broadcast('dim-vendors-updated');
        service.vendorsLoaded = true;
        fulfillRatingsRequest();
        return [stores, service.vendors] as [D1Store[], { [vendorHash: number]: Vendor }];
      });

    loadingTracker.addPromise(reloadPromise);
    return reloadPromise;
  }

  function mergeVendors([firstVendor, ...otherVendors]: Vendor[]) {
    const mergedVendor = copy(firstVendor);

    otherVendors.forEach((vendor) => {
      Object.assign(firstVendor.cacheKeys, vendor.cacheKeys);

      vendor.categories.forEach((category) => {
        const existingCategory = _.find(mergedVendor.categories, { title: category.title });
        if (existingCategory) {
          mergeCategory(existingCategory, category);
        } else {
          mergedVendor.categories.push(category);
        }
      });

      mergedVendor.hasArmorWeaps = mergedVendor.hasArmorWeaps || vendor.hasArmorWeaps;
      mergedVendor.hasVehicles = mergedVendor.hasVehicles || vendor.hasVehicles;
      mergedVendor.hasShadersEmbs = mergedVendor.hasShadersEmbs || vendor.hasShadersEmbs;
      mergedVendor.hasEmotes = mergedVendor.hasEmotes || vendor.hasEmotes;
      mergedVendor.hasConsumables = mergedVendor.hasConsumables || vendor.hasConsumables;
      mergedVendor.hasBounties = mergedVendor.hasBounties || vendor.hasBounties;
    });

    mergedVendor.allItems = _.flatten(mergedVendor.categories.map((i) => i.saleItems), true);

    return mergedVendor;
  }

  function mergeCategory(mergedCategory, otherCategory) {
    otherCategory.saleItems.forEach((saleItem) => {
      const existingSaleItem: any = _.find(mergedCategory.saleItems, { index: saleItem.index });
      if (existingSaleItem) {
        existingSaleItem.unlocked = existingSaleItem.unlocked || saleItem.unlocked;
        if (saleItem.unlocked) {
          existingSaleItem.unlockedByCharacter.push(saleItem.unlockedByCharacter[0]);
        }
      } else {
        mergedCategory.saleItems.push(saleItem);
      }
    });

    mergedCategory.hasArmorWeaps = mergedCategory.hasArmorWeaps || otherCategory.hasArmorWeaps;
    mergedCategory.hasVehicles = mergedCategory.hasVehicles || otherCategory.hasVehicles;
    mergedCategory.hasShadersEmbs = mergedCategory.hasShadersEmbs || otherCategory.hasShadersEmbs;
    mergedCategory.hasEmotes = mergedCategory.hasEmotes || otherCategory.hasEmotes;
    mergedCategory.hasConsumables = mergedCategory.hasConsumables || otherCategory.hasConsumables;
    mergedCategory.hasBounties = mergedCategory.hasBounties || otherCategory.hasBounties;
  }

  function loadVendorForCharacter(
    account: DestinyAccount,
    store: D1Store,
    vendorDef,
    defs: D1ManifestDefinitions
  ) {
    return loadVendor(account, store, vendorDef, defs)
      .then((vendor) => {
        service.loadedVendors++;
        return vendor;
      })
      .catch((e) => {
        service.loadedVendors++;
        if (vendorDef.hash !== 2796397637 && vendorDef.hash !== 2610555297) {
          // Xur, IB
          console.error(
            `Failed to load vendor ${vendorDef.summary.vendorName} for ${store.name}`,
            e
          );
        }
        return null;
      });
  }

  /**
   * Get this character's level for the given faction.
   */
  function factionLevel(store: D1Store, factionHash: number) {
    const rep =
      store.progression &&
      store.progression.progressions.find((rep) => {
        return rep.faction && rep.faction.hash === factionHash;
      });
    return (rep && rep.level) || 0;
  }

  /**
   * Whether or not this character is aligned with the given faction.
   */
  function factionAligned(store: D1Store, factionHash: number) {
    const factionsByHash = {
      489342053: 'Future War Cult',
      2397602219: 'Dead Orbit',
      3197190122: 'New Monarchy'
    };
    const factionAlignment = store.factionAlignment();

    return factionAlignment === factionsByHash[factionHash];
  }

  /**
   * A cached vendor is only usable if it's not expired, and this character hasn't
   * changed level for the faction associated with this vendor (or changed whether
   * they're aligned with that faction).
   */
  function cachedVendorUpToDate(
    vendor: {
      expires: number;
      factionLevel: number;
      factionAligned: boolean;
    },
    store: D1Store,
    vendorDef
  ) {
    return (
      vendor &&
      vendor.expires > Date.now() &&
      vendor.factionLevel === factionLevel(store, vendorDef.summary.factionHash) &&
      vendor.factionAligned === factionAligned(store, vendorDef.summary.factionHash)
    );
  }

  function loadVendor(
    account: DestinyAccount,
    store: D1Store,
    vendorDef,
    defs: D1ManifestDefinitions
  ) {
    const vendorHash = vendorDef.hash;

    const key = vendorKey(store, vendorHash);
    return idbKeyval
      .get<Vendor>(key)
      .then((vendor) => {
        if (cachedVendorUpToDate(vendor, store, vendorDef)) {
          // console.log("loaded local", vendorDef.summary.vendorName, key, vendor);
          if (vendor.failed) {
            throw new Error(`Cached failed vendor ${vendorDef.summary.vendorName}`);
          }
          return vendor;
        } else {
          // console.log("load remote", vendorDef.summary.vendorName, key, vendorHash, vendor, vendor && vendor.nextRefreshDate);
          return getVendorForCharacter(account, store, vendorHash)
            .then((vendor: Vendor) => {
              vendor.expires = calculateExpiration(vendor.nextRefreshDate, vendorHash);
              vendor.factionLevel = factionLevel(store, vendorDef.summary.factionHash);
              vendor.factionAligned = factionAligned(store, vendorDef.summary.factionHash);
              return idbKeyval
                .set(key, vendor)
                .catch(handleLocalStorageFullError)
                .then(() => vendor);
            })
            .catch((e) => {
              // console.log("vendor error", vendorDef.summary.vendorName, 'for', store.name, e, e.code, e.status);
              if (e.status === 'DestinyVendorNotFound') {
                const vendor = {
                  failed: true,
                  code: e.code,
                  status: e.status,
                  expires: Date.now() + 60 * 60 * 1000 + (Math.random() - 0.5) * (60 * 60 * 1000),
                  factionLevel: factionLevel(store, vendorDef.summary.factionHash),
                  factionAligned: factionAligned(store, vendorDef.summary.factionHash)
                };

                return idbKeyval
                  .set(key, vendor)
                  .catch(handleLocalStorageFullError)
                  .then(() => {
                    throw new Error(`Cached failed vendor ${vendorDef.summary.vendorName}`);
                  });
              }
              throw new Error(`Failed to load vendor ${vendorDef.summary.vendorName}`);
            });
        }
      })
      .then((vendor) => {
        if (vendor && vendor.enabled) {
          const processed = processVendor(vendor, vendorDef, defs, store);
          return processed;
        }
        // console.log("Couldn't load", vendorDef.summary.vendorName, 'for', store.name);
        return $q.resolve(null);
      });
  }

  function vendorKey(store: D1Store, vendorHash: number) {
    return ['vendor', store.id, vendorHash].join('-');
  }

  function calculateExpiration(nextRefreshDate: string, vendorHash: number): number {
    const date = new Date(nextRefreshDate).getTime();

    if (vendorHash === xur) {
      // Xur always expires in an hour, because Bungie's data only
      // says when his stock will refresh, not when he becomes
      // unavailable.
      return Math.min(date, Date.now() + 60 * 60 * 1000);
    }

    // If the expiration is too far in the future, replace it with +8h
    if (date - Date.now() > 7 * 24 * 60 * 60 * 1000) {
      return Date.now() + 8 * 60 * 60 * 1000;
    }

    return date;
  }

  function processVendor(vendor, vendorDef, defs: D1ManifestDefinitions, store: D1Store) {
    const def = vendorDef.summary;
    const createdVendor: Vendor = {
      def: vendorDef,
      hash: vendorDef.hash,
      name: def.vendorName,
      icon: def.factionIcon || def.vendorIcon,
      nextRefreshDate: vendor.nextRefreshDate,
      cacheKeys: {
        [store.id]: {
          expires: vendor.expires,
          factionLevel: vendor.factionLevel,
          factionAligned: vendor.factionAligned
        }
      },
      vendorOrder: def.vendorSubcategoryHash + def.vendorOrder,
      faction: def.factionHash, // TODO: show rep!
      location: defs.VendorCategory.get(def.vendorCategoryHash).categoryName,
      failed: false,
      enabled: true,
      expires: 0,
      factionLevel: 0,
      factionAligned: false,
      allItems: [],
      categories: [],
      hasArmorWeaps: false,
      hasVehicles: false,
      hasShadersEmbs: false,
      hasEmotes: false,
      hasConsumables: false,
      hasBounties: false
    };

    const saleItems: any[] = flatMap(
      vendor.saleItemCategories,
      (categoryData: any) => categoryData.saleItems
    );

    saleItems.forEach((saleItem) => {
      saleItem.item.itemInstanceId = `vendor-${vendorDef.hash}-${saleItem.vendorItemIndex}`;
    });

    return processItems({ id: null } as any, saleItems.map((i) => i.item)).then((items) => {
      const itemsById = _.indexBy(items, 'id');
      const categories = _.compact(
        _.map(vendor.saleItemCategories, (category: any) => {
          const categoryInfo = vendorDef.categories[category.categoryIndex];
          if (_.contains(categoryBlacklist, categoryInfo.categoryHash)) {
            return null;
          }

          const categoryItems = category.saleItems.map((saleItem) => {
            const unlocked = isSaleItemUnlocked(saleItem);
            return {
              index: saleItem.vendorItemIndex,
              costs: saleItem.costs
                .map((cost) => {
                  return {
                    value: cost.value,
                    currency: _.pick(
                      defs.InventoryItem.get(cost.itemHash),
                      'itemName',
                      'icon',
                      'itemHash'
                    )
                  };
                })
                .filter((c) => c.value > 0),
              item: itemsById[`vendor-${vendorDef.hash}-${saleItem.vendorItemIndex}`],
              // TODO: caveat, this won't update very often!
              unlocked,
              unlockedByCharacter: unlocked ? [store.id] : [],
              failureStrings: saleItem.failureIndexes
                .map((i) => vendorDef.failureStrings[i])
                .join('. ')
            };
          });

          let hasArmorWeaps = false;
          let hasVehicles = false;
          let hasShadersEmbs = false;
          let hasEmotes = false;
          let hasConsumables = false;
          let hasBounties = false;
          categoryItems.forEach((saleItem) => {
            const item = saleItem.item;
            if (
              item.bucket.sort === 'Weapons' ||
              item.bucket.sort === 'Armor' ||
              item.type === 'Artifact' ||
              item.type === 'Ghost'
            ) {
              if (item.talentGrid) {
                item.dtrRoll = _.compact(item.talentGrid.nodes.map((i) => i.dtrRoll)).join(';');
              }
              hasArmorWeaps = true;
            }
            if (item.type === 'Ship' || item.type === 'Vehicle') {
              hasVehicles = true;
            }
            if (item.type === 'Emblem' || item.type === 'Shader') {
              hasShadersEmbs = true;
            }
            if (item.type === 'Emote') {
              hasEmotes = true;
            }
            if (item.type === 'Material' || item.type === 'Consumable') {
              hasConsumables = true;
            }
            if (item.type === 'Bounties') {
              hasBounties = true;
            }
          });

          return {
            index: category.categoryIndex,
            title: categoryInfo.displayTitle,
            saleItems: categoryItems,
            hasArmorWeaps,
            hasVehicles,
            hasShadersEmbs,
            hasEmotes,
            hasConsumables,
            hasBounties
          };
        })
      );

      items.forEach((item: any) => {
        item.vendorIcon = createdVendor.icon;
      });

      createdVendor.categories = categories;

      createdVendor.hasArmorWeaps = _.any(categories, (c) => c.hasArmorWeaps);
      createdVendor.hasVehicles = _.any(categories, (c) => c.hasVehicles);
      createdVendor.hasShadersEmbs = _.any(categories, (c) => c.hasShadersEmbs);
      createdVendor.hasEmotes = _.any(categories, (c) => c.hasEmotes);
      createdVendor.hasConsumables = _.any(categories, (c) => c.hasConsumables);
      createdVendor.hasBounties = _.any(categories, (c) => c.hasBounties);

      return createdVendor;
    });
  }

  function isSaleItemUnlocked(saleItem) {
    return saleItem.unlockStatuses.every((s) => s.isSet);
  }

  // TODO: do this with another observable!
  function requestRatings() {
    _ratingsRequested = true;
    return fulfillRatingsRequest();
  }

  async function fulfillRatingsRequest(): Promise<void> {
    if (service.vendorsLoaded && _ratingsRequested) {
      // TODO: Throttle this. Right now we reload this on every page
      // view and refresh of the vendors page.
      return dimDestinyTrackerService.updateVendorRankings(service.vendors);
    }
  }

  /**
   * Calculates a count of how many of each type of currency you
   * have on all characters, limited to only currencies required to
   * buy items from the provided vendors.
   */
  function countCurrencies(stores: D1Store[], vendors: { [vendorHash: number]: Vendor }) {
    if (!stores || !vendors || !stores.length || _.isEmpty(vendors)) {
      return {};
    }

    const categories = flatMap(Object.values(vendors), (v) => v.categories);
    const saleItems = flatMap(categories, (c) => c.saleItems);
    const costs = flatMap(saleItems, (i: any) => i.costs);
    const currencies = costs.map((c: any) => c.currency.itemHash);

    const totalCoins: { [currencyHash: number]: number } = {};
    currencies.forEach((currencyHash) => {
      // Legendary marks and glimmer are special cases
      switch (currencyHash) {
        case 2534352370:
          totalCoins[currencyHash] = D1StoresService.getVault()!.legendaryMarks;
          break;
        case 3159615086:
          totalCoins[currencyHash] = D1StoresService.getVault()!.glimmer;
          break;
        case 2749350776:
          totalCoins[currencyHash] = D1StoresService.getVault()!.silver;
          break;
        default:
          totalCoins[currencyHash] = sum(stores, (store) => {
            return store.amountOfItem({ hash: currencyHash } as any);
          });
          break;
      }
    });
    return totalCoins;
  }
}<|MERGE_RESOLUTION|>--- conflicted
+++ resolved
@@ -16,11 +16,8 @@
 import { D1StoresService } from '../inventory/d1-stores.service';
 import { $rootScope, $q } from 'ngimport';
 import { loadingTracker } from '../ngimport-more';
-<<<<<<< HEAD
 import { D1ManifestService } from '../manifest/manifest-service';
-=======
 import { handleLocalStorageFullError } from '../compatibility';
->>>>>>> 3869a8bb
 
 /*
 const allVendors = [
