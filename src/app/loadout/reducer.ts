import { Reducer } from 'redux';
import * as actions from './actions';
import { ActionType, getType } from 'typesafe-actions';
import { currentAccountSelector } from '../accounts/reducer';
<<<<<<< HEAD
import { Loadout, classTypeToLoadoutClass } from './loadout-types';
=======
import { Loadout } from './loadout-types';
>>>>>>> 2fdf95b7
import { RootState } from '../store/reducers';
import _ from 'lodash';
import { createSelector } from 'reselect';
import {
  Loadout as DimApiLoadout,
  LoadoutItem as DimApiLoadoutItem,
  DestinyVersion
} from '@destinyitemmanager/dim-api-types';
import { StoreServiceType } from 'app/inventory/store-types';
import copy from 'fast-copy';
import { DimItem } from 'app/inventory/item-types';
import { D2StoresService } from 'app/inventory/d2-stores';
import { D1StoresService } from 'app/inventory/d1-stores';
import { currentProfileSelector } from 'app/dim-api/selectors';

const EMPTY_ARRAY = [];

const reportOldLoadout = _.once(() => ga('send', 'event', 'Loadouts', 'No Membership ID'));

/** All loadouts relevant to the current account */
<<<<<<< HEAD
export const loadoutsSelector = $featureFlags.dimApi
  ? createSelector(
      currentAccountSelector,
      currentProfileSelector,
      (currentAccount, profile) =>
        profile?.loadouts?.map((loadout) =>
          convertDimApiLoadoutToLoadout(
            currentAccount!.membershipId,
            currentAccount!.destinyVersion,
            loadout
          )
        ) || EMPTY_ARRAY
    )
  : createSelector(
      (state: RootState) => state.loadouts.loadouts,
      currentAccountSelector,
      (allLoadouts, currentAccount) =>
        currentAccount
          ? allLoadouts.filter((loadout) => {
              if (loadout.membershipId !== undefined) {
                return loadout.membershipId === currentAccount.membershipId;
              } else if (loadout.platform !== undefined) {
                reportOldLoadout();
                if (loadout.platform === currentAccount.platformLabel) {
                  // Take this opportunity to fix up the membership ID
                  loadout.membershipId = currentAccount.membershipId;
                  return true;
                } else {
                  return false;
                }
              } else {
                return true;
              }
            })
          : EMPTY_ARRAY
    );
=======
export const loadoutsSelector = createSelector(
  (state: RootState) => state.loadouts.loadouts,
  currentAccountSelector,
  (allLoadouts, currentAccount) =>
    currentAccount
      ? allLoadouts.filter((loadout) => {
          if (loadout.membershipId !== undefined) {
            return (
              loadout.membershipId === currentAccount.membershipId &&
              loadout.destinyVersion === currentAccount.destinyVersion
            );
          } else if (loadout.platform !== undefined) {
            reportOldLoadout();
            if (
              loadout.platform === currentAccount.platformLabel &&
              (currentAccount.destinyVersion === 2
                ? loadout.destinyVersion === 2
                : loadout.destinyVersion !== 2)
            ) {
              // Take this opportunity to fix up the membership ID
              loadout.membershipId = currentAccount.membershipId;
              loadout.destinyVersion = currentAccount.destinyVersion;
              return true;
            } else {
              return false;
            }
          } else {
            return currentAccount.destinyVersion === 1;
          }
        })
      : EMPTY_ARRAY
);
>>>>>>> 2fdf95b7
export const previousLoadoutSelector = (state: RootState, storeId: string): Loadout | undefined => {
  if (state.loadouts.previousLoadouts[storeId]) {
    return _.last(state.loadouts.previousLoadouts[storeId]);
  }
  return undefined;
};

export interface LoadoutsState {
  readonly loadouts: Loadout[];
  /** A stack of previous loadouts by character ID, for undo loadout. */
  readonly previousLoadouts: { [characterId: string]: Loadout[] };
}

export type LoadoutsAction = ActionType<typeof actions>;

const initialState: LoadoutsState = {
  loadouts: [],
  previousLoadouts: {}
};

export const loadouts: Reducer<LoadoutsState, LoadoutsAction> = (
  state: LoadoutsState = initialState,
  action: LoadoutsAction
) => {
  switch (action.type) {
    case getType(actions.loaded):
      return {
        ...state,
        loadouts: action.payload
      };

    case getType(actions.deleteLoadout):
      return {
        ...state,
        loadouts: state.loadouts.filter((l) => l.id !== action.payload)
      };

    case getType(actions.updateLoadout): {
      const loadout = action.payload;
      return {
        ...state,
        loadouts: [...state.loadouts.filter((l) => l.id !== loadout.id), loadout]
      };
    }

    case getType(actions.savePreviousLoadout): {
      const { storeId, loadoutId, previousLoadout } = action.payload;
      let previousLoadouts = state.previousLoadouts[storeId] || [];
      const lastPreviousLoadout = _.last(previousLoadouts);
      previousLoadouts =
        lastPreviousLoadout && loadoutId === lastPreviousLoadout.id
          ? // Pop the previous loadout since we're reapplying it
            previousLoadouts.filter((l) => l.id !== loadoutId)
          : // Push the previous loadout
            [...previousLoadouts, previousLoadout];
      return {
        ...state,
        previousLoadouts: {
          ...state.previousLoadouts,
          [storeId]: previousLoadouts
        }
      };
    }

    default:
      return state;
  }
};

/**
 * DIM API stores loadouts in a new format, but the app still uses the old format everywhere. This converts the API
 * storage format to the old loadout format.
 */
function convertDimApiLoadoutToLoadout(
  platformMembershipId: string,
  destinyVersion: DestinyVersion,
  loadout: DimApiLoadout
): Loadout {
  const result: Loadout = {
    id: loadout.id,
    classType: classTypeToLoadoutClass[loadout.classType],
    name: loadout.name,
    clearSpace: loadout.clearSpace || false,
    membershipId: platformMembershipId,
    destinyVersion,
    items: {
      unknown: []
    }
  };

  // It'll be great to stop using this stuff
  const storesService = getStoresService(destinyVersion);
  convertItemsToLoadoutItems(storesService, result, loadout.equipped, true);
  convertItemsToLoadoutItems(storesService, result, loadout.unequipped, false);
  return result;
}

function convertItemsToLoadoutItems(
  storesService: StoreServiceType,
  result: Loadout,
  items: DimApiLoadoutItem[],
  equipped: boolean
) {
  for (const item of items) {
    const LoadoutItem = copy(
      storesService.getItemAcrossStores({
        id: item.id || '0',
        hash: item.hash
      })
    );

    if (LoadoutItem) {
      const discriminator = LoadoutItem.type.toLowerCase();
      LoadoutItem.equipped = equipped;
      LoadoutItem.amount = item.amount || 1;

      result.items[discriminator] = result.items[discriminator] || [];
      result.items[discriminator].push(LoadoutItem);
    } else {
      const loadoutItem = {
        id: item.id || '0',
        hash: item.hash,
        amount: item.amount,
        equipped
      };

      result.items.unknown.push(loadoutItem as DimItem);
    }
  }
}

function getStoresService(destinyVersion) {
  // TODO: this needs to use account, store, or item version
  return destinyVersion === 2 ? D2StoresService : D1StoresService;
}<|MERGE_RESOLUTION|>--- conflicted
+++ resolved
@@ -2,11 +2,7 @@
 import * as actions from './actions';
 import { ActionType, getType } from 'typesafe-actions';
 import { currentAccountSelector } from '../accounts/reducer';
-<<<<<<< HEAD
-import { Loadout, classTypeToLoadoutClass } from './loadout-types';
-=======
-import { Loadout } from './loadout-types';
->>>>>>> 2fdf95b7
+import { Loadout, LoadoutItem } from './loadout-types';
 import { RootState } from '../store/reducers';
 import _ from 'lodash';
 import { createSelector } from 'reselect';
@@ -15,11 +11,6 @@
   LoadoutItem as DimApiLoadoutItem,
   DestinyVersion
 } from '@destinyitemmanager/dim-api-types';
-import { StoreServiceType } from 'app/inventory/store-types';
-import copy from 'fast-copy';
-import { DimItem } from 'app/inventory/item-types';
-import { D2StoresService } from 'app/inventory/d2-stores';
-import { D1StoresService } from 'app/inventory/d1-stores';
 import { currentProfileSelector } from 'app/dim-api/selectors';
 
 const EMPTY_ARRAY = [];
@@ -27,7 +18,6 @@
 const reportOldLoadout = _.once(() => ga('send', 'event', 'Loadouts', 'No Membership ID'));
 
 /** All loadouts relevant to the current account */
-<<<<<<< HEAD
 export const loadoutsSelector = $featureFlags.dimApi
   ? createSelector(
       currentAccountSelector,
@@ -48,56 +38,31 @@
         currentAccount
           ? allLoadouts.filter((loadout) => {
               if (loadout.membershipId !== undefined) {
-                return loadout.membershipId === currentAccount.membershipId;
+                return (
+                  loadout.membershipId === currentAccount.membershipId &&
+                  loadout.destinyVersion === currentAccount.destinyVersion
+                );
               } else if (loadout.platform !== undefined) {
                 reportOldLoadout();
-                if (loadout.platform === currentAccount.platformLabel) {
+                if (
+                  loadout.platform === currentAccount.platformLabel &&
+                  (currentAccount.destinyVersion === 2
+                    ? loadout.destinyVersion === 2
+                    : loadout.destinyVersion !== 2)
+                ) {
                   // Take this opportunity to fix up the membership ID
                   loadout.membershipId = currentAccount.membershipId;
+                  loadout.destinyVersion = currentAccount.destinyVersion;
                   return true;
                 } else {
                   return false;
                 }
               } else {
-                return true;
+                return currentAccount.destinyVersion === 1;
               }
             })
           : EMPTY_ARRAY
     );
-=======
-export const loadoutsSelector = createSelector(
-  (state: RootState) => state.loadouts.loadouts,
-  currentAccountSelector,
-  (allLoadouts, currentAccount) =>
-    currentAccount
-      ? allLoadouts.filter((loadout) => {
-          if (loadout.membershipId !== undefined) {
-            return (
-              loadout.membershipId === currentAccount.membershipId &&
-              loadout.destinyVersion === currentAccount.destinyVersion
-            );
-          } else if (loadout.platform !== undefined) {
-            reportOldLoadout();
-            if (
-              loadout.platform === currentAccount.platformLabel &&
-              (currentAccount.destinyVersion === 2
-                ? loadout.destinyVersion === 2
-                : loadout.destinyVersion !== 2)
-            ) {
-              // Take this opportunity to fix up the membership ID
-              loadout.membershipId = currentAccount.membershipId;
-              loadout.destinyVersion = currentAccount.destinyVersion;
-              return true;
-            } else {
-              return false;
-            }
-          } else {
-            return currentAccount.destinyVersion === 1;
-          }
-        })
-      : EMPTY_ARRAY
-);
->>>>>>> 2fdf95b7
 export const previousLoadoutSelector = (state: RootState, storeId: string): Loadout | undefined => {
   if (state.loadouts.previousLoadouts[storeId]) {
     return _.last(state.loadouts.previousLoadouts[storeId]);
@@ -176,60 +141,31 @@
   destinyVersion: DestinyVersion,
   loadout: DimApiLoadout
 ): Loadout {
-  const result: Loadout = {
+  return {
     id: loadout.id,
-    classType: classTypeToLoadoutClass[loadout.classType],
+    classType: loadout.classType,
     name: loadout.name,
     clearSpace: loadout.clearSpace || false,
     membershipId: platformMembershipId,
     destinyVersion,
-    items: {
-      unknown: []
-    }
+    items: [
+      ...loadout.equipped.map((i) => convertDimApiLoadoutItemToLoadoutItem(i, true)),
+      ...loadout.unequipped.map((i) => convertDimApiLoadoutItemToLoadoutItem(i, false))
+    ]
   };
-
-  // It'll be great to stop using this stuff
-  const storesService = getStoresService(destinyVersion);
-  convertItemsToLoadoutItems(storesService, result, loadout.equipped, true);
-  convertItemsToLoadoutItems(storesService, result, loadout.unequipped, false);
-  return result;
 }
 
-function convertItemsToLoadoutItems(
-  storesService: StoreServiceType,
-  result: Loadout,
-  items: DimApiLoadoutItem[],
+/**
+ * Converts DimApiLoadoutItem to real loadout items.
+ */
+export function convertDimApiLoadoutItemToLoadoutItem(
+  item: DimApiLoadoutItem,
   equipped: boolean
-) {
-  for (const item of items) {
-    const LoadoutItem = copy(
-      storesService.getItemAcrossStores({
-        id: item.id || '0',
-        hash: item.hash
-      })
-    );
-
-    if (LoadoutItem) {
-      const discriminator = LoadoutItem.type.toLowerCase();
-      LoadoutItem.equipped = equipped;
-      LoadoutItem.amount = item.amount || 1;
-
-      result.items[discriminator] = result.items[discriminator] || [];
-      result.items[discriminator].push(LoadoutItem);
-    } else {
-      const loadoutItem = {
-        id: item.id || '0',
-        hash: item.hash,
-        amount: item.amount,
-        equipped
-      };
-
-      result.items.unknown.push(loadoutItem as DimItem);
-    }
-  }
-}
-
-function getStoresService(destinyVersion) {
-  // TODO: this needs to use account, store, or item version
-  return destinyVersion === 2 ? D2StoresService : D1StoresService;
+): LoadoutItem {
+  return {
+    id: item.id || '0',
+    hash: item.hash,
+    amount: item.amount || 1,
+    equipped
+  };
 }