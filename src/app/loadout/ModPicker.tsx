--- conflicted
+++ resolved
@@ -1,17 +1,11 @@
 import { languageSelector } from 'app/dim-api/selectors';
 import { t } from 'app/i18next-t';
-<<<<<<< HEAD
-import { DimItem, PluggableInventoryItemDefinition } from 'app/inventory/item-types';
-import { allItemsSelector, profileResponseSelector } from 'app/inventory/selectors';
-=======
 import { PluggableInventoryItemDefinition } from 'app/inventory/item-types';
 import {
   allItemsSelector,
   currentStoreSelector,
   profileResponseSelector,
 } from 'app/inventory/selectors';
-import { plugIsInsertable } from 'app/item-popup/SocketDetails';
->>>>>>> 8ba7f21e
 import { d2ManifestSelector } from 'app/manifest/selectors';
 import { itemsForCharacterOrProfilePlugSet } from 'app/records/plugset-helpers';
 import {
@@ -19,13 +13,9 @@
   MAX_ARMOR_ENERGY_CAPACITY,
 } from 'app/search/d2-known-values';
 import { RootState } from 'app/store/types';
-<<<<<<< HEAD
 import { getSocketsByCategoryHash } from 'app/utils/socket-utils';
-import { DestinyClass, DestinyEnergyType, DestinyProfileResponse } from 'bungie-api-ts/destiny2';
+import { DestinyClass, DestinyEnergyType } from 'bungie-api-ts/destiny2';
 import { SocketCategoryHashes } from 'data/d2/generated-enums';
-=======
-import { DestinyClass, DestinyEnergyType } from 'bungie-api-ts/destiny2';
->>>>>>> 8ba7f21e
 import raidModPlugCategoryHashes from 'data/d2/raid-mod-plug-category-hashes.json';
 import _ from 'lodash';
 import React, { useCallback } from 'react';
@@ -85,16 +75,6 @@
     (_state: RootState, props: ProvidedProps) => props.plugCategoryHashWhitelist,
     currentStoreSelector,
     (
-<<<<<<< HEAD
-      profileResponse: DestinyProfileResponse,
-      allItems: DimItem[],
-      defs: D2ManifestDefinitions,
-      classType?: DestinyClass,
-      plugCategoryHashWhitelist?: number[]
-    ): PlugsWithMaxSelectable[] => {
-      const plugsWithMaxSelectableSets: { [plugSetHash: number]: PlugsWithMaxSelectable } = {};
-      if (!profileResponse || classType === undefined) {
-=======
       profileResponse,
       allItems,
       defs,
@@ -102,10 +82,9 @@
       owner,
       plugCategoryHashWhitelist,
       currentStore
-    ): PluggableInventoryItemDefinition[] => {
-      const plugSets: { [bucketHash: number]: Set<number> } = {};
+    ): PlugsWithMaxSelectable[] => {
+      const plugsWithMaxSelectableSets: { [plugSetHash: number]: PlugsWithMaxSelectable } = {};
       if (!profileResponse || !defs) {
->>>>>>> 8ba7f21e
         return [];
       }
 
@@ -135,13 +114,19 @@
           (socket) => socket.socketDefinition.reusablePlugSetHash
         );
 
-<<<<<<< HEAD
         for (const [hashAsString, sockets] of Object.entries(socketsGroupedByPlugSetHash)) {
           const plugSetHash = parseInt(hashAsString, 10);
           const plugsWithDuplicates: PluggableInventoryItemDefinition[] = [];
 
+          const plugSetItems = itemsForCharacterOrProfilePlugSet(
+            profileResponse,
+            plugSetHash,
+            // TODO: For vaulted items, union all the unlocks and then be smart about picking the right store
+            owner ?? currentStore!.id
+          );
+
           // Get the item plugs actually available to the profile
-          for (const itemPlug of itemsForPlugSet(profileResponse, plugSetHash)) {
+          for (const itemPlug of plugSetItems) {
             const plugDef = defs.InventoryItem.get(itemPlug.plugItemHash);
             if (
               isInsertableArmor2Mod(plugDef) &&
@@ -149,19 +134,6 @@
                 plugCategoryHashWhitelist?.includes(plugDef.plug.plugCategoryHash))
             ) {
               plugsWithDuplicates.push(plugDef);
-=======
-        for (const plugSetHash of sets) {
-          // If an owner store ID was provided, get only plugs accessible to that store
-          const plugSetItems = itemsForCharacterOrProfilePlugSet(
-            profileResponse,
-            plugSetHash,
-            // TODO: For vaulted items, union all the unlocks and then be smart about picking the right store
-            owner ?? currentStore!.id
-          );
-          for (const plugSetItem of plugSetItems) {
-            if (plugIsInsertable(plugSetItem)) {
-              unlockedPlugs.push(plugSetItem.plugItemHash);
->>>>>>> 8ba7f21e
             }
           }
 
