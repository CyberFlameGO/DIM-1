import { UpgradeSpendTier } from '@destinyitemmanager/dim-api-types';
import { D2ManifestDefinitions } from 'app/destiny2/d2-definitions';
import { DimItem, PluggableInventoryItemDefinition } from 'app/inventory/item-types';
import { Assignment, PluggingAction } from 'app/loadout-drawer/loadout-types';
import {
  armor2PlugCategoryHashesByName,
  modsWithConditionalStats,
} from 'app/search/d2-known-values';
import {
  combatCompatiblePlugCategoryHashes,
  ModSocketMetadata,
  modTypeTagByPlugCategoryHash,
} from 'app/search/specialty-modslots';
import { compareBy } from 'app/utils/comparators';
import { emptyArray } from 'app/utils/empty';
import { getModTypeTagByPlugCategoryHash, getSpecialtySocketMetadatas } from 'app/utils/item-utils';
import { warnLog } from 'app/utils/log';
import { getSocketByIndex, getSocketsByCategoryHash } from 'app/utils/socket-utils';
import { DestinyEnergyType } from 'bungie-api-ts/destiny2';
import { SocketCategoryHashes } from 'data/d2/generated-enums';
import _ from 'lodash';
import { upgradeSpendTierToMaxEnergy } from './armor-upgrade-utils';
import { generateModPermutations } from './mod-permutations';
import {
  activityModPlugCategoryHashes,
  bucketsToCategories,
  getDefaultPlugHash,
  getItemEnergyType,
} from './mod-utils';

/**
 * a temporary structure, keyed by item ID,
 * used to track which mods have been assigned to each item,
 * and which mods were unable to be assigned to each item
 */
interface ModAssignments {
  [itemId: string]: {
    /* which mods are currently proposed to get assigned to this item */
    assigned: PluggableInventoryItemDefinition[];
    /* which mods didn't meet the conditions to be assigned to this item */
    unassigned: PluggableInventoryItemDefinition[];
  };
}

/**
 * Given a set of items and desired mods, this checks permutations to get as many assigned as possible.
 *
 * It considers item mods slots, item energy, and user willingness to upgrade,
 * and uses the idea of total energy spent and wasted to rank mod assignments.
 *
 * To do this we create permutations of general, combat and activity mods and loop over each
 * set of permutations and validate the combination. Validate is done via a lower number of
 * unassigned mods or an equal amount of unassigned mods and a lower energy cost.
 *
 * This returns a list of `unassignedMods` it was unable to find places for,
 * and `itemModAssignments`, an item ID-keyed dictionary of
 * - bucket specific (gauntlets-only, etc), and
 * - bucket independent (intellect mod, charged w/ light, etc)
 */
export function fitMostMods(
  /** a set (i.e. helmet, arms, etc) of items that we are trying to assign mods to */
  items: DimItem[],
  /** mods we are trying to place on the items */
  plannedMods: PluggableInventoryItemDefinition[],
  defs: D2ManifestDefinitions,
  upgradeSpendTier = UpgradeSpendTier.Nothing,
  lockItemEnergyType = true
): {
  itemModAssignments: {
    [itemInstanceId: string]: PluggableInventoryItemDefinition[];
  };
  unassignedMods: PluggableInventoryItemDefinition[];
} {
  let bucketIndependentAssignments: ModAssignments = {};
  const bucketSpecificAssignments: ModAssignments = {};

  // just an arbitrarily large number
  // The total cost to assign all the mods to a set
  // this includes energy used to upgrade and energy wasted on changing elements
  let assignmentEnergyCost = Number.MAX_SAFE_INTEGER;
  // The total number of mods that couldn't be assigned to the items
  let assignmentUnassignedModCount = Number.MAX_SAFE_INTEGER;
  // The total number of conditional mods that are activated in the assignment
  let assignmentActiveConditionalMods = Number.MIN_SAFE_INTEGER;
  // The total number of bucket independent mods that are changed in the assignment
  let assignmentModChangeCount = Number.MAX_SAFE_INTEGER;

  for (const item of items) {
    bucketSpecificAssignments[item.id] = { assigned: [], unassigned: [] };
    bucketIndependentAssignments[item.id] = { assigned: [], unassigned: [] };
  }

  // An object of item id's to specialty socket metadata, this is used to ensure that
  // combat and activity mods can be slotted into an item.
  const itemSocketMetadata = _.mapValues(
    _.keyBy(items, (item) => item.id),
    (item) => getSpecialtySocketMetadatas(item)
  );

  const generalMods: PluggableInventoryItemDefinition[] = [];
  const combatMods: PluggableInventoryItemDefinition[] = [];
  const activityMods: PluggableInventoryItemDefinition[] = [];

  // Divide up the locked mods into general, combat and activity mod arrays. Also we
  // take the bucket specific mods and put them in a map of item ids to mods so
  // we can calculate the used energy values for each item
  for (const plannedMod of plannedMods) {
    if (plannedMod.plug.plugCategoryHash === armor2PlugCategoryHashesByName.general) {
      generalMods.push(plannedMod);
    } else if (combatCompatiblePlugCategoryHashes.includes(plannedMod.plug.plugCategoryHash)) {
      combatMods.push(plannedMod);
    } else if (activityModPlugCategoryHashes.includes(plannedMod.plug.plugCategoryHash)) {
      activityMods.push(plannedMod);
    } else {
      // possible target for plugging this mod
      const targetItem = items.find(
        (item) => plannedMod.plug.plugCategoryHash === bucketsToCategories[item.bucket.hash]
      );

      if (targetItem) {
        if (
          isBucketSpecificModValid(
            defs,
            upgradeSpendTier,
            lockItemEnergyType,
            targetItem,
            plannedMod,
            bucketSpecificAssignments[targetItem.id].assigned
          )
        ) {
          bucketSpecificAssignments[targetItem.id].assigned.push(plannedMod);
        } else {
          bucketSpecificAssignments[targetItem.id].unassigned.push(plannedMod);
        }
      }
    }
  }

  // A object of item id's to energy information. This is so we can precalculate
  // working energy used, capacity and type and use this to validate whether a mod
  // can be used in an item.
  const itemEnergies = _.mapValues(
    _.keyBy(items, (item) => item.id),
    (item) =>
      buildItemEnergy(
        defs,
        item,
        bucketSpecificAssignments[item.id].assigned,
        upgradeSpendTier,
        lockItemEnergyType
      )
  );

  const generalModPermutations = generateModPermutations(generalMods);
  const combatModPermutations = generateModPermutations(combatMods);
  const activityModPermutations = generateModPermutations(activityMods);

  for (const activityPermutation of activityModPermutations) {
    for (const combatPermutation of combatModPermutations) {
      modLoop: for (const generalPermutation of generalModPermutations) {
        let unassignedModCount = 0;
        const assignments: ModAssignments = {};

        for (let i = 0; i < items.length; i++) {
          const assigned = [];
          const unassigned = [];
          const item = items[i];

          const activityMod = activityPermutation[i];
          if (
            activityMod &&
            isActivityModValid(activityMod, itemSocketMetadata[item.id], itemEnergies[item.id])
          ) {
            assigned.push(activityMod);
          } else if (activityMod) {
            unassigned.push(activityMod);
          }

          const combatMod = combatPermutation[i];
          if (
            combatMod &&
            isCombatModValid(
              combatMod,
              assigned,
              itemSocketMetadata[item.id],
              itemEnergies[item.id]
            )
          ) {
            assigned.push(combatMod);
          } else if (combatMod) {
            unassigned.push(combatMod);
          }

          const generalMod = generalPermutation[i];
          if (generalMod && isModEnergyValid(itemEnergies[item.id], generalMod, ...assigned)) {
            assigned.push(generalMod);
          } else if (generalMod) {
            unassigned.push(generalMod);
          }

          if (unassignedModCount + unassigned.length > assignmentUnassignedModCount) {
            continue modLoop;
          }

          unassignedModCount += unassigned.length;
          assignments[item.id] = { assigned, unassigned };
        }

        // This is after the item loop
        // Skip further checks if we have more unassigned mods in this assignment
        if (unassignedModCount > assignmentUnassignedModCount) {
          continue;
        }

        let totalActiveConditionalMods = 0;
        const allAssignedMods = Object.values(assignments).flatMap(
          (assignment) => assignment.assigned
        );
        for (const item of items) {
          totalActiveConditionalMods += calculateTotalActivatedMods(
            bucketSpecificAssignments[item.id].assigned,
            assignments[item.id].assigned,
            allAssignedMods
          );
        }

        // Skip further checks if we have less active condition mods and we have an equal amount
        // of unassigned mods. If we have less unassigned mods we should continue because its a better
        // assignment
        if (
          unassignedModCount === assignmentUnassignedModCount &&
          totalActiveConditionalMods < assignmentActiveConditionalMods
        ) {
          continue;
        }

        let energyUsedAndWasted = 0;
        for (const [itemId, { assigned }] of Object.entries(assignments)) {
          energyUsedAndWasted += calculateEnergyChange(itemEnergies[itemId], assigned);
        }

        // Skip further checks if we are spending more energy that we were previously.
        if (
          unassignedModCount === assignmentUnassignedModCount &&
          totalActiveConditionalMods === assignmentActiveConditionalMods &&
          energyUsedAndWasted > assignmentEnergyCost
        ) {
          continue;
        }

        let modChangeCount = 0;
        for (const item of items) {
          modChangeCount += countBucketIndependentModChangesForItem(
            item,
            assignments[item.id].assigned
          );
        }

        // One of the following three conditions needs to be true for the assignment to be better
        if (
          // Less unassigned mods
          unassignedModCount < assignmentUnassignedModCount ||
          // The same amount of unassigned mods and more active conditional mods
          (unassignedModCount === assignmentUnassignedModCount &&
            totalActiveConditionalMods > assignmentActiveConditionalMods) ||
          // The same amount of unassigned and active mods but the assignment is cheaper
          (unassignedModCount === assignmentUnassignedModCount &&
            totalActiveConditionalMods === assignmentActiveConditionalMods &&
            energyUsedAndWasted < assignmentEnergyCost) ||
          // The assignment costs the same but we are changing fewer mods
          (unassignedModCount === assignmentUnassignedModCount &&
            totalActiveConditionalMods === assignmentActiveConditionalMods &&
            energyUsedAndWasted === assignmentEnergyCost &&
            modChangeCount < assignmentModChangeCount)
        ) {
          // We save this assignment and its metadata because it is determined to be better
          bucketIndependentAssignments = assignments;
          assignmentEnergyCost = energyUsedAndWasted;
          assignmentUnassignedModCount = unassignedModCount;
          assignmentActiveConditionalMods = totalActiveConditionalMods;
          assignmentModChangeCount = modChangeCount;
        }
      }
    }
  }

  const itemModAssignments: {
    [itemInstanceId: string]: PluggableInventoryItemDefinition[];
  } = {};

  const unassignedMods: PluggableInventoryItemDefinition[] = [];
  for (const item of items) {
    // accumulate all unassigned mods
    for (const collection of [
      bucketIndependentAssignments[item.id],
      bucketSpecificAssignments[item.id],
    ]) {
      for (const mod of collection.unassigned) {
        unassignedMods.push(mod);
      }
    }
    const bucketIndependent = bucketIndependentAssignments[item.id].assigned;
    const bucketSpecific = bucketSpecificAssignments[item.id].assigned;
    itemModAssignments[item.id] = [...bucketIndependent, ...bucketSpecific];
  }

  return { itemModAssignments, unassignedMods };
}

/**
 * For a given item, and mods that need attaching,
 * this creates a list of assignments which prefer plugging
 * desired mod X into a slot that already has X
 *
 * THIS ASSUMES THE SUPPLIED ASSIGNMENTS ARE POSSIBLE,
 * on this item, with its specific mod slots, and will throw if they are not.
 * "which/how many mods will fit" is `fitMostMods`'s job, and this consumes its output
 */
export function pickPlugPositions(
  defs: D2ManifestDefinitions,
  item: DimItem,
<<<<<<< HEAD
  singleItemModAssignments: {
    bucketSpecific: PluggableInventoryItemDefinition[];
    bucketIndependent: PluggableInventoryItemDefinition[];
  },
  /** if an item has mods applied, this will "clear" all other sockets to empty/their default */
  clearUnassignedSocketsPerItem = false
=======
  modsToInsert: PluggableInventoryItemDefinition[]
>>>>>>> 25a43e4f
): Assignment[] {
  const assignments: Assignment[] = [];

  if (!item.sockets) {
    return assignments;
  }
  const existingModSockets = [
    ...getSocketsByCategoryHash(item.sockets, SocketCategoryHashes.ArmorMods),
    ...getSocketsByCategoryHash(item.sockets, SocketCategoryHashes.ArmorCosmetics),
  ].sort(
    // We are sorting so that we can assign mods to the socket with the least number of possible options
    // first. This helps with artificer mods as the socket is a subset of the other mod sockets on the item
    compareBy((socket) => (socket.plugSet ? socket.plugSet.plugs.length : 999))
  );

  for (const modToInsert of modsToInsert) {
    // If this mod is already plugged somewhere, that's the slot we want to keep it in
    let destinationSocketIndex = existingModSockets.findIndex(
      (socket) => socket.plugged?.plugDef.hash === modToInsert.hash
    );

    // If it wasn't found already plugged, find the first socket with a matching PCH
    // TO-DO: this is naive and is going to be misleading for armor
    if (destinationSocketIndex === -1) {
      destinationSocketIndex = existingModSockets.findIndex((socket) =>
        socket.plugSet?.plugs.some((dimPlug) => dimPlug.plugDef.hash === modToInsert.hash)
      );
    }

    // If a destination socket couldn't be found for this plug, something is seriously? wrong
    if (destinationSocketIndex === -1) {
      throw new Error(
        `We couldn't find anywhere to plug the mod ${modToInsert.displayProperties.name} (${modToInsert.hash})`
      );
    }

    // we found it!! this is where we have chosen to place the mod
    const destinationSocket = existingModSockets[destinationSocketIndex];

    assignments.push({
      socketIndex: destinationSocket.socketIndex,
      mod: modToInsert,
      required: true,
    });

    // remove this existing socket from consideration
    existingModSockets.splice(destinationSocketIndex, 1);
  }

  // For each remaining socket that won't have mods assigned,
  // return it to its default (usually "Empty Mod Socket")

  // so we fall back to the first item in its reusable PlugSet
  for (const socket of existingModSockets) {
    const defaultModHash = getDefaultPlugHash(socket, defs);
    const mod =
      defaultModHash &&
      (defs.InventoryItem.get(defaultModHash) as PluggableInventoryItemDefinition);

    if (mod) {
      const { socketIndex } = socket;
      assignments.push({
        socketIndex,
        mod,
        // If the user wants to clear out all items, this is required. Otherwise it's optional.
        required: clearUnassignedSocketsPerItem,
      });
    }
  }

  return assignments;
}

/**
 * For a given item, set of assignments (where to plug what),
 * this creates an ordered list of plugging actions, which:
 * - remove or swap in cheaper mods to free up enough armor energy, before applying mods which cost more
 * - mark mod removals as optional, if they aren't required to free up a slot or energy
 *
 * Artifice armor may not be accurate unless you pass in defs.
 *
 * THIS ASSUMES THE SUPPLIED ASSIGNMENTS ARE POSSIBLE,
 * on this item, with its specific mod slots, and will throw if they are not.
 * This consumes the output of `pickPlugPositions` and just orders & adds metadata
 */
export function createPluggingStrategy(
  item: DimItem,
  assignments: Assignment[],
  defs: D2ManifestDefinitions
): PluggingAction[] {
  // stuff we need to apply, that frees up energy. we'll apply these first
  const requiredRegains: PluggingAction[] = [];
  // stuff we need to apply, but it will cost us...
  const requiredSpends: PluggingAction[] = [];
  // stuff we MAY apply, if we need more energy freed up
  const optionalRegains: PluggingAction[] = [];

  if (!item.energy) {
    return emptyArray();
  }

  for (const assignment of assignments) {
    const destinationSocket = getSocketByIndex(item.sockets!, assignment.socketIndex)!;
    const existingModCost = destinationSocket.plugged?.plugDef.plug.energyCost?.energyCost || 0;
    const plannedModCost = assignment.mod.plug.energyCost?.energyCost || 0;
    const energySpend = plannedModCost - existingModCost;

    const pluggingAction = {
      ...assignment,
      energySpend,
    };

    if (pluggingAction.energySpend > 0) {
      requiredSpends.push(pluggingAction);
    } else if (!pluggingAction.required && isAssigningToDefault(item, assignment, defs)) {
      optionalRegains.push(pluggingAction);
    } else {
      requiredRegains.push(pluggingAction);
    }
  }

  // sort lower gains first
  optionalRegains.sort(compareBy((res) => -res.energySpend));

  const operationSet: PluggingAction[] = [];

  const itemTotalEnergy = item.energy.energyCapacity;
  let itemCurrentUsedEnergy = item.energy.energyUsed;

  // apply all required regains first
  for (const regainOperation of requiredRegains) {
    operationSet.push(regainOperation);
    itemCurrentUsedEnergy += regainOperation.energySpend;
  }

  // keep looping til we have placed all desired mods
  for (const spendOperation of requiredSpends) {
    // while there's not enough energy for this mod,
    while (itemCurrentUsedEnergy + spendOperation.energySpend > itemTotalEnergy) {
      if (!optionalRegains.length) {
        throw new Error(
          `there's not enough energy to assign ${spendOperation.mod.displayProperties.name} to ${item.name}, but no more energy can be freed up`
        );
      }
      // we'll apply optional energy regains to make space
      const itemCurrentFreeEnergy = itemTotalEnergy - itemCurrentUsedEnergy;
      const extraEnergyNeeded = spendOperation.energySpend - itemCurrentFreeEnergy;

      const whichRegainToUse =
        optionalRegains.find((r) => -r.energySpend >= extraEnergyNeeded) ?? optionalRegains[0];

      // this is now required, because it helps place a required mod
      whichRegainToUse.required = true;
      // apply this regain
      operationSet.push(whichRegainToUse);
      // apply its energy change
      itemCurrentUsedEnergy += whichRegainToUse.energySpend;
      // and remove it from the optional regains list
      optionalRegains.splice(optionalRegains.indexOf(whichRegainToUse), 1);
    }

    // now we can apply this spend
    operationSet.push(spendOperation);
    // and apply its energy change
    itemCurrentUsedEnergy += spendOperation.energySpend;
  }

  // append any "reset to default"s that we didn't consume
  for (const regainOperation of optionalRegains) {
    operationSet.push(regainOperation);
  }
  return operationSet;
}
/** given conditions and assigned mods, can this mod be placed on this armor item? */
function isBucketSpecificModValid(
  defs: D2ManifestDefinitions,
  upgradeSpendTier: UpgradeSpendTier,
  lockItemEnergyType: boolean,
  item: DimItem,
  mod: PluggableInventoryItemDefinition,
  /** mods that are already assigned to this item */
  assignedMods: PluggableInventoryItemDefinition[]
) {
  // given spending rules, what we can assume this item's energy is
  const itemEnergyCapacity = upgradeSpendTierToMaxEnergy(defs, upgradeSpendTier, item);
  // given spending/element rules & current assignments, what element is this armor?
  const itemEnergyType = getItemEnergyType(
    defs,
    item,
    upgradeSpendTier,
    lockItemEnergyType,
    assignedMods
  );

  // how many armor energy points are already used
  const energyUsed = _.sumBy(assignedMods, (mod) => mod.plug.energyCost?.energyCost || 0);
  // cost of inserting this new proposed mod
  const modCost = mod.plug.energyCost?.energyCost || 0;
  // element of this new proposed mod
  const modEnergyType = mod.plug.energyCost?.energyType || DestinyEnergyType.Any;
  // is the proposed mod's element compatible with armor's element?
  const energyTypeIsValid = energyTypesAreCompatible(modEnergyType, itemEnergyType);

  return energyTypeIsValid && energyUsed + modCost <= itemEnergyCapacity;
}

function isActivityModValid(
  activityMod: PluggableInventoryItemDefinition,
  itemSocketMetadata: ModSocketMetadata[] | undefined,
  itemEnergy: ItemEnergy
) {
  const modTag = getModTypeTagByPlugCategoryHash(activityMod.plug.plugCategoryHash);

  return (
    isModEnergyValid(itemEnergy, activityMod) &&
    modTag &&
    itemSocketMetadata?.some((metadata) => metadata.compatibleModTags.includes(modTag))
  );
}

function isCombatModValid(
  combatMod: PluggableInventoryItemDefinition,
  assignedMods: PluggableInventoryItemDefinition[],
  itemSocketMetadata: ModSocketMetadata[] | undefined,
  itemEnergy: ItemEnergy
) {
  const modTag = getModTypeTagByPlugCategoryHash(combatMod.plug.plugCategoryHash);

  return (
    isModEnergyValid(itemEnergy, combatMod, ...assignedMods) &&
    modTag &&
    itemSocketMetadata?.some((metadata) => metadata.compatibleModTags.includes(modTag))
  );
}

/**
 * Calculates the energy needed to be bought to assign the given mods.
 *
 * For example
 * - if an item needs to be upgraded to fit the mod in, it will be the number of energy levels the user
 * buys
 * - if an items energy element needs to be changed, it will be the energy needed for the mods plus
 * energy the item originally had (the energy wasted).
 */
function calculateEnergyChange(
  itemEnergy: ItemEnergy,
  assignedMods: PluggableInventoryItemDefinition[]
) {
  let finalEnergy = itemEnergy.derivedType;

  for (const mod of assignedMods) {
    if (finalEnergy !== DestinyEnergyType.Any) {
      break;
    } else if (mod.plug.energyCost?.energyType) {
      finalEnergy = mod.plug.energyCost.energyType;
    }
  }

  const modCost =
    itemEnergy.used + _.sumBy(assignedMods, (mod) => mod.plug.energyCost?.energyCost || 0);
  const energyUsedAndWasted = modCost + itemEnergy.originalCapacity;
  const energyInvested = Math.max(0, modCost - itemEnergy.originalCapacity);

  return finalEnergy === itemEnergy.originalType || finalEnergy === DestinyEnergyType.Any
    ? energyInvested
    : energyUsedAndWasted;
}

/**
 * Calculates the total number of active conditional mods on the item.
 * Used to ensure mod assignments favor results that activate these mods.
 */
function calculateTotalActivatedMods(
  bucketSpecificAssignments: PluggableInventoryItemDefinition[],
  bucketIndependentAssignmentsForItem: PluggableInventoryItemDefinition[],
  allAssignedMods: PluggableInventoryItemDefinition[]
) {
  let activeMods = 0;

  for (const mod of bucketIndependentAssignmentsForItem) {
    if (
      isPlugActive(
        mod,
        bucketSpecificAssignments,
        bucketIndependentAssignmentsForItem,
        allAssignedMods
      )
    ) {
      activeMods++;
    }
  }

  return activeMods;
}

/**
 * Determines whether a conditional mod has had its requirements met by the other mods.
 * Currently only used for radiant light and powerful friends
 */
function isPlugActive(
  mod: PluggableInventoryItemDefinition,
  bucketSpecificAssignments: PluggableInventoryItemDefinition[],
  bucketIndependentAssignmentsForItem: PluggableInventoryItemDefinition[],
  allMods: PluggableInventoryItemDefinition[]
) {
  if (
    mod.hash === modsWithConditionalStats.powerfulFriends ||
    mod.hash === modsWithConditionalStats.radiantLight
  ) {
    // True if a second arc mod is socketed or a arc charged with light mod  is found in modsOnOtherItems.
    return Boolean(
      bucketSpecificAssignments.some(
        (m) => m.hash !== mod.hash && m.plug.energyCost?.energyType === DestinyEnergyType.Arc
      ) ||
        bucketIndependentAssignmentsForItem.some(
          (m) => m.hash !== mod.hash && m.plug.energyCost?.energyType === DestinyEnergyType.Arc
        ) ||
        allMods?.some(
          (plugDef) =>
            plugDef !== mod &&
            modTypeTagByPlugCategoryHash[plugDef.plug.plugCategoryHash] === 'chargedwithlight' &&
            plugDef.plug.energyCost?.energyType === DestinyEnergyType.Arc
        )
    );
  }
}

function buildItemEnergy(
  defs: D2ManifestDefinitions,
  item: DimItem,
  assignedMods: PluggableInventoryItemDefinition[],
  upgradeSpendTier: UpgradeSpendTier,
  lockItemEnergyType: boolean
): ItemEnergy {
  return {
    used: _.sumBy(assignedMods, (mod) => mod.plug.energyCost?.energyCost || 0),
    originalCapacity: item.energy?.energyCapacity || 0,
    derivedCapacity: upgradeSpendTierToMaxEnergy(defs, upgradeSpendTier, item),
    originalType: item.energy?.energyType || DestinyEnergyType.Any,
    derivedType: getItemEnergyType(defs, item, upgradeSpendTier, lockItemEnergyType, assignedMods),
  };
}

interface ItemEnergy {
  used: number;
  originalCapacity: number;
  derivedCapacity: number;
  originalType: DestinyEnergyType;
  derivedType: DestinyEnergyType;
}
/**
 * Validates whether a mod can be assigned to an item in the mod assignments algorithm.
 *
 * This checks that the summed mod energies are within the derived mod capacity for
 * an item (derived from armour upgrade options). It also ensures that all the mod
 * energy types align and that the mod can be slotted into an item socket based on
 * item energy type.
 */
function isModEnergyValid(
  itemEnergy: ItemEnergy,
  modToAssign: PluggableInventoryItemDefinition,
  ...assignedMods: (PluggableInventoryItemDefinition | null)[]
) {
  const modToAssignCost = modToAssign.plug.energyCost?.energyCost || 0;
  const modToAssignType = modToAssign.plug.energyCost?.energyType || DestinyEnergyType.Any;
  const assignedModsCost = _.sumBy(assignedMods, (mod) => mod?.plug.energyCost?.energyCost || 0);

  return (
    itemEnergy.used + modToAssignCost + assignedModsCost <= itemEnergy.derivedCapacity &&
    energyTypesAreCompatible(itemEnergy.derivedType, modToAssignType) &&
    assignedMods.every((mod) =>
      energyTypesAreCompatible(
        modToAssignType,
        mod?.plug.energyCost?.energyType || DestinyEnergyType.Any
      )
    )
  );
}

function energyTypesAreCompatible(first: DestinyEnergyType, second: DestinyEnergyType) {
  return first === second || first === DestinyEnergyType.Any || second === DestinyEnergyType.Any;
}

/** Artifice Armor won't be properly detected unless defs are passed in */
export function isAssigningToDefault(
  item: DimItem,
  assignment: Assignment,
  defs: D2ManifestDefinitions
) {
  const socket = item.sockets && getSocketByIndex(item.sockets, assignment.socketIndex);
  if (!socket) {
    warnLog(
      'loadout mods',
      'Why does socket',
      assignment.socketIndex,
      'not exist on',
      item.name,
      item.hash
    );
  }
  return socket && assignment.mod.hash === getDefaultPlugHash(socket, defs);
}

/**
 * This counts the number of bucket independent mods that are already plugged into an item.
 *
 * Because there is only a single, general, combat, and activity mod socket on each item
 * it is sufficient to just check that each mod is socketed somewhere within the armor mod
 * sockets.
 */
function countBucketIndependentModChangesForItem(
  item: DimItem,
  bucketIndependentAssignmentsForItem: PluggableInventoryItemDefinition[]
) {
  let count = 0;

  for (const mod of bucketIndependentAssignmentsForItem) {
    const socketsThatWillFitMod = getSocketsByCategoryHash(
      item.sockets!,
      SocketCategoryHashes.ArmorMods
    );
    if (socketsThatWillFitMod.some((socket) => socket.plugged?.plugDef.hash === mod.hash)) {
      continue;
    } else {
      count += 1;
    }
  }

  return count;
}<|MERGE_RESOLUTION|>--- conflicted
+++ resolved
@@ -319,16 +319,9 @@
 export function pickPlugPositions(
   defs: D2ManifestDefinitions,
   item: DimItem,
-<<<<<<< HEAD
-  singleItemModAssignments: {
-    bucketSpecific: PluggableInventoryItemDefinition[];
-    bucketIndependent: PluggableInventoryItemDefinition[];
-  },
+  modsToInsert: PluggableInventoryItemDefinition[],
   /** if an item has mods applied, this will "clear" all other sockets to empty/their default */
   clearUnassignedSocketsPerItem = false
-=======
-  modsToInsert: PluggableInventoryItemDefinition[]
->>>>>>> 25a43e4f
 ): Assignment[] {
   const assignments: Assignment[] = [];
 
