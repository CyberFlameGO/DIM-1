import { t } from 'i18next';
import * as React from 'react';
import InventoryItem from '../inventory/InventoryItem';
import { toaster } from '../ngimport-more';
import { dimLoadoutService, Loadout } from './loadout.service';
<<<<<<< HEAD
import * as _ from 'lodash';
import { $rootScope } from 'ngimport';
import { sortItems } from '../shell/dimAngularFilters.filter';
import { copy } from 'angular';
=======
import * as _ from 'underscore';
import { sortItems } from '../shell/dimAngularFilters.filter';
import copy from 'fast-copy';
import { flatMap } from '../util';
>>>>>>> fd1ea09a
import { getDefinitions as getD1Definitions } from '../destiny1/d1-definitions.service';
import { getDefinitions as getD2Definitions } from '../destiny2/d2-definitions.service';
import { DimItem } from '../inventory/item-types';
import uuidv4 from 'uuid/v4';
import { D2Categories } from '../destiny2/d2-buckets.service';
import { D1Categories } from '../destiny1/d1-buckets.service';
import { router } from '../../router';
import { RootState } from '../store/reducers';
import { itemSortOrderSelector } from '../settings/item-sort';
import { connect } from 'react-redux';
import { createSelector } from 'reselect';
import { destinyVersionSelector, currentAccountSelector } from '../accounts/reducer';
import { storesSelector } from '../inventory/reducer';
import spartan from '../../images/spartan.png';
import LoadoutDrawerDropTarget from './LoadoutDrawerDropTarget';
import { InventoryBuckets } from '../inventory/inventory-buckets';
import './loadout-drawer.scss';
import { Subscriptions } from '../rx-utils';
import { DestinyAccount } from '../accounts/destiny-account.service';

interface StoreProps {
  types: string[];
  itemSortOrder: string[];
  account: DestinyAccount;
  classTypeOptions: {
    label: string;
    value: number;
  }[];
  storeIds: string[];
  buckets: InventoryBuckets;
}

type Props = StoreProps;

interface State {
  loadout?: Loadout;
  warnitems: DimItem[];
  show: boolean;
  showClass: boolean;
  isNew: boolean;
}

const typesSelector = createSelector(destinyVersionSelector, (destinyVersion) => {
  const dimItemCategories = destinyVersion === 2 ? D2Categories : D1Categories;
  return _.flatten(Object.values(dimItemCategories)).map((t) => t.toLowerCase());
});

const classTypeOptionsSelector = createSelector(storesSelector, (stores) => {
  const classTypeValues: {
    label: string;
    value: number;
  }[] = [{ label: t('Loadouts.Any'), value: -1 }];
  _.each(_.uniqBy(stores.filter((s) => !s.isVault), (store) => store.classType), (store) => {
    let classType = 0;

    /*
      Bug here was localization tried to change the label order, but users have saved their loadouts with data that was in the original order.
      These changes broke loadouts.  Next time, you have to map values between new and old values to preserve backwards compatability.
      */
    switch (parseInt(store.classType.toString(), 10)) {
      case 0: {
        classType = 1;
        break;
      }
      case 1: {
        classType = 2;
        break;
      }
      case 2: {
        classType = 0;
        break;
      }
    }

    classTypeValues.push({ label: store.className, value: classType });
  });
  return classTypeValues;
});

const storeIdsSelector = createSelector(storesSelector, (stores) => stores.map((s) => s.id));

function mapStateToProps(state: RootState): StoreProps {
  return {
    itemSortOrder: itemSortOrderSelector(state),
    types: typesSelector(state),
    account: currentAccountSelector(state)!,
    classTypeOptions: classTypeOptionsSelector(state),
    storeIds: storeIdsSelector(state),
    buckets: state.inventory.buckets!
  };
}

class LoadoutDrawer extends React.Component<Props, State> {
  state: State = {
    warnitems: [],
    show: false,
    showClass: true,
    isNew: false
  };
  private subscriptions = new Subscriptions();
  // tslint:disable-next-line:ban-types
  private listener: Function;

  componentDidMount() {
    this.listener = router.transitionService.onExit({}, () => {
      this.close();
    });

<<<<<<< HEAD
    this.$scope.$on('dim-edit-loadout', (_event, args: { loadout: Loadout; equipAll: boolean }) => {
      const loadout = copy(args.loadout);
      dimLoadoutService.dialogOpen = true;
      if (loadout.classType === undefined) {
        loadout.classType = -1;
      }
      loadout.items = loadout.items || {};

      // Filter out any vendor items and equip all if requested
      const warnitems = _.flatMap(Object.values(loadout.items), (items) =>
        items.filter((item) => !item.owner)
      );
      this.fillInDefinitionsForWarnItems(this.props.destinyVersion, warnitems);
=======
    this.subscriptions.add(
      dimLoadoutService.editLoadout$.subscribe(
        (args: { loadout: Loadout; equipAll?: boolean; showClass?: boolean; isNew?: boolean }) => {
          const { account } = this.props;
          const loadout = copy(args.loadout);
          dimLoadoutService.dialogOpen = true;
          if (loadout.classType === undefined) {
            loadout.classType = -1;
          }
          loadout.items = loadout.items || {};
          loadout.destinyVersion = account.destinyVersion;
          loadout.platform = account.platformLabel;
>>>>>>> fd1ea09a

          // Filter out any vendor items and equip all if requested
          const warnitems = flatMap(Object.values(loadout.items), (items) =>
            items.filter((item) => !item.owner)
          );
          this.fillInDefinitionsForWarnItems(this.props.account.destinyVersion, warnitems);

          // TODO: find equivalent items for warnitems
          // tricky part, we only have hash!

          _.each(loadout.items, (items, type) => {
            loadout.items[type] = items.filter((item) => item.owner);
            if (args.equipAll && loadout.items[type][0]) {
              loadout.items[type][0].equipped = true;
            }
          });

          // TODO: match up items with real store items!

          this.setState({
            show: true,
            loadout,
            warnitems,
            showClass: Boolean(args.showClass),
            isNew: Boolean(args.isNew)
          });
        }
      ),
      dimLoadoutService.addItem$.subscribe((args: { item: DimItem; clickEvent: MouseEvent }) => {
        this.add(args.item, args.clickEvent);
      })
    );
  }

  componentWillUnmount() {
    this.listener();
    this.subscriptions.unsubscribe();
  }

  render() {
    const { types, buckets, itemSortOrder, classTypeOptions, storeIds } = this.props;
    const { show, loadout, warnitems, showClass, isNew } = this.state;

    if (!loadout || !show) {
      return null;
    }

    // TODO: show class if anything can be multi-class?
    // TODO: animation

    const bucketTypes = Object.keys(buckets.byType);

    return (
      <div id="loadout-drawer" className="loadout-create">
        <div className="loadout-content">
          <div id="loadout-options">
            <form name="vm.form" onSubmit={this.saveLoadout}>
              <input
                className="dim-input"
                name="name"
                onChange={this.setName}
                minLength={1}
                maxLength={50}
                required={true}
                type="search"
                placeholder={t('Loadouts.LoadoutName')}
              />{' '}
              {showClass && (
                <select name="classType" onChange={this.setClassType} value={loadout.classType}>
                  {classTypeOptions.map((option) => (
                    <option key={option.value} label={option.label} value={option.value} />
                  ))}
                </select>
              )}{' '}
              <button
                className="dim-button"
                disabled={!loadout.name.length || _.isEmpty(loadout.items)}
              >
                {t('Loadouts.Save')}
              </button>{' '}
              {!isNew && (
                <button className="dim-button" onClick={this.saveAsNew}>
                  {t('Loadouts.SaveAsNew')}
                </button>
              )}{' '}
              <button className="dim-button" onClick={this.close}>
                <span>{t('Loadouts.Cancel')}</span> <i className="fa fa-close" />
              </button>{' '}
              <span>
                <img src={spartan} className="loadout-equip-help" />
                <span>{t('Loadouts.ItemsWithIcon')}</span>
              </span>
            </form>
          </div>
          <LoadoutDrawerDropTarget
            bucketTypes={bucketTypes}
            storeIds={storeIds}
            onDroppedItem={this.add}
          >
            {warnitems.length > 0 && (
              <>
                <p>{t('Loadouts.VendorsCannotEquip')}</p>
                <div className="loadout-contents">
                  {warnitems.map((item) => (
                    <div key={item.id} className="loadout-item">
                      <InventoryItem item={item} />
                      <div className="close" onClick={() => this.removeWarnItem(item)} />
                      <div className="fa warn" />
                    </div>
                  ))}
                </div>
                <p>{t('Loadouts.VendorsCanEquip')}</p>
              </>
            )}
            <div className="loadout-contents">
              {types.map(
                (value) =>
                  loadout.items[value] &&
                  loadout.items[value].length > 0 && (
                    <div key={value} className={`loadout-${value} loadout-bucket`}>
                      {sortItems(loadout.items[value], itemSortOrder).map((item) => (
                        <div
                          key={item.id}
                          onClick={() => this.equip(item)}
                          className="loadout-item"
                        >
                          <InventoryItem item={item} />
                          <div className="close" onClick={(e) => this.remove(item, e)} />
                          {item.equipped && <div className="equipped" ng-show="item.equipped" />}
                        </div>
                      ))}
                    </div>
                  )
              )}
            </div>
          </LoadoutDrawerDropTarget>
        </div>
      </div>
    );
  }

  private add = (item: DimItem, e?: MouseEvent) => {
    console.log('ADD!', item);
    const { loadout } = this.state;
    if (!loadout) {
      return;
    }
    if (item.canBeInLoadout()) {
      const clone = copy(item);

      const discriminator = clone.type.toLowerCase();
      const typeInventory = (loadout.items[discriminator] = loadout.items[discriminator] || []);

      clone.amount = Math.min(clone.amount, e && e.shiftKey ? 5 : 1);

      const dupe = _.find(typeInventory, { hash: clone.hash, id: clone.id });

      let maxSlots = 10;
      if (item.type === 'Material') {
        maxSlots = 20;
      } else if (item.type === 'Consumable') {
        maxSlots = 19;
      }

      if (!dupe) {
        if (typeInventory.length < maxSlots) {
          clone.equipped = item.equipment && typeInventory.length === 0;

          // Only allow one subclass per burn
          if (clone.type === 'Class') {
            const other = loadout.items.class;
            if (other && other.length && other[0].dmg !== clone.dmg) {
              loadout.items.class.splice(0, loadout.items.class.length);
            }
            clone.equipped = true;
          }

          typeInventory.push(clone);
        } else {
          toaster.pop('warning', '', t('Loadouts.MaxSlots', { slots: maxSlots }));
        }
      } else if (dupe && clone.maxStackSize > 1) {
        const increment = Math.min(dupe.amount + clone.amount, dupe.maxStackSize) - dupe.amount;
        dupe.amount += increment;
        // TODO: handle stack splits
      }
      console.log(loadout);

      this.setState({ loadout });
    } else {
      toaster.pop('warning', '', t('Loadouts.OnlyItems'));
    }
  };

  private remove = (item, $event) => {
    const { loadout } = this.state;

    if (!loadout) {
      return;
    }
    const discriminator = item.type.toLowerCase();
    const typeInventory = (loadout.items[discriminator] = loadout.items[discriminator] || []);

    const index = typeInventory.findIndex((i) => i.hash === item.hash && i.id === item.id);

    if (index >= 0) {
      const decrement = $event.shiftKey ? 5 : 1;
      item.amount -= decrement;
      if (item.amount <= 0) {
        typeInventory.splice(index, 1);
      }
    }

    if (item.equipped && typeInventory.length > 0) {
      typeInventory[0].equipped = true;
    }

    this.setState({ loadout });
  };

  private setName = (e: React.ChangeEvent<HTMLInputElement>) => {
    this.setState({
      loadout: {
        ...this.state.loadout!,
        name: e.target.value
      }
    });
  };

  private setClassType = (e: React.ChangeEvent<HTMLSelectElement>) => {
    this.setState({
      loadout: {
        ...this.state.loadout!,
        classType: parseInt(e.target.value, 10)
      }
    });
  };

  private saveLoadout = (e) => {
    e.preventDefault();
    const { loadout } = this.state;
    if (!loadout) {
      return;
    }

    dimLoadoutService.saveLoadout(loadout).catch((e) => {
      toaster.pop(
        'error',
        t('Loadouts.SaveErrorTitle'),
        t('Loadouts.SaveErrorDescription', {
          loadoutName: loadout.name,
          error: e.message
        })
      );
      console.error(e);
    });
    this.close(e);
  };

  private saveAsNew = (e) => {
    e.preventDefault();
    const { loadout } = this.state;

    if (!loadout) {
      return;
    }
    loadout.id = uuidv4(); // Let it be a new ID
    this.saveLoadout(e);
  };

  private close = (e?) => {
    e && e.preventDefault();
    this.setState({ show: false });
    dimLoadoutService.dialogOpen = false;
  };

  private fillInDefinitionsForWarnItems = (destinyVersion: 1 | 2, warnitems: DimItem[]) => {
    if (!warnitems || !warnitems.length) {
      return;
    }

    if (destinyVersion === 2) {
      getD2Definitions().then((defs) => {
        for (const warnItem of warnitems) {
          const itemDef = defs.InventoryItem.get(warnItem.hash);
          if (itemDef) {
            warnItem.icon = itemDef.displayProperties.icon;
            warnItem.name = itemDef.displayProperties.name;
          }
        }
        this.setState({ warnitems });
      });
    } else {
      getD1Definitions().then((defs) => {
        for (const warnItem of warnitems) {
          const itemDef = defs.InventoryItem.get(warnItem.hash);
          if (itemDef) {
            warnItem.icon = itemDef.icon;
            warnItem.name = itemDef.itemName;
          }
        }
        this.setState({ warnitems });
      });
    }
  };

  private removeWarnItem = (item: DimItem) => {
    const { warnitems } = this.state;

    this.setState({
      warnitems: warnitems.filter((i) => !(i.hash === item.hash && i.id === item.id))
    });
  };

  private equip = (item: DimItem) => {
    const { loadout } = this.state;
    if (!loadout) {
      return;
    }

    if (item.equipment) {
      if (item.type === 'Class' && !item.equipped) {
        item.equipped = true;
      } else if (item.equipped) {
        item.equipped = false;
      } else {
        const allItems: DimItem[] = _.flatten(Object.values(loadout.items));
        if (item.equippingLabel) {
          const exotics = allItems.filter(
            (i) => i.equippingLabel === item.equippingLabel && i.equipped
          );
          for (const exotic of exotics) {
            exotic.equipped = false;
          }
        }

        allItems.filter((i) => i.type === item.type && i.equipped).forEach((i) => {
          i.equipped = false;
        });

        item.equipped = true;
      }
    }

    this.setState({ loadout });
  };
}

export default connect(mapStateToProps)(LoadoutDrawer);<|MERGE_RESOLUTION|>--- conflicted
+++ resolved
@@ -3,17 +3,9 @@
 import InventoryItem from '../inventory/InventoryItem';
 import { toaster } from '../ngimport-more';
 import { dimLoadoutService, Loadout } from './loadout.service';
-<<<<<<< HEAD
 import * as _ from 'lodash';
-import { $rootScope } from 'ngimport';
-import { sortItems } from '../shell/dimAngularFilters.filter';
-import { copy } from 'angular';
-=======
-import * as _ from 'underscore';
 import { sortItems } from '../shell/dimAngularFilters.filter';
 import copy from 'fast-copy';
-import { flatMap } from '../util';
->>>>>>> fd1ea09a
 import { getDefinitions as getD1Definitions } from '../destiny1/d1-definitions.service';
 import { getDefinitions as getD2Definitions } from '../destiny2/d2-definitions.service';
 import { DimItem } from '../inventory/item-types';
@@ -122,21 +114,6 @@
       this.close();
     });
 
-<<<<<<< HEAD
-    this.$scope.$on('dim-edit-loadout', (_event, args: { loadout: Loadout; equipAll: boolean }) => {
-      const loadout = copy(args.loadout);
-      dimLoadoutService.dialogOpen = true;
-      if (loadout.classType === undefined) {
-        loadout.classType = -1;
-      }
-      loadout.items = loadout.items || {};
-
-      // Filter out any vendor items and equip all if requested
-      const warnitems = _.flatMap(Object.values(loadout.items), (items) =>
-        items.filter((item) => !item.owner)
-      );
-      this.fillInDefinitionsForWarnItems(this.props.destinyVersion, warnitems);
-=======
     this.subscriptions.add(
       dimLoadoutService.editLoadout$.subscribe(
         (args: { loadout: Loadout; equipAll?: boolean; showClass?: boolean; isNew?: boolean }) => {
@@ -149,10 +126,9 @@
           loadout.items = loadout.items || {};
           loadout.destinyVersion = account.destinyVersion;
           loadout.platform = account.platformLabel;
->>>>>>> fd1ea09a
 
           // Filter out any vendor items and equip all if requested
-          const warnitems = flatMap(Object.values(loadout.items), (items) =>
+          const warnitems = _.flatMap(Object.values(loadout.items), (items) =>
             items.filter((item) => !item.owner)
           );
           this.fillInDefinitionsForWarnItems(this.props.account.destinyVersion, warnitems);
