--- conflicted
+++ resolved
@@ -29,15 +29,11 @@
   /** A query string that is passed to the filtering logic to prefilter the available mods. */
   initialQuery?: string;
   /** Displayed on the accept button in the footer. */
-<<<<<<< HEAD
-  acceptButtonTitle: string;
+  acceptButtonText: string;
   /** A ref passed down to the sheets container. */
   sheetRef?: RefObject<HTMLDivElement>;
   /** The min height for the sheet. */
   minHeight?: number;
-=======
-  acceptButtonText: string;
->>>>>>> a019e236
   /** A function to determine if a given plug is currently selectable. */
   isPlugSelectable(
     plug: PluggableInventoryItemDefinition,
@@ -59,13 +55,9 @@
   searchPlaceholder,
   language,
   initialQuery,
-<<<<<<< HEAD
-  acceptButtonTitle,
+  acceptButtonText,
   sheetRef,
   minHeight,
-=======
-  acceptButtonText,
->>>>>>> a019e236
   isPlugSelectable,
   onAccept,
   onClose,
