--- conflicted
+++ resolved
@@ -62,44 +62,10 @@
           unavailable: !item.canPurchase || !item.canBeSold
         })}
       >
-<<<<<<< HEAD
-        <div
-          className="item"
-          title={item.displayProperties.name}
-          ref={this.itemElement}
-          onClick={this.openDetailsPopup}
-        >
-          {progress > 0 &&
-            progress < 1 && (
-              <div className="item-xp-bar-small" style={{ width: percent(progress) }} />
-            )}
-          <div
-            className={classNames('item-img', { transparent: item.borderless })}
-            style={bungieBackgroundStyle(item.displayProperties.icon)}
-          />
-          {owned && <img className="owned-icon" src={checkMark} />}
-          {Boolean(item.primaryStat || item.rating) && (
-            <div>
-              {Boolean(item.rating && item.rating > 0) && (
-                <div className="item-stat item-review">
-                  {item.rating}
-                  <i className="fa fa-star" style={dtrRatingColor(item.rating!)} />
-                </div>
-              )}
-              {Boolean(item.primaryStat) && (
-                <div className="item-stat item-equipment">{item.primaryStat}</div>
-              )}
-            </div>
-          )}
-          {progress > 0 &&
-            progress < 1 && <div className="item-stat item-equipment">{percent(progress)}</div>}
-        </div>
-=======
         {owned && <img className="owned-icon" src={checkMark} />}
         <ItemPopupTrigger item={item.item} template={dialogTemplate} controller={controller}>
           <ConnectedInventoryItem item={item.item} allowFilter={true} />
         </ItemPopupTrigger>
->>>>>>> a734804f
         {item.costs.length > 0 && (
           <div className="vendor-costs">
             {item.costs.map((cost) => (
