--- conflicted
+++ resolved
@@ -14,11 +14,7 @@
 import { D2RatingData } from '../item-review/d2-dtr-api-types';
 import { percent } from '../inventory/dimPercentWidth.directive';
 import { UISref } from '@uirouter/react';
-<<<<<<< HEAD
 import { RatingIcon } from '../shell/icons/ReviewIcon';
-=======
-import { AppIcon, starIcon } from '../shell/icons';
->>>>>>> cc0f14c3
 
 interface Props {
   defs: D2ManifestDefinitions;
@@ -100,11 +96,7 @@
               {Boolean(item.rating && item.rating > 0) && (
                 <div className="item-stat item-review">
                   {item.rating}
-<<<<<<< HEAD
                   <RatingIcon rating={item.rating!} />
-=======
-                  <AppIcon icon={starIcon} style={dtrRatingColor(item.rating!)} />
->>>>>>> cc0f14c3
                 </div>
               )}
               {Boolean(item.primaryStat) && (
