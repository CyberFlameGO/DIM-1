import { DestinyVendorDefinition, DestinyVendorComponent } from 'bungie-api-ts/destiny2';
import { t } from 'i18next';
import * as React from 'react';
import * as _ from 'lodash';
import { D2ManifestDefinitions } from '../destiny2/d2-definitions.service';
import BungieImage, { bungieBackgroundStyle } from '../dim-ui/BungieImage';
import VendorItemComponent from './VendorItemComponent';
import { VendorItem } from './vendor-item';
import { UISref } from '@uirouter/react';
import FactionIcon from '../progress/FactionIcon';
import PressTip from '../dim-ui/PressTip';

/**
 * Display the items for a single vendor, organized by category.
 */
export default function VendorItems({
  vendorDef,
  defs,
  vendorItems,
  vendor,
  ownedItemHashes,
  currencyLookups
}: {
  vendorDef: DestinyVendorDefinition;
  defs: D2ManifestDefinitions;
  vendorItems: VendorItem[];
  vendor?: DestinyVendorComponent;
  ownedItemHashes?: Set<number>;
  currencyLookups?: {
    [itemHash: number]: number;
  };
}) {
  // TODO: sort items, maybe subgroup them
  const itemsByCategory = _.groupBy(vendorItems, (item: VendorItem) => item.displayCategoryIndex);

  const faction = vendorDef.factionHash ? defs.Faction[vendorDef.factionHash] : undefined;
  const rewardVendorHash = (faction && faction.rewardVendorHash) || undefined;
  const rewardItem = rewardVendorHash && defs.InventoryItem.get(faction!.rewardItemHash);
  const factionProgress = vendor && vendor.progression;

  const vendorCurrencyHashes = new Set<number>();
  for (const item of vendorItems) {
    for (const cost of item.costs) {
      vendorCurrencyHashes.add(cost.itemHash);
    }
  }
  const vendorCurrencies = _.compact(
    Array.from(vendorCurrencyHashes)
      .map((h) => defs.InventoryItem.get(h))
      .filter((i) => !i.itemCategoryHashes.includes(41))
  );

  return (
    <div className="vendor-char-items">
      {vendorCurrencies.length > 0 && (
        <div className="vendor-currencies">
          {vendorCurrencies.map((currency) => (
            <div className="vendor-currency" key={currency.hash}>
              {(currencyLookups && currencyLookups[currency.hash]) || 0}{' '}
              <BungieImage
                src={currency.displayProperties.icon}
                title={currency.displayProperties.name}
              />
            </div>
          ))}
        </div>
      )}
<<<<<<< HEAD
      {rewardVendorHash && rewardItem && (
        <div className="vendor-row">
          <h3 className="category-title">{t('Vendors.Engram')}</h3>
          <div className="vendor-items">
            {factionProgress && faction && (
              <PressTip
                tooltip={`${factionProgress.progressToNextLevel}/${factionProgress.nextLevelAt}`}
              >
                <div>
                  <FactionIcon
                    factionProgress={factionProgress}
                    factionDef={faction}
                    vendor={vendor}
=======
      <div className="vendor-item-categories">
        {rewardVendorHash && rewardItem && (
          <div className="vendor-row">
            <h3 className="category-title">{t('Vendors.Engram')}</h3>
            <div className="vendor-items">
              {factionProgress && faction && (
                <PressTip
                  tooltip={`${factionProgress.progressToNextLevel}/${factionProgress.nextLevelAt}`}
                >
                  <div>
                    <FactionIcon
                      factionProgress={factionProgress}
                      factionDef={faction}
                      vendor={vendor}
                    />
                  </div>
                </PressTip>
              )}
              <UISref to="destiny2.vendor" params={{ id: rewardVendorHash }}>
                <div className="item" title={rewardItem.displayProperties.name}>
                  <div
                    className="item-img transparent"
                    style={bungieBackgroundStyle(rewardItem.displayProperties.icon)}
>>>>>>> 179724f8
                  />
                </div>
              </PressTip>
            )}
            <UISref to="destiny2.vendor" params={{ id: rewardVendorHash }}>
              <div className="item" title={rewardItem.displayProperties.name}>
                <div
                  className="item-img transparent"
                  style={bungieBackgroundStyle(rewardItem.displayProperties.icon)}
                />
              </div>
            </UISref>
          </div>
<<<<<<< HEAD
        </div>
      )}
      {_.map(
        itemsByCategory,
        (items, categoryIndex) =>
          vendorDef.displayCategories[categoryIndex] &&
          vendorDef.displayCategories[categoryIndex].identifier !== 'category_preview' && (
            <div className="vendor-row" key={categoryIndex}>
              <h3 className="category-title">
                {(vendorDef.displayCategories[categoryIndex] &&
                  vendorDef.displayCategories[categoryIndex].displayProperties.name) ||
                  'Unknown'}
              </h3>
              <div className="vendor-items">
                {_.sortBy(items, (i) => i.displayProperties.name).map((item) => (
                  <VendorItemComponent
                    key={item.key}
                    defs={defs}
                    item={item}
                    owned={Boolean(ownedItemHashes && ownedItemHashes.has(item.item.hash))}
                  />
                ))}
=======
        )}
        {_.map(
          itemsByCategory,
          (items, categoryIndex) =>
            vendorDef.displayCategories[categoryIndex] &&
            vendorDef.displayCategories[categoryIndex].identifier !== 'category_preview' && (
              <div className="vendor-row" key={categoryIndex}>
                <h3 className="category-title">
                  {(vendorDef.displayCategories[categoryIndex] &&
                    vendorDef.displayCategories[categoryIndex].displayProperties.name) ||
                    'Unknown'}
                </h3>
                <div className="vendor-items">
                  {_.sortBy(items, (i) => i.displayProperties.name).map((item) => (
                    <VendorItemComponent
                      key={item.key}
                      defs={defs}
                      item={item}
                      owned={Boolean(ownedItemHashes && ownedItemHashes.has(item.item.hash))}
                    />
                  ))}
                </div>
>>>>>>> 179724f8
              </div>
            )
        )}
      </div>
    </div>
  );
}<|MERGE_RESOLUTION|>--- conflicted
+++ resolved
@@ -65,21 +65,6 @@
           ))}
         </div>
       )}
-<<<<<<< HEAD
-      {rewardVendorHash && rewardItem && (
-        <div className="vendor-row">
-          <h3 className="category-title">{t('Vendors.Engram')}</h3>
-          <div className="vendor-items">
-            {factionProgress && faction && (
-              <PressTip
-                tooltip={`${factionProgress.progressToNextLevel}/${factionProgress.nextLevelAt}`}
-              >
-                <div>
-                  <FactionIcon
-                    factionProgress={factionProgress}
-                    factionDef={faction}
-                    vendor={vendor}
-=======
       <div className="vendor-item-categories">
         {rewardVendorHash && rewardItem && (
           <div className="vendor-row">
@@ -103,44 +88,11 @@
                   <div
                     className="item-img transparent"
                     style={bungieBackgroundStyle(rewardItem.displayProperties.icon)}
->>>>>>> 179724f8
                   />
                 </div>
-              </PressTip>
-            )}
-            <UISref to="destiny2.vendor" params={{ id: rewardVendorHash }}>
-              <div className="item" title={rewardItem.displayProperties.name}>
-                <div
-                  className="item-img transparent"
-                  style={bungieBackgroundStyle(rewardItem.displayProperties.icon)}
-                />
-              </div>
-            </UISref>
+              </UISref>
+            </div>
           </div>
-<<<<<<< HEAD
-        </div>
-      )}
-      {_.map(
-        itemsByCategory,
-        (items, categoryIndex) =>
-          vendorDef.displayCategories[categoryIndex] &&
-          vendorDef.displayCategories[categoryIndex].identifier !== 'category_preview' && (
-            <div className="vendor-row" key={categoryIndex}>
-              <h3 className="category-title">
-                {(vendorDef.displayCategories[categoryIndex] &&
-                  vendorDef.displayCategories[categoryIndex].displayProperties.name) ||
-                  'Unknown'}
-              </h3>
-              <div className="vendor-items">
-                {_.sortBy(items, (i) => i.displayProperties.name).map((item) => (
-                  <VendorItemComponent
-                    key={item.key}
-                    defs={defs}
-                    item={item}
-                    owned={Boolean(ownedItemHashes && ownedItemHashes.has(item.item.hash))}
-                  />
-                ))}
-=======
         )}
         {_.map(
           itemsByCategory,
@@ -163,7 +115,6 @@
                     />
                   ))}
                 </div>
->>>>>>> 179724f8
               </div>
             )
         )}
