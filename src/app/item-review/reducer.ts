--- conflicted
+++ resolved
@@ -8,15 +8,12 @@
 import { RootState, ThunkResult } from '../store/reducers';
 import produce from 'immer';
 import { DtrRating } from './dtr-api-types';
-<<<<<<< HEAD
 import { set, get } from 'idb-keyval';
 import { observeStore } from '../redux-utils';
 import _ from 'lodash';
 import { ITEM_RATING_EXPIRATION } from '../destinyTrackerApi/d2-itemListBuilder';
-=======
 import { createSelector } from 'reselect';
 import { getReviewModes } from '../destinyTrackerApi/reviewModesFetcher';
->>>>>>> 656dced6
 
 /** Each of the states here is keyed by an "item store key" - see getItemStoreKey */
 export interface ReviewsState {
