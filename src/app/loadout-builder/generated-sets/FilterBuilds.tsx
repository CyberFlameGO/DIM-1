import { t } from 'app/i18next-t';
import React, { useMemo, useCallback, useState } from 'react';
import { D2Store } from '../../inventory/store-types';
import { ArmorSet, StatTypes, MinMaxIgnored } from '../types';
import TierSelect from './TierSelect';
import _ from 'lodash';
import { D2ManifestDefinitions } from 'app/destiny2/d2-definitions';
import styles from './FilterBuilds.m.scss';
<<<<<<< HEAD
import { statHashes, statKeys } from '../utils';
=======
>>>>>>> c86cbbe2
import { statTier } from './utils';
import { useDispatch } from 'react-redux';
import { setSetting } from 'app/settings/actions';
import { statHashes, statKeys } from '../types';

/**
 * A control for filtering builds by stats, and controlling the priority order of stats.
 */
export default function FilterBuilds({
  sets,
  minimumPower,
  minimumStatTotal,
  selectedStore,
  stats,
  defs,
  order,
  assumeMasterwork,
  onStatFiltersChanged,
}: {
  sets?: readonly ArmorSet[];
  minimumPower: number;
  minimumStatTotal: number;
  selectedStore: D2Store;
  stats: { [statType in StatTypes]: MinMaxIgnored };
  defs: D2ManifestDefinitions;
  order: StatTypes[];
  assumeMasterwork: boolean;
  onStatFiltersChanged(stats: { [statType in StatTypes]: MinMaxIgnored }): void;
}) {
  const dispatch = useDispatch();

  const onStatOrderChanged = (sortOrder: StatTypes[]) => {
    dispatch(
      setSetting(
        'loStatSortOrder',
        sortOrder.map((type) => statHashes[type])
      )
    );
  };

  const statRanges = useMemo(() => {
    if (!sets || !sets.length) {
      return _.mapValues(statHashes, () => ({ min: 0, max: 10, ignored: false }));
    }
    const statRanges = _.mapValues(statHashes, () => ({ min: 10, max: 0, ignored: false }));
    for (const set of sets) {
      for (const prop of statKeys) {
        const tier = statTier(set.stats[prop]);
        const range = statRanges[prop];
        range.min = Math.min(tier, range.min);
        range.max = Math.max(tier, range.max);
      }
    }
    return statRanges;
  }, [sets]);

  return (
    <div>
      <div className={styles.filters}>
        <TierSelect
          rowClassName={styles.row}
          stats={stats}
          statRanges={statRanges}
          defs={defs}
          order={order}
          onStatFiltersChanged={onStatFiltersChanged}
          onStatOrderChanged={onStatOrderChanged}
        />
        <div
          className={styles.assumeMasterwork}
          title={t('LoadoutBuilder.AssumeMasterworkDetailed')}
        >
          <input
            type="checkbox"
            checked={assumeMasterwork}
            onChange={(e) => dispatch(setSetting('loAssumeMasterwork', e.target.checked))}
          />
          <span>{t('LoadoutBuilder.AssumeMasterwork')}</span>
        </div>
        <div className={styles.powerSelect}>
          <label id="minPower" title={t('LoadoutBuilder.SelectPowerDescription')}>
            {t('LoadoutBuilder.SelectPower')}
          </label>
          <RangeSelector
            min={750}
            max={parseInt(selectedStore.stats.maxGearPower!.value.toString(), 10)}
            initialValue={minimumPower}
            onChange={(minPower: number) => dispatch(setSetting('loMinPower', minPower))}
          />
        </div>
        <div className={styles.powerSelect}>
          <label id="minStatTotal" title={t('LoadoutBuilder.SelectMinStatTotalDescription')}>
            {t('LoadoutBuilder.SelectMinStatTotal')}
          </label>
          <RangeSelector
            min={40}
            max={82}
            initialValue={minimumStatTotal}
            onChange={(minTotal: number) => dispatch(setSetting('loMinStatTotal', minTotal))}
          />
        </div>
      </div>
    </div>
  );
}

function RangeSelector({
  min,
  max,
  initialValue,
  onChange,
}: {
  min: number;
  max: number;
  initialValue: number;
  onChange(value: number): void;
}) {
  const [value, setValue] = useState(initialValue);
  // eslint-disable-next-line react-hooks/exhaustive-deps
  const debouncedOnChange = useCallback(_.debounce(onChange, 500), [onChange]);
  const clampedValue = Math.max(min, Math.min(value, max));
  const onChangeLive: React.ChangeEventHandler<HTMLInputElement> = useCallback(
    (e) => {
      const val = parseInt(e.currentTarget.value, 10);
      setValue(val);
      debouncedOnChange(val);
    },
    [debouncedOnChange]
  );

  return (
    <div>
      <input
        aria-labelledby="minPower"
        type="range"
        min={min}
        max={max}
        value={clampedValue}
        onChange={onChangeLive}
      />
      <input
        aria-labelledby="minPower"
        type="number"
        min={min}
        max={max}
        value={clampedValue}
        onChange={onChangeLive}
      />
    </div>
  );
}<|MERGE_RESOLUTION|>--- conflicted
+++ resolved
@@ -6,10 +6,6 @@
 import _ from 'lodash';
 import { D2ManifestDefinitions } from 'app/destiny2/d2-definitions';
 import styles from './FilterBuilds.m.scss';
-<<<<<<< HEAD
-import { statHashes, statKeys } from '../utils';
-=======
->>>>>>> c86cbbe2
 import { statTier } from './utils';
 import { useDispatch } from 'react-redux';
 import { setSetting } from 'app/settings/actions';
