import React, { useMemo, Dispatch } from 'react';
import { DimPlug, DimItem } from '../../inventory/item-types';
import LoadoutBuilderItem from '../LoadoutBuilderItem';
import { LockedItemType, LockedArmor2Mod } from '../types';
import ItemSockets from 'app/item-popup/ItemSockets';
import _ from 'lodash';
import styles from './GeneratedSetItem.m.scss';
import { AppIcon, faRandom, lockIcon } from 'app/shell/icons';
import { showItemPicker } from 'app/item-picker/item-picker';
import { t } from 'app/i18next-t';
import { lockedItemsEqual } from './utils';
import { generateMixesFromPerks } from '../utils';
import { SocketDetailsMod } from 'app/item-popup/SocketDetails';
import { D2ManifestDefinitions } from 'app/destiny2/d2-definitions';
import './GeneratedSetItemLockedMods.scss';
import { DestinyInventoryItemDefinition } from 'bungie-api-ts/destiny2';
import clsx from 'clsx';
<<<<<<< HEAD
import { matchLockedItem } from '../preProcessFilter';
import { LoadoutBuilderAction } from '../LoadoutBuilderContainer';
=======
import { LoadoutBuilderAction } from '../loadoutBuilderReducer';
>>>>>>> 527662e9

/**
 * Figure out which (if any) non-selected perks should be selected to get the chosen stat mix.
 */
function identifyAltPerkChoicesForChosenStats(item: DimItem, chosenValues: number[]) {
  let altPerks: DimPlug[] = [];
  generateMixesFromPerks(item, {}, (mix, plugs) => {
    if (plugs && mix.every((val, index) => val === chosenValues[index])) {
      altPerks = plugs;
      return false;
    }
    return true;
  });
  return altPerks;
}
/**
 * An individual item in a generated set. Includes a perk display and a button for selecting
 * alternative items with the same stat mix.
 */
export default function GeneratedSetItem({
  item,
  locked,
  defs,
  statValues,
  itemOptions,
  lockedMods,
  lbDispatch,
}: {
  item: DimItem;
  locked?: readonly LockedItemType[];
  defs: D2ManifestDefinitions;
  statValues: number[];
  itemOptions: DimItem[];
  lockedMods?: LockedArmor2Mod[];
  lbDispatch: Dispatch<LoadoutBuilderAction>;
}) {
  const altPerks = useMemo(() => identifyAltPerkChoicesForChosenStats(item, statValues), [
    item,
    statValues,
  ]);

  const addLockedItem = (item: LockedItemType) => lbDispatch({ type: 'addItemToLockedMap', item });
  const removeLockedItem = (item: LockedItemType) =>
    lbDispatch({ type: 'removeItemFromLockedMap', item });

  const classesByHash = altPerks.reduce(
    (memo, perk) => ({ ...memo, [perk.plugItem.hash]: styles.altPerk }),
    {}
  );
  if (locked) {
    for (const lockedItem of locked) {
      if (lockedItem.type === 'perk') {
        classesByHash[lockedItem.perk.hash] = styles.selectedPerk;
      }
    }
  }

  const chooseReplacement = async () => {
    const ids = new Set(itemOptions.map((i) => i.id));

    try {
      const { item } = await showItemPicker({
        prompt: t('LoadoutBuilder.ChooseAlternate'),
        hideStoreEquip: true,
        filterItems: (item: DimItem) => ids.has(item.id),
      });

      addLockedItem({ type: 'item', item, bucket: item.bucket });
    } catch (e) {}
  };

  const onShiftClick = (lockedItem: LockedItemType) => {
    locked?.some((li) => lockedItemsEqual(lockedItem, li))
      ? removeLockedItem(lockedItem)
      : addLockedItem(lockedItem);
  };

  const lockedPerks: DestinyInventoryItemDefinition[] = [];
  /*  TODO: atm I just have all mods here but this will move to only old ones
      when we get closer to releasing as perk picker will only have old mods */
  const lockedOldMods: DestinyInventoryItemDefinition[] = [];

  if ($featureFlags.armor2ModPicker && locked?.length) {
    for (const lockedItem of locked) {
      if (lockedItem.type === 'perk' && matchLockedItem(item, lockedItem)) {
        lockedPerks.push(lockedItem.perk);
      } else if (lockedItem.type === 'mod' && matchLockedItem(item, lockedItem)) {
        lockedOldMods.push(lockedItem.mod);
      }
    }
  }

  return (
    <div className={styles.item}>
      <LoadoutBuilderItem item={item} locked={locked} addLockedItem={addLockedItem} />

      {itemOptions.length > 1 ? (
        <button
          className={styles.swapButton}
          title={t('LoadoutBuilder.ChooseAlternateTitle')}
          onClick={chooseReplacement}
        >
          <AppIcon icon={faRandom} />
        </button>
      ) : (
        locked?.some((li) => li.type === 'item') && (
          <button
            className={styles.swapButton}
            title={t('LoadoutBuilder.UnlockItem')}
            onClick={() => removeLockedItem({ type: 'item', item, bucket: item.bucket })}
          >
            <AppIcon icon={lockIcon} />
          </button>
        )
      )}
      {!$featureFlags.armor2ModPicker && item.isDestiny2() && (
        <ItemSockets
          item={item}
          minimal={true}
          classesByHash={classesByHash}
          onShiftClick={onShiftClick}
        />
      )}
      {$featureFlags.armor2ModPicker && (
        <div className={styles.lockedSockets}>
          {Boolean(lockedMods?.length) && (
            <div className={clsx('lockedItems', styles.lockedSocketsRow)}>
              {lockedMods?.map((mod) => (
                <SocketDetailsMod key={mod.key} itemDef={mod.mod} defs={defs} />
              ))}
            </div>
          )}
          {Boolean(lockedOldMods.length) && (
            <div className={clsx('lockedItems', styles.lockedSocketsRow)}>
              {lockedOldMods?.map((def) => (
                <SocketDetailsMod key={def.hash} itemDef={def} defs={defs} />
              ))}
            </div>
          )}
          <div className={clsx('lockedItems', 'lockedPerks', styles.lockedSocketsRow)}>
            {lockedPerks?.map((def) => (
              <SocketDetailsMod key={def.hash} itemDef={def} defs={defs} />
            ))}
          </div>
        </div>
      )}
    </div>
  );
}<|MERGE_RESOLUTION|>--- conflicted
+++ resolved
@@ -15,12 +15,8 @@
 import './GeneratedSetItemLockedMods.scss';
 import { DestinyInventoryItemDefinition } from 'bungie-api-ts/destiny2';
 import clsx from 'clsx';
-<<<<<<< HEAD
 import { matchLockedItem } from '../preProcessFilter';
-import { LoadoutBuilderAction } from '../LoadoutBuilderContainer';
-=======
 import { LoadoutBuilderAction } from '../loadoutBuilderReducer';
->>>>>>> 527662e9
 
 /**
  * Figure out which (if any) non-selected perks should be selected to get the chosen stat mix.
