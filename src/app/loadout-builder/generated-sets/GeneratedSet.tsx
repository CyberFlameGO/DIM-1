import React, { Dispatch } from 'react';
import { DimStore } from '../../inventory/store-types';
import { ArmorSet, StatTypes, LockedMap, LockedArmor2ModMap } from '../types';
import GeneratedSetButtons from './GeneratedSetButtons';
import GeneratedSetItem from './GeneratedSetItem';
import { powerIndicatorIcon, AppIcon } from '../../shell/icons';
import _ from 'lodash';
import { getNumValidSets, calculateTotalTier, statTier, sumEnabledStats } from './utils';
import { D2ManifestDefinitions } from 'app/destiny2/d2-definitions';
import BungieImage from 'app/dim-ui/BungieImage';
import { DestinyStatDefinition } from 'bungie-api-ts/destiny2';
import { statHashes } from '../utils';
import { t } from 'app/i18next-t';
import styles from './GeneratedSet.m.scss';
import { editLoadout } from 'app/loadout/LoadoutDrawer';
import { Loadout } from 'app/loadout/loadout-types';
import { assignModsToArmorSet } from './mod-utils';
import { Armor2ModPlugCategories } from 'app/utils/item-utils';
<<<<<<< HEAD
import { LoadoutBuilderAction } from '../LoadoutBuilderContainer';
=======
import { LoadoutBuilderAction } from '../loadoutBuilderReducer';
>>>>>>> 527662e9

interface Props {
  set: ArmorSet;
  selectedStore?: DimStore;
  lockedMap: LockedMap;
  style: React.CSSProperties;
  statOrder: StatTypes[];
  defs: D2ManifestDefinitions;
  forwardedRef?: React.Ref<HTMLDivElement>;
  enabledStats: Set<StatTypes>;
  lockedArmor2Mods: LockedArmor2ModMap;
  lbDispatch: Dispatch<LoadoutBuilderAction>;
}

/**
 * A single "stat mix" of builds. Each armor slot contains multiple possibilities,
 * but only the highest light set is displayed.
 */
function GeneratedSet({
  set,
  selectedStore,
  lockedMap,
  style,
  statOrder,
  defs,
  enabledStats,
  forwardedRef,
  lockedArmor2Mods,
  lbDispatch,
}: Props) {
  // Set the loadout property to show/hide the loadout menu
  const setCreateLoadout = (loadout: Loadout) => {
    editLoadout(loadout, { showClass: false });
  };

  const numSets = _.sumBy(set.sets, (setSlice) => getNumValidSets(setSlice.armor));
  if (!numSets) {
    console.error('No valid sets!');
    return null;
  }

  const stats = _.mapValues(statHashes, (statHash) => defs.Stat.get(statHash));

  const totalTier = calculateTotalTier(set.stats);
  const enabledTier = sumEnabledStats(set.stats, enabledStats);

  const displayStats = { ...set.stats };

  // Add general mod vaues for display purposes
  if ($featureFlags.armor2ModPicker) {
    for (const lockedMod of lockedArmor2Mods[Armor2ModPlugCategories.general]) {
      for (const stat of lockedMod.mod.investmentStats) {
        if (stat.statTypeHash === statHashes.Mobility) {
          displayStats.Mobility += stat.value;
        } else if (stat.statTypeHash === statHashes.Recovery) {
          displayStats.Recovery += stat.value;
        } else if (stat.statTypeHash === statHashes.Resilience) {
          displayStats.Resilience += stat.value;
        } else if (stat.statTypeHash === statHashes.Intellect) {
          displayStats.Intellect += stat.value;
        } else if (stat.statTypeHash === statHashes.Discipline) {
          displayStats.Discipline += stat.value;
        } else if (stat.statTypeHash === statHashes.Strength) {
          displayStats.Strength += stat.value;
        }
      }
    }
  }

  const assignedMods = $featureFlags.armor2ModPicker
    ? assignModsToArmorSet(set.firstValidSet, lockedArmor2Mods)
    : {};

  return (
    <div className={styles.build} style={style} ref={forwardedRef}>
      <div className={styles.header}>
        <div>
          <span>
            <span className={styles.statSegment}>
              <span>
                <b>
                  {t('LoadoutBuilder.TierNumber', {
                    tier: enabledTier,
                  })}
                </b>
              </span>
              {enabledTier !== totalTier && (
                <span className={styles.nonActiveStat}>
                  <b>
                    {` (${t('LoadoutBuilder.TierNumber', {
                      tier: totalTier,
                    })})`}
                  </b>
                </span>
              )}
            </span>
            {statOrder.map((stat) => (
              <Stat
                key={stat}
                isActive={enabledStats.has(stat)}
                stat={stats[stat]}
                value={displayStats[stat]}
              />
            ))}
          </span>
          <span className={styles.light}>
            <AppIcon icon={powerIndicatorIcon} /> {set.maxPower}
          </span>
        </div>

        <GeneratedSetButtons
          numSets={numSets}
          set={set}
          store={selectedStore!}
          onLoadoutSet={setCreateLoadout}
        />
      </div>
      <div className={styles.items}>
        {set.firstValidSet.map((item, index) => (
          <GeneratedSetItem
            key={item.index}
            item={item}
            defs={defs}
            itemOptions={set.sets.flatMap((subSet) => subSet.armor[index])}
            locked={lockedMap[item.bucket.hash]}
            lbDispatch={lbDispatch}
            statValues={set.firstValidSetStatChoices[index]}
            lockedMods={assignedMods[item.hash]}
          />
        ))}
      </div>
    </div>
  );
}

function Stat({
  stat,
  isActive,
  value,
}: {
  stat: DestinyStatDefinition;
  isActive: boolean;
  value: number;
}) {
  return (
    <span
      className={isActive ? styles.statSegment : `${styles.statSegment} ${styles.nonActiveStat}`}
    >
      <b>
        {t('LoadoutBuilder.TierNumber', {
          tier: statTier(value),
        })}
      </b>{' '}
      <BungieImage src={stat.displayProperties.icon} /> {stat.displayProperties.name}
    </span>
  );
}

export default React.memo(
  React.forwardRef<HTMLDivElement, Props>((props, ref) => (
    <GeneratedSet forwardedRef={ref} {...props} />
  ))
);<|MERGE_RESOLUTION|>--- conflicted
+++ resolved
@@ -16,11 +16,7 @@
 import { Loadout } from 'app/loadout/loadout-types';
 import { assignModsToArmorSet } from './mod-utils';
 import { Armor2ModPlugCategories } from 'app/utils/item-utils';
-<<<<<<< HEAD
-import { LoadoutBuilderAction } from '../LoadoutBuilderContainer';
-=======
 import { LoadoutBuilderAction } from '../loadoutBuilderReducer';
->>>>>>> 527662e9
 
 interface Props {
   set: ArmorSet;
