--- conflicted
+++ resolved
@@ -7,12 +7,7 @@
 import React, { Dispatch } from 'react';
 import { DimStore } from '../../inventory/store-types';
 import { LoadoutBuilderAction } from '../loadout-builder-reducer';
-<<<<<<< HEAD
-import { ArmorSet, LockedMap } from '../types';
-=======
-import { assignModsToArmorSet } from '../mod-utils';
 import { ArmorSet, ArmorStatHashes, PinnedItems } from '../types';
->>>>>>> c200f453
 import { getPower } from '../utils';
 import styles from './GeneratedSet.m.scss';
 import GeneratedSetButtons from './GeneratedSetButtons';
@@ -22,21 +17,12 @@
 interface Props {
   set: ArmorSet;
   selectedStore?: DimStore;
-<<<<<<< HEAD
-  lockedMap: LockedMap;
   lockedMods: PluggableInventoryItemDefinition[];
-=======
   pinnedItems: PinnedItems;
->>>>>>> c200f453
   style: React.CSSProperties;
   statOrder: ArmorStatHashes[];
   forwardedRef?: React.Ref<HTMLDivElement>;
-<<<<<<< HEAD
   enabledStats: Set<number>;
-=======
-  enabledStats: Set<ArmorStatHashes>;
-  lockedMods: PluggableInventoryItemDefinition[];
->>>>>>> c200f453
   loadouts: Loadout[];
   lbDispatch: Dispatch<LoadoutBuilderAction>;
   params: LoadoutParameters;
@@ -50,12 +36,8 @@
 function GeneratedSet({
   set,
   selectedStore,
-<<<<<<< HEAD
-  lockedMap,
   lockedMods,
-=======
   pinnedItems,
->>>>>>> c200f453
   style,
   statOrder,
   enabledStats,
