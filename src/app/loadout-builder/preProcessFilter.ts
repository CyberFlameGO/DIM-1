--- conflicted
+++ resolved
@@ -11,12 +11,9 @@
 import { doEnergiesMatch } from './mod-utils';
 import { canSlotMod } from './utils';
 import { DimItem } from 'app/inventory/item-types';
-<<<<<<< HEAD
 import { armor2PlugCategoryHashesByName } from 'app/search/d2-known-values';
-=======
 import { DestinySocketCategoryStyle } from 'bungie-api-ts/destiny2';
 import { getMasterworkSocketHashes } from 'app/utils/socket-utils';
->>>>>>> 3ad88610
 
 const bucketsToCategories = {
   [LockableBuckets.helmet]: armor2PlugCategoryHashesByName.helmet,
