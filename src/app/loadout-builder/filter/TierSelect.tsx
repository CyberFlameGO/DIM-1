import BungieImage from 'app/dim-ui/BungieImage';
import { t } from 'app/i18next-t';
import { useD2Definitions } from 'app/manifest/selectors';
import { AppIcon, dragHandleIcon } from 'app/shell/icons';
import { DestinyStatDefinition } from 'bungie-api-ts/destiny2';
import clsx from 'clsx';
import _ from 'lodash';
import React from 'react';
import { DragDropContext, Draggable, Droppable, DropResult } from 'react-beautiful-dnd';
import { ArmorStatHashes, StatFilters, StatRanges } from '../types';
import styles from './TierSelect.m.scss';

const IGNORE = 'ignore';
const INCLUDE = 'include';

const MinMaxSelect = React.memo(MinMaxSelectInner);

/**
 * A selector that allows for choosing minimum and maximum stat ranges, plus reordering the stat priority.
 */
export default function TierSelect({
  stats,
  statRanges,
  order,
  onStatOrderChanged,
  onStatFiltersChanged,
}: {
<<<<<<< HEAD
  stats: { [statHash in ArmorStatHashes]: MinMaxIgnored };
  statRanges: { [statHash in ArmorStatHashes]: MinMax };
=======
  stats: StatFilters;
  statRanges: Readonly<StatRanges>;
  rowClassName: string;
>>>>>>> 8966331a
  order: number[]; // stat hashes in user order
  onStatOrderChanged(order: ArmorStatHashes[]): void;
  onStatFiltersChanged(stats: StatFilters): void;
}) {
  const defs = useD2Definitions()!;
  const handleTierChange = (
    statHash: number,
    changed: { min?: number; max?: number; ignored: boolean }
  ) => {
    const newTiers = {
      ...stats,
      [statHash]: { ...stats[statHash], ...changed },
    };

    onStatFiltersChanged(newTiers);
  };

  const statDefs: { [statHash: number]: DestinyStatDefinition } = {};
  for (const statHash of order) {
    statDefs[statHash] = defs.Stat.get(statHash);
  }

  const onDragEnd = (result: DropResult) => {
    // dropped outside the list
    if (!result.destination) {
      return;
    }
    const newOrder = reorder(order, result.source.index, result.destination.index);
    onStatOrderChanged(newOrder);
  };

  return (
    <DragDropContext onDragEnd={onDragEnd}>
      <Droppable droppableId="droppable">
        {(provided) => (
          <div ref={provided.innerRef}>
            {order.map((statHash: number, index) => (
              <DraggableItem
                key={statHash}
                id={statHash.toString()}
                index={index}
                className={styles.row}
                name={
                  <span className={stats[statHash].ignored ? styles.ignored : ''}>
                    <BungieImage
                      className={styles.iconStat}
                      src={statDefs[statHash].displayProperties.icon}
                    />
                    {statDefs[statHash].displayProperties.name}
                  </span>
                }
              >
                <MinMaxSelect
                  statHash={statHash}
                  stats={stats}
                  type="Min"
                  min={statRanges[statHash].min}
                  max={statRanges[statHash].max}
                  ignored={stats[statHash].ignored}
                  handleTierChange={handleTierChange}
                />
                <MinMaxSelect
                  statHash={statHash}
                  stats={stats}
                  type="Max"
                  min={statRanges[statHash].min}
                  max={statRanges[statHash].max}
                  ignored={stats[statHash].ignored}
                  handleTierChange={handleTierChange}
                />
              </DraggableItem>
            ))}

            {provided.placeholder}
          </div>
        )}
      </Droppable>
    </DragDropContext>
  );
}

function DraggableItem({
  id,
  index,
  name,
  className,
  children,
}: {
  id: string;
  index: number;
  className: string;
  name: React.ReactNode;
  children: React.ReactNode;
}) {
  return (
    <Draggable draggableId={id} index={index}>
      {(provided) => (
        <div
          className={className}
          data-index={index}
          ref={provided.innerRef}
          {...provided.draggableProps}
        >
          <span className={styles.grip} {...provided.dragHandleProps}>
            <AppIcon icon={dragHandleIcon} />
          </span>
          <label {...provided.dragHandleProps}>{name}</label>
          {children}
        </div>
      )}
    </Draggable>
  );
}

function MinMaxSelectInner({
  statHash,
  type,
  min,
  max,
  ignored,
  stats,
  handleTierChange,
}: {
  statHash: number;
  type: 'Min' | 'Max';
  min: number;
  max: number;
  ignored: boolean;
  stats: StatFilters;
  handleTierChange(
    statHash: number,
    changed: {
      min: number;
      max: number;
      ignored: boolean;
    }
  ): void;
}) {
  const statSetting = stats[statHash];

  function handleChange(e: React.ChangeEvent<HTMLSelectElement>) {
    let update: {
      min: number;
      max: number;
      ignored: boolean;
    };
    if (e.target.value === IGNORE || e.target.value === INCLUDE) {
      update = {
        min: statSetting.min,
        max: statSetting.max,
        ignored: e.target.value === IGNORE,
      };
    } else {
      const value = parseInt(e.target.value, 10);
      const lower = type.toLowerCase();
      const opposite = lower === 'min' ? 'max' : 'min';
      update = {
        [lower]: value,
        [opposite]:
          opposite === 'min' ? Math.min(statSetting.min, value) : Math.max(statSetting.max, value),
        ignored: false,
      } as typeof update;
    }

    handleTierChange(statHash, update);
  }

  const value = type === 'Min' ? Math.max(min, statSetting.min) : Math.min(max, statSetting.max);
  return (
    <select value={ignored ? '-' : value} onChange={handleChange}>
      <option disabled={true}>
        {t(`LoadoutBuilder.Select${type}`, { contextList: 'minMax' })}
      </option>
      {_.range(min, max + 1).map((tier) => (
        <option
          key={tier}
          value={tier}
          className={clsx({
            [styles.hiddenOption]: ignored,
          })}
        >
          {t('LoadoutBuilder.TierNumber', {
            tier,
          })}
        </option>
      ))}
      <option key="-" value="-" className={styles.hiddenOption}>
        -
      </option>
      <option
        key={IGNORE}
        value={IGNORE}
        className={clsx({
          [styles.hiddenOption]: ignored,
        })}
      >
        {t('LoadoutBuilder.StatTierIgnoreOption')}
      </option>
      <option
        key={INCLUDE}
        value={INCLUDE}
        className={clsx({
          [styles.hiddenOption]: !ignored,
        })}
      >
        {t('LoadoutBuilder.StatTierIncludeOption')}
      </option>
    </select>
  );
}

// a little function to help us with reordering the result
function reorder<T>(list: T[], startIndex: number, endIndex: number): T[] {
  const result = Array.from(list);
  const [removed] = result.splice(startIndex, 1);
  result.splice(endIndex, 0, removed);

  return result;
}<|MERGE_RESOLUTION|>--- conflicted
+++ resolved
@@ -25,14 +25,8 @@
   onStatOrderChanged,
   onStatFiltersChanged,
 }: {
-<<<<<<< HEAD
-  stats: { [statHash in ArmorStatHashes]: MinMaxIgnored };
-  statRanges: { [statHash in ArmorStatHashes]: MinMax };
-=======
   stats: StatFilters;
   statRanges: Readonly<StatRanges>;
-  rowClassName: string;
->>>>>>> 8966331a
   order: number[]; // stat hashes in user order
   onStatOrderChanged(order: ArmorStatHashes[]): void;
   onStatFiltersChanged(stats: StatFilters): void;
