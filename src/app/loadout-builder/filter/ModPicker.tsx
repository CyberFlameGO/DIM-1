--- conflicted
+++ resolved
@@ -24,23 +24,8 @@
 import { createSelector } from 'reselect';
 import Sheet from '../../dim-ui/Sheet';
 import '../../item-picker/ItemPicker.scss';
-<<<<<<< HEAD
-import {
-  LockedArmor2Mod,
-  LockedArmor2ModMap,
-  ModPickerCategories,
-  ModPickerCategory,
-} from '../types';
-import {
-  armor2ModPlugCategoriesTitles,
-  getModPickerCategoryFromPlugCategoryHash,
-  isLoadoutBuilderItem,
-} from '../utils';
-=======
-import { LoadoutBuilderAction } from '../loadout-builder-reducer';
-import { knownModPlugCategoryHashes, LockedMods } from '../types';
+import { knownModPlugCategoryHashes, LockedMods, PluggableItemsByPlugCategoryHash } from '../types';
 import { isLoadoutBuilderItem } from '../utils';
->>>>>>> 18c34d27
 import ModPickerFooter from './ModPickerFooter';
 import PickerSectionMods from './PickerSectionMods';
 
@@ -55,12 +40,7 @@
   lockedMods: LockedMods;
   classType: DestinyClass;
   initialQuery?: string;
-<<<<<<< HEAD
-  filterLegacy?: boolean;
-  onAccept(newLockedArmor2Mods: LockedArmor2ModMap): void;
-=======
-  lbDispatch: Dispatch<LoadoutBuilderAction>;
->>>>>>> 18c34d27
+  onAccept(newLockedMods: PluggableItemsByPlugCategoryHash): void;
   onClose(): void;
 }
 
@@ -171,12 +151,7 @@
   isPhonePortrait,
   lockedMods,
   initialQuery,
-<<<<<<< HEAD
-  filterLegacy,
   onAccept,
-=======
-  lbDispatch,
->>>>>>> 18c34d27
   onClose,
 }: Props) {
   const [query, setQuery] = useState(initialQuery || '');
@@ -228,14 +203,7 @@
 
   const onSubmit = (e: React.FormEvent | KeyboardEvent, onClose: () => void) => {
     e.preventDefault();
-<<<<<<< HEAD
-    onAccept(lockedArmor2ModsInternal);
-=======
-    lbDispatch({
-      type: 'lockedModsChanged',
-      lockedMods: lockedModsInternal,
-    });
->>>>>>> 18c34d27
+    onAccept(lockedModsInternal);
     onClose();
   };
 
