--- conflicted
+++ resolved
@@ -1,9 +1,5 @@
-<<<<<<< HEAD
 import * as _ from 'lodash';
-=======
-import * as _ from 'underscore';
 import copy from 'fast-copy';
->>>>>>> fd1ea09a
 import template from './loadout-builder.html';
 // tslint:disable-next-line:no-implicit-dependencies
 import intellectIcon from 'app/images/intellect.png';
@@ -15,12 +11,7 @@
 import { getDefinitions } from '../destiny1/d1-definitions.service';
 import { IComponentOptions, IController, ITimeoutService } from 'angular';
 import { DestinyAccount } from '../accounts/destiny-account.service';
-<<<<<<< HEAD
-import { Loadout, dimLoadoutService } from '../loadout/loadout.service';
-=======
 import { Loadout, dimLoadoutService, LoadoutClass } from '../loadout/loadout.service';
-import { sum } from '../util';
->>>>>>> fd1ea09a
 import { DestinyClass } from 'bungie-api-ts/destiny2';
 import { D1Item, D1GridNode } from '../inventory/item-types';
 import { D1Store } from '../inventory/store-types';
