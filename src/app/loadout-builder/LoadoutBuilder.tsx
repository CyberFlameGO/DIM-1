--- conflicted
+++ resolved
@@ -6,15 +6,10 @@
 import { DimStore, D2Store } from '../inventory/store-types';
 import GeneratedSets from './generated-sets/GeneratedSets';
 import { filterGeneratedSets, isLoadoutBuilderItem } from './generated-sets/utils';
-<<<<<<< HEAD
-import { StatTypes, ItemsByBucket } from './types';
 import { filterItems } from './preProcessFilter';
-=======
-import { ArmorSet, StatTypes, ItemsByBucket, MinMaxIgnored, statKeys, statHashes } from './types';
-import { sortedStoresSelector, storesLoadedSelector, storesSelector } from '../inventory/selectors';
-import { process, filterItems } from './process';
+import { StatTypes, ItemsByBucket, statKeys, statHashes } from './types';
+import { storesSelector } from '../inventory/selectors';
 import { createSelector } from 'reselect';
->>>>>>> c86cbbe2
 import PageWithMenu from 'app/dim-ui/PageWithMenu';
 import FilterBuilds from './generated-sets/FilterBuilds';
 import LoadoutDrawer from 'app/loadout/LoadoutDrawer';
@@ -25,34 +20,21 @@
   SearchFilters,
   searchConfigSelector,
   searchFiltersConfigSelector,
-<<<<<<< HEAD
-} from 'app/search/search-filters';
-=======
 } from 'app/search/search-filter';
-import memoizeOne from 'memoize-one';
->>>>>>> c86cbbe2
 import styles from './LoadoutBuilder.m.scss';
 import LockArmorAndPerks from './LockArmorAndPerks';
 import CollapsibleTitle from 'app/dim-ui/CollapsibleTitle';
 import { useProcess } from './hooks/useProcess';
 import { Loading } from 'app/dim-ui/Loading';
 import { AppIcon, refreshIcon } from 'app/shell/icons';
-import { useLbState, LoadoutBuilderState } from './loadoutBuilderReducer';
-import { statKeys } from './utils';
 import { Location } from 'history';
 import { Loadout } from 'app/loadout/loadout-types';
-<<<<<<< HEAD
 import { DestinyAccount } from 'app/accounts/destiny-account';
-import { createSelector } from 'reselect';
-import { storesSelector } from 'app/inventory/selectors';
 import { DimItem } from 'app/inventory/item-types';
 import { DestinyClass } from 'bungie-api-ts/destiny2';
 import { RootState } from 'app/store/reducers';
-=======
-import { useSubscription } from 'app/utils/hooks';
 import { LoadoutBuilderState, useLbState } from './loadoutBuilderReducer';
 import { settingsSelector } from 'app/settings/reducer';
->>>>>>> c86cbbe2
 
 // Need to force the type as lodash converts the StatTypes type to string.
 const statHashToType = _.invert(statHashes) as { [hash: number]: StatTypes };
@@ -115,35 +97,21 @@
     }
   );
 
-<<<<<<< HEAD
-  return (state: RootState): StoreProps => ({
-    statOrder: state.dimApi.settings.loStatSortOrder.map((hash) => statHashToType[hash]),
-    assumeMasterwork: state.dimApi.settings.loAssumeMasterwork,
-    isPhonePortrait: state.shell.isPhonePortrait,
-    items: itemsSelector(state),
-    searchConfig: searchConfigSelector(state),
-    filters: searchFiltersConfigSelector(state),
-  });
-=======
   return (state: RootState): StoreProps => {
     const { loStatSortOrder, loAssumeMasterwork, loMinPower, loMinStatTotal } = settingsSelector(
       state
     );
     return {
-      storesLoaded: storesLoadedSelector(state),
-      stores: sortedStoresSelector(state),
       statOrder: loStatSortOrder.map((hash) => statHashToType[hash]),
       assumeMasterwork: loAssumeMasterwork,
       minimumPower: loMinPower,
       minimumStatTotal: loMinStatTotal,
       isPhonePortrait: state.shell.isPhonePortrait,
       items: itemsSelector(state),
-      defs: state.manifest.d2Manifest,
       searchConfig: searchConfigSelector(state),
       filters: searchFiltersConfigSelector(state),
     };
   };
->>>>>>> c86cbbe2
 }
 
 /**
@@ -163,21 +131,8 @@
   location,
 }: Props) {
   const [
-<<<<<<< HEAD
-    {
-      selectedStoreId,
-      lockedMap,
-      lockedSeasonalMods,
-      lockedArmor2Mods,
-      statFilters,
-      minimumPower,
-      query,
-    },
+    { lockedMap, lockedSeasonalMods, lockedArmor2Mods, selectedStoreId, statFilters, query },
     lbDispatch,
-=======
-    { lockedMap, lockedSeasonalMods, lockedArmor2Mods, selectedStoreId, statFilters, query },
-    stateDispatch,
->>>>>>> c86cbbe2
   ] = useLbState(stores, location);
 
   const filter = filters.filterFunction(query);
@@ -192,8 +147,16 @@
   const characterItems: ItemsByBucket | undefined = selectedStore && items[selectedStore.classType];
 
   const filteredItems = useMemo(
-    () => filterItems(characterItems, lockedMap, lockedArmor2Mods, filter),
-    [characterItems, lockedMap, lockedArmor2Mods, filter]
+    () =>
+      filterItems(
+        characterItems,
+        lockedMap,
+        lockedArmor2Mods,
+        minimumStatTotal,
+        assumeMasterwork,
+        filter
+      ),
+    [characterItems, lockedMap, lockedArmor2Mods, minimumStatTotal, assumeMasterwork, filter]
   );
 
   const { result, processing } = useProcess(
@@ -204,27 +167,8 @@
     assumeMasterwork
   );
 
-<<<<<<< HEAD
   const combos = result?.combos || 0;
   const combosWithoutCaps = result?.combosWithoutCaps || 0;
-=======
-  let filteredItems: ItemsByBucket = {};
-  let processedSets: readonly ArmorSet[] = [];
-  let filteredSets: readonly ArmorSet[] = [];
-  let combos = 0;
-  let combosWithoutCaps = 0;
-  let processError;
-  const enabledStats = getEnabledStats(statFilters);
-  try {
-    filteredItems = filterItemsMemoized(
-      items[store.classType],
-      lockedMap,
-      lockedArmor2Mods,
-      minimumStatTotal,
-      assumeMasterwork,
-      filter
-    );
->>>>>>> c86cbbe2
 
   const filteredSets = useMemo(
     () =>
@@ -269,12 +213,6 @@
         minimumPower={minimumPower}
         minimumStatTotal={minimumStatTotal}
         stats={statFilters}
-<<<<<<< HEAD
-        onMinimumPowerChanged={(minimumPower: number) =>
-          lbDispatch({ type: 'minimumPowerChanged', minimumPower })
-        }
-=======
->>>>>>> c86cbbe2
         onStatFiltersChanged={(statFilters: LoadoutBuilderState['statFilters']) =>
           lbDispatch({ type: 'statFiltersChanged', statFilters })
         }
