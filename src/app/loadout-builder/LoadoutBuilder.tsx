import { LoadoutParameters, StatConstraint } from '@destinyitemmanager/dim-api-types';
import { DestinyAccount } from 'app/accounts/destiny-account';
import { D2ManifestDefinitions } from 'app/destiny2/d2-definitions';
import { settingsSelector } from 'app/dim-api/selectors';
import CollapsibleTitle from 'app/dim-ui/CollapsibleTitle';
import PageWithMenu from 'app/dim-ui/PageWithMenu';
import { t } from 'app/i18next-t';
import { DimItem, PluggableInventoryItemDefinition } from 'app/inventory/item-types';
import { isPluggableItem } from 'app/inventory/store/sockets';
import { Loadout } from 'app/loadout/loadout-types';
import { loadoutFromEquipped } from 'app/loadout/loadout-utils';
import { loadoutsSelector } from 'app/loadout/selectors';
import { ItemFilter } from 'app/search/filter-types';
import { searchFilterSelector } from 'app/search/search-filter';
import { AppIcon, refreshIcon } from 'app/shell/icons';
import { querySelector } from 'app/shell/selectors';
import { RootState } from 'app/store/types';
import { compareBy } from 'app/utils/comparators';
import { isArmor2Mod } from 'app/utils/item-utils';
import { AnimatePresence, motion } from 'framer-motion';
import _ from 'lodash';
import React, { useMemo } from 'react';
import ReactDOM from 'react-dom';
import { connect } from 'react-redux';
import { createSelector } from 'reselect';
import CharacterSelect from '../dim-ui/CharacterSelect';
import { allItemsSelector } from '../inventory/selectors';
import { DimStore } from '../inventory/store-types';
import FilterBuilds from './filter/FilterBuilds';
import LockArmorAndPerks from './filter/LockArmorAndPerks';
import ModPicker from './filter/ModPicker';
import PerkPicker from './filter/PerkPicker';
import CompareDrawer from './generated-sets/CompareDrawer';
import GeneratedSets from './generated-sets/GeneratedSets';
import { sortGeneratedSets } from './generated-sets/utils';
import { filterItems } from './item-filter';
import { LoadoutBuilderState, useLbState } from './loadout-builder-reducer';
import styles from './LoadoutBuilder.m.scss';
<<<<<<< HEAD
import { LoadoutBuilderState, useLbState } from './loadoutBuilderReducer';
import { filterItems } from './preProcessFilter';
import {
  ItemsByBucket,
  LockedArmor2ModMap,
=======
import { useProcess } from './process/useProcess';
import {
  generalSocketReusablePlugSetHash,
  ItemsByBucket,
>>>>>>> 18c34d27
  statHashes,
  statHashToType,
  statKeys,
  StatTypes,
<<<<<<< HEAD
=======
  statValues,
>>>>>>> 18c34d27
} from './types';
import { isLoadoutBuilderItem } from './utils';

interface ProvidedProps {
  account: DestinyAccount;
  defs: D2ManifestDefinitions;
  stores: DimStore[];
  preloadedLoadout?: Loadout;
}

interface StoreProps {
  statOrder: StatTypes[];
  assumeMasterwork: boolean;
  isPhonePortrait: boolean;
  items: Readonly<{
    [classType: number]: ItemsByBucket;
  }>;
  loadouts: Loadout[];
  filter: ItemFilter;
  searchQuery: string;
  halfTierMods: PluggableInventoryItemDefinition[];
}

type Props = ProvidedProps & StoreProps;

function mapStateToProps() {
  /** Gets items for the loadout builder and creates a mapping of classType -> bucketHash -> item array. */
  const itemsSelector = createSelector(
    allItemsSelector,
    (
      allItems
    ): Readonly<{
      [classType: number]: ItemsByBucket;
    }> => {
      const items: {
        [classType: number]: { [bucketHash: number]: DimItem[] };
      } = {};
      for (const item of allItems) {
        if (!item || !isLoadoutBuilderItem(item)) {
          continue;
        }
        const { classType, bucket } = item;

        if (!items[classType]) {
          items[classType] = {};
        }

        if (!items[classType][bucket.hash]) {
          items[classType][bucket.hash] = [];
        }

        items[classType][bucket.hash].push(item);
      }

      return items;
    }
  );

  const statOrderSelector = createSelector(
    (state: RootState) => settingsSelector(state).loStatSortOrder,
    (loStatSortOrder: number[]) => loStatSortOrder.map((hash) => statHashToType[hash])
  );

  /** A selector to pull out all half tier general mods so we can quick add them to sets. */
  const halfTierModsSelector = createSelector(
    (state: RootState) => settingsSelector(state).loStatSortOrder,
    (state: RootState) => state.manifest.d2Manifest,
    (statOrder, defs) => {
      const halfTierMods: PluggableInventoryItemDefinition[] = [];

      // Get all the item hashes for the general sockets whitelisted plugs.
      const reusablePlugs =
        defs?.PlugSet.get(generalSocketReusablePlugSetHash)?.reusablePlugItems.map(
          (p) => p.plugItemHash
        ) || [];

      for (const plugHash of reusablePlugs) {
        const plug = defs?.InventoryItem.get(plugHash);

        // Pick out the plugs which have a +5 value for an armour stat. This has the potential to break
        // if bungie adds more mods with these stats (this looks pretty unlikely as of March 2021).
        if (
          isPluggableItem(plug) &&
          isArmor2Mod(plug) &&
          plug.investmentStats.some(
            (stat) => stat.value === 5 && statValues.includes(stat.statTypeHash)
          )
        ) {
          halfTierMods.push(plug);
        }
      }

      // Sort the mods so they are in the same order as our stat filters. This ensures the desired stats
      // will be enhanced first.
      return halfTierMods.sort(
        compareBy((mod) => {
          const stat = mod.investmentStats.find(
            (stat) => stat.value === 5 && statValues.includes(stat.statTypeHash)
          );
          return statOrder.indexOf(stat!.statTypeHash);
        })
      );
    }
  );

  return (state: RootState): StoreProps => {
    const { loAssumeMasterwork } = settingsSelector(state);
    return {
      statOrder: statOrderSelector(state),
      assumeMasterwork: loAssumeMasterwork,
      isPhonePortrait: state.shell.isPhonePortrait,
      items: itemsSelector(state),
      loadouts: loadoutsSelector(state),
      filter: searchFilterSelector(state),
      searchQuery: querySelector(state),
      halfTierMods: halfTierModsSelector(state),
    };
  };
}

/**
 * The Loadout Optimizer screen
 */
function LoadoutBuilder({
  stores,
  statOrder,
  assumeMasterwork,
  isPhonePortrait,
  items,
  defs,
  loadouts,
  filter,
  preloadedLoadout,
  searchQuery,
  halfTierMods,
}: Props) {
  const [
    { lockedMap, lockedMods, selectedStoreId, statFilters, modPicker, perkPicker, compareSet },
    lbDispatch,
  ] = useLbState(stores, preloadedLoadout);

  const selectedStore = stores.find((store) => store.id === selectedStoreId);

  const enabledStats = useMemo(
    () => new Set(statKeys.filter((statType) => !statFilters[statType].ignored)),
    [statFilters]
  );

  const characterItems: ItemsByBucket | undefined = selectedStore && items[selectedStore.classType];

  const equippedLoadout: Loadout | undefined = selectedStore && loadoutFromEquipped(selectedStore);
  loadouts = equippedLoadout ? [...loadouts, equippedLoadout] : loadouts;

  const filteredItems = useMemo(() => filterItems(characterItems, lockedMap, lockedMods, filter), [
    characterItems,
    lockedMap,
    lockedMods,
    filter,
  ]);

  const { result, processing } = useProcess(
    selectedStore,
    filteredItems,
    lockedMap,
    lockedMods,
    assumeMasterwork,
    statOrder,
    statFilters
  );

  // A representation of the current loadout optimizer parameters that can be saved with generated loadouts
  // TODO: replace some of these individual params with this object
  const params: LoadoutParameters = useMemo(
    () => ({
      statConstraints: _.compact(
        _.sortBy(Object.entries(statFilters), ([statName]) =>
          statOrder.indexOf(statName as StatTypes)
        ).map(([statName, minMax]) => {
          if (minMax.ignored) {
            return undefined;
          }
          const stat: StatConstraint = {
            statHash: statHashes[statName],
          };
          if (minMax.min > 0) {
            stat.minTier = minMax.min;
          }
          if (minMax.max < 10) {
            stat.maxTier = minMax.max;
          }
          return stat;
        })
      ),
      mods: Object.values(lockedMods).flatMap((mods) => mods?.map((m) => m.modDef.hash) || []),
      query: searchQuery,
      assumeMasterworked: assumeMasterwork,
    }),
    [assumeMasterwork, lockedMods, searchQuery, statFilters, statOrder]
  );

  const combos = result?.combos || 0;
  const combosWithoutCaps = result?.combosWithoutCaps || 0;
  const sets = result?.sets;

  const filteredSets = useMemo(() => sortGeneratedSets(lockedMap, statOrder, enabledStats, sets), [
    lockedMap,
    statOrder,
    enabledStats,
    sets,
  ]);

  // I dont think this can actually happen?
  if (!selectedStore) {
    return null;
  }

  const menuContent = (
    <div className={styles.menuContent}>
      <FilterBuilds
        statRanges={result?.statRanges}
        stats={statFilters}
        onStatFiltersChanged={(statFilters: LoadoutBuilderState['statFilters']) =>
          lbDispatch({ type: 'statFiltersChanged', statFilters })
        }
        defs={defs}
        order={statOrder}
        assumeMasterwork={assumeMasterwork}
      />

      <LockArmorAndPerks
        selectedStore={selectedStore}
        lockedMap={lockedMap}
        lockedMods={lockedMods}
        lbDispatch={lbDispatch}
      />
    </div>
  );

  return (
    <PageWithMenu className={styles.page}>
      <PageWithMenu.Menu className={styles.menu}>
        <CharacterSelect
          selectedStore={selectedStore}
          stores={stores}
          isPhonePortrait={isPhonePortrait}
          onCharacterChanged={(storeId: string) => lbDispatch({ type: 'changeCharacter', storeId })}
        />
        {isPhonePortrait ? (
          <CollapsibleTitle sectionId="lb-filter" title={t('LoadoutBuilder.Filter')}>
            {menuContent}
          </CollapsibleTitle>
        ) : (
          menuContent
        )}
      </PageWithMenu.Menu>

      <PageWithMenu.Contents>
        <AnimatePresence>
          {processing && (
            <motion.div
              className={styles.processing}
              initial={{ opacity: 0, y: -50 }}
              animate={{ opacity: 1, y: 0 }}
              exit={{ opacity: 0, y: -50 }}
              transition={{ ease: 'easeInOut', duration: 0.5 }}
            >
              <div>{t('LoadoutBuilder.ProcessingSets', { character: selectedStore.name })}</div>
              <AppIcon icon={refreshIcon} spinning={true} />
            </motion.div>
          )}
        </AnimatePresence>
        {filteredSets && (
          <GeneratedSets
            sets={filteredSets}
            combos={combos}
            combosWithoutCaps={combosWithoutCaps}
            isPhonePortrait={isPhonePortrait}
            lockedMap={lockedMap}
            selectedStore={selectedStore}
            lbDispatch={lbDispatch}
            defs={defs}
            statOrder={statOrder}
            enabledStats={enabledStats}
            lockedMods={lockedMods}
            loadouts={loadouts}
            params={params}
            halfTierMods={halfTierMods}
          />
        )}
        {modPicker.open &&
          ReactDOM.createPortal(
            <ModPicker
              classType={selectedStore.classType}
              lockedMods={lockedMods}
              initialQuery={modPicker.initialQuery}
<<<<<<< HEAD
              onAccept={(newLockedArmor2Mods: LockedArmor2ModMap) =>
                lbDispatch({
                  type: 'lockedArmor2ModsChanged',
                  lockedArmor2Mods: newLockedArmor2Mods,
                })
              }
              filterLegacy={modPicker.filterLegacy}
=======
              lbDispatch={lbDispatch}
>>>>>>> 18c34d27
              onClose={() => lbDispatch({ type: 'closeModPicker' })}
            />,
            document.body
          )}
        {perkPicker.open &&
          ReactDOM.createPortal(
            <PerkPicker
              classType={selectedStore.classType}
              lockedMap={lockedMap}
              initialQuery={perkPicker.initialQuery}
              onClose={() => lbDispatch({ type: 'closePerkPicker' })}
              lbDispatch={lbDispatch}
            />,
            document.body
          )}
        {compareSet &&
          ReactDOM.createPortal(
            <CompareDrawer
              set={compareSet}
              loadouts={loadouts}
              lockedMods={lockedMods}
              defs={defs}
              classType={selectedStore.classType}
              statOrder={statOrder}
              enabledStats={enabledStats}
              assumeMasterwork={assumeMasterwork}
              onClose={() => lbDispatch({ type: 'closeCompareDrawer' })}
            />,
            document.body
          )}
      </PageWithMenu.Contents>
    </PageWithMenu>
  );
}

export default connect<StoreProps>(mapStateToProps)(LoadoutBuilder);<|MERGE_RESOLUTION|>--- conflicted
+++ resolved
@@ -36,26 +36,16 @@
 import { filterItems } from './item-filter';
 import { LoadoutBuilderState, useLbState } from './loadout-builder-reducer';
 import styles from './LoadoutBuilder.m.scss';
-<<<<<<< HEAD
-import { LoadoutBuilderState, useLbState } from './loadoutBuilderReducer';
-import { filterItems } from './preProcessFilter';
-import {
-  ItemsByBucket,
-  LockedArmor2ModMap,
-=======
 import { useProcess } from './process/useProcess';
 import {
   generalSocketReusablePlugSetHash,
   ItemsByBucket,
->>>>>>> 18c34d27
+  PluggableItemsByPlugCategoryHash,
   statHashes,
   statHashToType,
   statKeys,
   StatTypes,
-<<<<<<< HEAD
-=======
   statValues,
->>>>>>> 18c34d27
 } from './types';
 import { isLoadoutBuilderItem } from './utils';
 
@@ -351,17 +341,12 @@
               classType={selectedStore.classType}
               lockedMods={lockedMods}
               initialQuery={modPicker.initialQuery}
-<<<<<<< HEAD
-              onAccept={(newLockedArmor2Mods: LockedArmor2ModMap) =>
+              onAccept={(newLockedMods: PluggableItemsByPlugCategoryHash) =>
                 lbDispatch({
-                  type: 'lockedArmor2ModsChanged',
-                  lockedArmor2Mods: newLockedArmor2Mods,
+                  type: 'lockedModsChanged',
+                  lockedMods: newLockedMods,
                 })
               }
-              filterLegacy={modPicker.filterLegacy}
-=======
-              lbDispatch={lbDispatch}
->>>>>>> 18c34d27
               onClose={() => lbDispatch({ type: 'closeModPicker' })}
             />,
             document.body
