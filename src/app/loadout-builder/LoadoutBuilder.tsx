import { t } from 'app/i18next-t';
import _ from 'lodash';
<<<<<<< HEAD
import React, { useMemo, Dispatch } from 'react';
=======
import React, { useMemo, useCallback } from 'react';
import { connect } from 'react-redux';
import { DestinyAccount } from '../accounts/destiny-account';
>>>>>>> 527662e9
import CharacterSelect from '../dim-ui/CharacterSelect';
import { DimStore, D2Store } from '../inventory/store-types';
import GeneratedSets from './generated-sets/GeneratedSets';
<<<<<<< HEAD
import { filterGeneratedSets } from './generated-sets/utils';
import {
  StatTypes,
  ItemsByBucket,
  LockedMap,
  MinMaxIgnored,
  LockedModBase,
  LockedArmor2ModMap,
} from './types';
import { filterItems } from './preProcessFilter';
=======
import { filterGeneratedSets, isLoadoutBuilderItem } from './generated-sets/utils';
import { ArmorSet, StatTypes, ItemsByBucket, MinMaxIgnored } from './types';
import { sortedStoresSelector, storesLoadedSelector, storesSelector } from '../inventory/selectors';
import { process, filterItems, statKeys } from './process';
import { createSelector } from 'reselect';
>>>>>>> 527662e9
import PageWithMenu from 'app/dim-ui/PageWithMenu';
import FilterBuilds from './generated-sets/FilterBuilds';
import LoadoutDrawer from 'app/loadout/LoadoutDrawer';
import { D2ManifestDefinitions } from 'app/destiny2/d2-definitions';
import SearchFilterInput from 'app/search/SearchFilterInput';
import { SearchConfig, SearchFilters } from 'app/search/search-filters';
import styles from './LoadoutBuilder.m.scss';
import LockArmorAndPerks from './LockArmorAndPerks';
import CollapsibleTitle from 'app/dim-ui/CollapsibleTitle';
import { LoadoutBuilderAction, LBState } from './LoadoutBuilderContainer';
import { useProcess } from './hooks/useProcess';
import { DimItem } from 'app/inventory/item-types';
<<<<<<< HEAD
import { Loading } from 'app/dim-ui/Loading';
import { AppIcon, refreshIcon } from 'app/shell/icons';
=======
import { refresh$ } from 'app/shell/refresh';
import { queueAction } from 'app/inventory/action-queue';
import ErrorPanel from 'app/shell/ErrorPanel';
import { getCurrentStore } from 'app/inventory/stores-helpers';
import ShowPageLoading from 'app/dim-ui/ShowPageLoading';
import { RouteComponentProps, withRouter, StaticContext } from 'react-router';
import { Loadout } from 'app/loadout/loadout-types';
import { useSubscription } from 'app/utils/hooks';
import { LoadoutBuilderState, useLbState } from './loadoutBuilderReducer';

interface ProvidedProps {
  account: DestinyAccount;
}
>>>>>>> 527662e9

interface Props {
  stores: DimStore[];
  selectedStore: DimStore<DimItem>;
  isPhonePortrait: boolean;
  items: Readonly<{
    [classType: number]: ItemsByBucket;
  }>;
  defs: D2ManifestDefinitions;
  searchConfig: SearchConfig;
  filters: SearchFilters;
<<<<<<< HEAD
  lockedMap: LockedMap;
  lockedSeasonalMods: LockedModBase[];
  lockedArmor2Mods: LockedArmor2ModMap;
  selectedStoreId?: string;
  statFilters: Readonly<{ [statType in StatTypes]: MinMaxIgnored }>;
  minimumPower: number;
  query: string;
  statOrder: StatTypes[];
  assumeMasterwork: boolean;
  enabledStats: Set<StatTypes>;
  lbDispatch: Dispatch<LoadoutBuilderAction>;
=======
}

type Props = ProvidedProps &
  StoreProps &
  RouteComponentProps<{}, StaticContext, { loadout?: Loadout }>;

function mapStateToProps() {
  const itemsSelector = createSelector(
    storesSelector,
    (
      stores
    ): Readonly<{
      [classType: number]: ItemsByBucket;
    }> => {
      const items: {
        [classType: number]: { [bucketHash: number]: DimItem[] };
      } = {};
      for (const store of stores) {
        for (const item of store.items) {
          if (!item || !item.isDestiny2() || !isLoadoutBuilderItem(item)) {
            continue;
          }
          for (const classType of item.classType === DestinyClass.Unknown
            ? [DestinyClass.Hunter, DestinyClass.Titan, DestinyClass.Warlock]
            : [item.classType]) {
            if (!items[classType]) {
              items[classType] = {};
            }
            if (!items[classType][item.bucket.hash]) {
              items[classType][item.bucket.hash] = [];
            }
            items[classType][item.bucket.hash].push(item);
          }
        }
      }

      return items;
    }
  );

  return (state: RootState): StoreProps => ({
    storesLoaded: storesLoadedSelector(state),
    stores: sortedStoresSelector(state),
    isPhonePortrait: state.shell.isPhonePortrait,
    items: itemsSelector(state),
    defs: state.manifest.d2Manifest,
    searchConfig: searchConfigSelector(state),
    filters: searchFiltersConfigSelector(state),
  });
>>>>>>> 527662e9
}

/**
 * The Loadout Optimizer screen
 */
function LoadoutBuilder({
  stores,
  selectedStore,
  isPhonePortrait,
  items,
  defs,
  searchConfig,
  filters,
  lockedMap,
  lockedSeasonalMods,
  lockedArmor2Mods,
  statFilters,
  minimumPower,
  query,
  statOrder,
  assumeMasterwork,
  enabledStats,
  lbDispatch,
}: Props) {
<<<<<<< HEAD
  const filter = filters.filterFunction(query);
=======
  // Memoizing to ensure these functions are only created once
  const [filterItemsMemoized, filterSetsMemoized, processMemoized, getEnabledStats] = useMemo(
    () => [
      memoizeOne(filterItems),
      memoizeOne(filterGeneratedSets),
      memoizeOne(process),
      memoizeOne(
        (statFilters: Readonly<{ [statType in StatTypes]: MinMaxIgnored }>) =>
          new Set(statKeys.filter((statType) => !statFilters[statType].ignored))
      ),
    ],
    []
  );

  const [
    {
      lockedMap,
      lockedSeasonalMods,
      lockedArmor2Mods,
      selectedStoreId,
      statFilters,
      minimumPower,
      query,
      statOrder,
      assumeMasterwork,
    },
    stateDispatch,
  ] = useLbState(stores, location);
>>>>>>> 527662e9

  const characterItems: ItemsByBucket | undefined = items[selectedStore.classType];

<<<<<<< HEAD
  const filteredItems = useMemo(
    () => filterItems(characterItems, lockedMap, lockedArmor2Mods, filter),
    [characterItems, lockedMap, lockedArmor2Mods, filter]
=======
          if (!selectedStoreId) {
            stateDispatch({ type: 'changeCharacter', storeId: getCurrentStore(stores)!.id });
          }
        }),
      /* do not include selectedStoreId in dependencies, it triggers two process rounds after changing store */
      /* eslint-disable react-hooks/exhaustive-deps */
      [account]
    )
>>>>>>> 527662e9
  );

  const { result, processing } = useProcess(
    filteredItems,
    lockedMap,
    lockedArmor2Mods,
    selectedStore.id,
    assumeMasterwork
  );

  const combos = result?.combos || 0;
  const combosWithoutCaps = result?.combosWithoutCaps || 0;

  const filteredSets = useMemo(
    () =>
      filterGeneratedSets(
        minimumPower,
        lockedMap,
        lockedArmor2Mods,
        lockedSeasonalMods,
        statFilters,
        statOrder,
        enabledStats,
        result?.sets
      ),
    [
      minimumPower,
      lockedMap,
      lockedArmor2Mods,
      lockedSeasonalMods,
      statFilters,
      statOrder,
      enabledStats,
      result?.sets,
    ]
  );

  const menuContent = (
    <div className={styles.menuContent}>
      <SearchFilterInput
        searchConfig={searchConfig}
        placeholder={t('LoadoutBuilder.SearchPlaceholder')}
        onQueryChanged={(query: string) => lbDispatch({ type: 'queryChanged', query })}
      />

      <FilterBuilds
        sets={result?.sets}
        selectedStore={selectedStore as D2Store}
        minimumPower={minimumPower}
        stats={statFilters}
        onMinimumPowerChanged={(minimumPower: number) =>
          lbDispatch({ type: 'minimumPowerChanged', minimumPower })
        }
<<<<<<< HEAD
        onStatFiltersChanged={(statFilters: LBState['statFilters']) =>
          lbDispatch({ type: 'statFiltersChanged', statFilters })
=======
        onStatFiltersChanged={(statFilters: LoadoutBuilderState['statFilters']) =>
          stateDispatch({ type: 'statFiltersChanged', statFilters })
>>>>>>> 527662e9
        }
        defs={defs}
        order={statOrder}
        onStatOrderChanged={(statOrder: StatTypes[]) =>
          lbDispatch({ type: 'statOrderChanged', statOrder })
        }
        assumeMasterwork={assumeMasterwork}
        onMasterworkAssumptionChange={(assumeMasterwork: boolean) =>
          lbDispatch({ type: 'assumeMasterworkChanged', assumeMasterwork })
        }
      />

      <LockArmorAndPerks
        items={filteredItems}
        selectedStore={selectedStore}
        lockedMap={lockedMap}
        lockedSeasonalMods={lockedSeasonalMods}
        lockedArmor2Mods={lockedArmor2Mods}
        lbDispatch={lbDispatch}
      />
    </div>
  );

  return (
    <PageWithMenu className={styles.page}>
      <PageWithMenu.Menu className={styles.menu}>
        <CharacterSelect
          selectedStore={selectedStore}
          stores={stores}
          vertical={!isPhonePortrait}
          isPhonePortrait={isPhonePortrait}
          onCharacterChanged={(storeId: string) => lbDispatch({ type: 'changeCharacter', storeId })}
        />
        {isPhonePortrait ? (
          <CollapsibleTitle sectionId="lb-filter" title={t('LoadoutBuilder.Filter')}>
            {menuContent}
          </CollapsibleTitle>
        ) : (
          menuContent
        )}
      </PageWithMenu.Menu>

      <PageWithMenu.Contents>
        {filteredSets && processing && (
          <div className={styles.processing}>
            <AppIcon icon={refreshIcon} spinning={true} />
          </div>
        )}
        {filteredSets ? (
          <GeneratedSets
            sets={filteredSets}
            combos={combos}
            combosWithoutCaps={combosWithoutCaps}
            isPhonePortrait={isPhonePortrait}
            lockedMap={lockedMap}
            selectedStore={selectedStore}
            lbDispatch={lbDispatch}
            defs={defs}
            statOrder={statOrder}
            enabledStats={enabledStats}
            lockedArmor2Mods={lockedArmor2Mods}
          />
        ) : (
          <Loading message={'Processing armor sets'} />
        )}
      </PageWithMenu.Contents>

      <LoadoutDrawer />
    </PageWithMenu>
  );
}

export default React.memo(LoadoutBuilder);<|MERGE_RESOLUTION|>--- conflicted
+++ resolved
@@ -1,33 +1,12 @@
 import { t } from 'app/i18next-t';
 import _ from 'lodash';
-<<<<<<< HEAD
-import React, { useMemo, Dispatch } from 'react';
-=======
-import React, { useMemo, useCallback } from 'react';
-import { connect } from 'react-redux';
-import { DestinyAccount } from '../accounts/destiny-account';
->>>>>>> 527662e9
+import React, { useMemo } from 'react';
 import CharacterSelect from '../dim-ui/CharacterSelect';
 import { DimStore, D2Store } from '../inventory/store-types';
 import GeneratedSets from './generated-sets/GeneratedSets';
-<<<<<<< HEAD
 import { filterGeneratedSets } from './generated-sets/utils';
-import {
-  StatTypes,
-  ItemsByBucket,
-  LockedMap,
-  MinMaxIgnored,
-  LockedModBase,
-  LockedArmor2ModMap,
-} from './types';
+import { StatTypes, ItemsByBucket } from './types';
 import { filterItems } from './preProcessFilter';
-=======
-import { filterGeneratedSets, isLoadoutBuilderItem } from './generated-sets/utils';
-import { ArmorSet, StatTypes, ItemsByBucket, MinMaxIgnored } from './types';
-import { sortedStoresSelector, storesLoadedSelector, storesSelector } from '../inventory/selectors';
-import { process, filterItems, statKeys } from './process';
-import { createSelector } from 'reselect';
->>>>>>> 527662e9
 import PageWithMenu from 'app/dim-ui/PageWithMenu';
 import FilterBuilds from './generated-sets/FilterBuilds';
 import LoadoutDrawer from 'app/loadout/LoadoutDrawer';
@@ -37,31 +16,16 @@
 import styles from './LoadoutBuilder.m.scss';
 import LockArmorAndPerks from './LockArmorAndPerks';
 import CollapsibleTitle from 'app/dim-ui/CollapsibleTitle';
-import { LoadoutBuilderAction, LBState } from './LoadoutBuilderContainer';
 import { useProcess } from './hooks/useProcess';
-import { DimItem } from 'app/inventory/item-types';
-<<<<<<< HEAD
 import { Loading } from 'app/dim-ui/Loading';
 import { AppIcon, refreshIcon } from 'app/shell/icons';
-=======
-import { refresh$ } from 'app/shell/refresh';
-import { queueAction } from 'app/inventory/action-queue';
-import ErrorPanel from 'app/shell/ErrorPanel';
-import { getCurrentStore } from 'app/inventory/stores-helpers';
-import ShowPageLoading from 'app/dim-ui/ShowPageLoading';
-import { RouteComponentProps, withRouter, StaticContext } from 'react-router';
+import { useLbState, LoadoutBuilderState } from './loadoutBuilderReducer';
+import { statKeys } from './utils';
+import { Location } from 'history';
 import { Loadout } from 'app/loadout/loadout-types';
-import { useSubscription } from 'app/utils/hooks';
-import { LoadoutBuilderState, useLbState } from './loadoutBuilderReducer';
-
-interface ProvidedProps {
-  account: DestinyAccount;
-}
->>>>>>> 527662e9
 
 interface Props {
   stores: DimStore[];
-  selectedStore: DimStore<DimItem>;
   isPhonePortrait: boolean;
   items: Readonly<{
     [classType: number]: ItemsByBucket;
@@ -69,69 +33,9 @@
   defs: D2ManifestDefinitions;
   searchConfig: SearchConfig;
   filters: SearchFilters;
-<<<<<<< HEAD
-  lockedMap: LockedMap;
-  lockedSeasonalMods: LockedModBase[];
-  lockedArmor2Mods: LockedArmor2ModMap;
-  selectedStoreId?: string;
-  statFilters: Readonly<{ [statType in StatTypes]: MinMaxIgnored }>;
-  minimumPower: number;
-  query: string;
-  statOrder: StatTypes[];
-  assumeMasterwork: boolean;
-  enabledStats: Set<StatTypes>;
-  lbDispatch: Dispatch<LoadoutBuilderAction>;
-=======
-}
-
-type Props = ProvidedProps &
-  StoreProps &
-  RouteComponentProps<{}, StaticContext, { loadout?: Loadout }>;
-
-function mapStateToProps() {
-  const itemsSelector = createSelector(
-    storesSelector,
-    (
-      stores
-    ): Readonly<{
-      [classType: number]: ItemsByBucket;
-    }> => {
-      const items: {
-        [classType: number]: { [bucketHash: number]: DimItem[] };
-      } = {};
-      for (const store of stores) {
-        for (const item of store.items) {
-          if (!item || !item.isDestiny2() || !isLoadoutBuilderItem(item)) {
-            continue;
-          }
-          for (const classType of item.classType === DestinyClass.Unknown
-            ? [DestinyClass.Hunter, DestinyClass.Titan, DestinyClass.Warlock]
-            : [item.classType]) {
-            if (!items[classType]) {
-              items[classType] = {};
-            }
-            if (!items[classType][item.bucket.hash]) {
-              items[classType][item.bucket.hash] = [];
-            }
-            items[classType][item.bucket.hash].push(item);
-          }
-        }
-      }
-
-      return items;
-    }
-  );
-
-  return (state: RootState): StoreProps => ({
-    storesLoaded: storesLoadedSelector(state),
-    stores: sortedStoresSelector(state),
-    isPhonePortrait: state.shell.isPhonePortrait,
-    items: itemsSelector(state),
-    defs: state.manifest.d2Manifest,
-    searchConfig: searchConfigSelector(state),
-    filters: searchFiltersConfigSelector(state),
-  });
->>>>>>> 527662e9
+  location: Location<{
+    loadout?: Loadout | undefined;
+  }>;
 }
 
 /**
@@ -139,79 +43,49 @@
  */
 function LoadoutBuilder({
   stores,
-  selectedStore,
   isPhonePortrait,
   items,
   defs,
   searchConfig,
   filters,
-  lockedMap,
-  lockedSeasonalMods,
-  lockedArmor2Mods,
-  statFilters,
-  minimumPower,
-  query,
-  statOrder,
-  assumeMasterwork,
-  enabledStats,
-  lbDispatch,
+  location,
 }: Props) {
-<<<<<<< HEAD
-  const filter = filters.filterFunction(query);
-=======
-  // Memoizing to ensure these functions are only created once
-  const [filterItemsMemoized, filterSetsMemoized, processMemoized, getEnabledStats] = useMemo(
-    () => [
-      memoizeOne(filterItems),
-      memoizeOne(filterGeneratedSets),
-      memoizeOne(process),
-      memoizeOne(
-        (statFilters: Readonly<{ [statType in StatTypes]: MinMaxIgnored }>) =>
-          new Set(statKeys.filter((statType) => !statFilters[statType].ignored))
-      ),
-    ],
-    []
-  );
-
   const [
     {
+      selectedStoreId,
       lockedMap,
       lockedSeasonalMods,
       lockedArmor2Mods,
-      selectedStoreId,
       statFilters,
       minimumPower,
       query,
       statOrder,
       assumeMasterwork,
     },
-    stateDispatch,
+    lbDispatch,
   ] = useLbState(stores, location);
->>>>>>> 527662e9
-
-  const characterItems: ItemsByBucket | undefined = items[selectedStore.classType];
-
-<<<<<<< HEAD
+
+  const filter = filters.filterFunction(query);
+
+  const selectedStore = stores.find((store) => store.id === selectedStoreId);
+
+  const enabledStats = useMemo(
+    () => new Set(statKeys.filter((statType) => !statFilters[statType].ignored)),
+    [statFilters]
+  );
+
+  const characterItems: ItemsByBucket | undefined = selectedStore && items[selectedStore.classType];
+
   const filteredItems = useMemo(
     () => filterItems(characterItems, lockedMap, lockedArmor2Mods, filter),
     [characterItems, lockedMap, lockedArmor2Mods, filter]
-=======
-          if (!selectedStoreId) {
-            stateDispatch({ type: 'changeCharacter', storeId: getCurrentStore(stores)!.id });
-          }
-        }),
-      /* do not include selectedStoreId in dependencies, it triggers two process rounds after changing store */
-      /* eslint-disable react-hooks/exhaustive-deps */
-      [account]
-    )
->>>>>>> 527662e9
   );
 
   const { result, processing } = useProcess(
     filteredItems,
     lockedMap,
     lockedArmor2Mods,
-    selectedStore.id,
+    selectedStore?.id,
     assumeMasterwork
   );
 
@@ -242,6 +116,11 @@
     ]
   );
 
+  // I dont think this can actually happen?
+  if (!selectedStore) {
+    return null;
+  }
+
   const menuContent = (
     <div className={styles.menuContent}>
       <SearchFilterInput
@@ -258,13 +137,8 @@
         onMinimumPowerChanged={(minimumPower: number) =>
           lbDispatch({ type: 'minimumPowerChanged', minimumPower })
         }
-<<<<<<< HEAD
-        onStatFiltersChanged={(statFilters: LBState['statFilters']) =>
+        onStatFiltersChanged={(statFilters: LoadoutBuilderState['statFilters']) =>
           lbDispatch({ type: 'statFiltersChanged', statFilters })
-=======
-        onStatFiltersChanged={(statFilters: LoadoutBuilderState['statFilters']) =>
-          stateDispatch({ type: 'statFiltersChanged', statFilters })
->>>>>>> 527662e9
         }
         defs={defs}
         order={statOrder}
