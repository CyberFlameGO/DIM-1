--- conflicted
+++ resolved
@@ -38,9 +38,7 @@
 import { filterItems } from './item-filter';
 import { LoadoutBuilderState, useLbState } from './loadout-builder-reducer';
 import styles from './LoadoutBuilder.m.scss';
-<<<<<<< HEAD
-import { LoadoutBuilderState, useLbState } from './loadoutBuilderReducer';
-import { filterItems } from './preProcessFilter';
+import { useProcess } from './process/useProcess';
 import {
   ItemsByBucket,
   statHashes,
@@ -49,10 +47,6 @@
   StatTypes,
   statValues,
 } from './types';
-=======
-import { useProcess } from './process/useProcess';
-import { ItemsByBucket, statHashes, statHashToType, statKeys, StatTypes } from './types';
->>>>>>> d0b3484b
 import { isLoadoutBuilderItem } from './utils';
 
 interface ProvidedProps {
