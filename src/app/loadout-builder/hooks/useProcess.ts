import { wrap, releaseProxy } from 'comlink';
import { useEffect, useState, useMemo } from 'react';
import {
  ItemsByBucket,
  LockedMap,
  LockedArmor2ModMap,
  ArmorSet,
  StatTypes,
  MinMaxIgnored,
  MinMax,
  LockedModBase,
} from '../types';
import { DimItem, DimSocket, DimSockets, D2Item } from 'app/inventory/item-types';
import {
  ProcessItemsByBucket,
  ProcessItem,
  ProcessArmorSet,
  ProcessSocket,
  ProcessSockets,
} from '../processWorker/types';
import {
  getSpecialtySocketMetadata,
  getSpecialtySocketMetadataByPlugCategoryHash,
} from 'app/utils/item-utils';

interface ProcessState {
  processing: boolean;
  result: {
    sets: ArmorSet[];
    combos: number;
    combosWithoutCaps: number;
    statRanges?: { [stat in StatTypes]: MinMax };
  } | null;
  currentCleanup: (() => void) | null;
}

type ItemsById = { [id: string]: DimItem };

/**
 * Hook to process all the stat groups for LO in a web worker.
 */
export function useProcess(
  filteredItems: ItemsByBucket,
  lockedItems: LockedMap,
  lockedSeasonalMods: readonly LockedModBase[],
  lockedArmor2ModMap: LockedArmor2ModMap,
  assumeMasterwork: boolean,
  statOrder: StatTypes[],
  statFilters: { [statType in StatTypes]: MinMaxIgnored },
  minimumPower: number
) {
  const [{ result, processing, currentCleanup }, setState] = useState({
    processing: false,
    result: null,
    currentCleanup: null,
  } as ProcessState);

  const { worker, cleanup } = useWorkerAndCleanup(
    filteredItems,
    lockedItems,
    lockedSeasonalMods,
    lockedArmor2ModMap,
    assumeMasterwork,
    statOrder,
    statFilters,
    minimumPower
  );

  if (currentCleanup && currentCleanup !== cleanup) {
    currentCleanup();
  }

  useEffect(() => {
    const processStart = performance.now();

    setState({ processing: true, result, currentCleanup: cleanup });

    const processItems: ProcessItemsByBucket = {};
    const itemsById: ItemsById = {};

    for (const [key, items] of Object.entries(filteredItems)) {
      processItems[key] = [];
      for (const item of items) {
        if (item.isDestiny2()) {
          processItems[key].push(mapDimItemToProcessItem(item));
          itemsById[item.id] = item;
        }
      }
    }

    const workerStart = performance.now();
    worker
      .process(
        processItems,
        lockedItems,
        mapSeasonalModsToSeasonsArray(lockedSeasonalMods),
        lockedArmor2ModMap,
        assumeMasterwork,
        statOrder,
        statFilters,
        minimumPower
      )
      .then(({ sets, combos, combosWithoutCaps, statRanges }) => {
        console.log(`useProcess: worker time ${performance.now() - workerStart}ms`);
        const hydratedSets = sets.map((set) => hydrateArmorSet(set, itemsById));

        setState({
          processing: false,
          result: {
            sets: hydratedSets,
            combos,
            combosWithoutCaps,
            statRanges,
          },
          currentCleanup: null,
        });

        console.log(`useProcess ${performance.now() - processStart}ms`);
      });
    /* do not include things from state or worker in dependencies */
    /* eslint-disable react-hooks/exhaustive-deps */
  }, [
    filteredItems,
    lockedItems,
<<<<<<< HEAD
    lockedSeasonalMods,
=======
>>>>>>> 0057ea98
    lockedArmor2ModMap,
    assumeMasterwork,
    statOrder,
    statFilters,
<<<<<<< HEAD
=======
    minimumPower,
>>>>>>> 0057ea98
  ]);

  return { result, processing };
}

/**
 * Creates a worker and a cleanup function for the worker.
 *
 * The worker and cleanup are memoized so that when the any of the inputs are changed a new one is created.
 *
 * The worker will be cleaned up when the component unmounts.
 */
function useWorkerAndCleanup(
  filteredItems: ItemsByBucket,
  lockedItems: LockedMap,
  lockedSeasonalMods: readonly LockedModBase[],
  lockedArmor2ModMap: LockedArmor2ModMap,
  assumeMasterwork: boolean,
  statOrder: StatTypes[],
  statFilters: { [statType in StatTypes]: MinMaxIgnored },
  minimumPower: number
) {
  const { worker, cleanup } = useMemo(() => createWorker(), [
    filteredItems,
    lockedItems,
    lockedSeasonalMods,
    lockedArmor2ModMap,
    assumeMasterwork,
    statOrder,
    statFilters,
    minimumPower,
  ]);

  // cleanup the worker on unmount
  useEffect(() => cleanup, [worker, cleanup]);

  return { worker, cleanup };
}

function createWorker() {
  const instance = new Worker('../processWorker/ProcessWorker', {
    name: 'ProcessWorker',
    type: 'module',
  });

  const worker = wrap<import('../processWorker/ProcessWorker').ProcessWorker>(instance);

  const cleanup = () => {
    worker[releaseProxy]();
    instance.terminate();
  };

  return { worker, cleanup };
}

function mapDimSocketToProcessSocket(dimSocket: DimSocket): ProcessSocket {
  return {
    plug: dimSocket.plug && {
      stats: dimSocket.plug.stats,
      plugItemHash: dimSocket.plug.plugItem.hash,
    },
    plugOptions: dimSocket.plugOptions.map((dimPlug) => ({
      stats: dimPlug.stats,
      plugItemHash: dimPlug.plugItem.hash,
    })),
  };
}

function mapSeasonalModsToSeasonsArray(lockedSeasonalMods: readonly LockedModBase[]): string[] {
  const sortedMetadata = lockedSeasonalMods
    .map((mod) => getSpecialtySocketMetadataByPlugCategoryHash(mod.mod.plug.plugCategoryHash))
    .sort((a, b) => {
      // Not sure if I need the second two return conditions
      if (a?.season && b?.season) {
        return a.season - b.season;
      } else if (!a?.season) {
        return 1;
      }
      return -1;
    });

  const sortedModSeasonTags: string[] = [];
  for (const metadata of sortedMetadata) {
    if (metadata) {
      sortedModSeasonTags.push(metadata.tag);
    }
  }

  return sortedModSeasonTags;
}

function mapDimSocketsToProcessSockets(dimSockets: DimSockets): ProcessSockets {
  return {
    sockets: dimSockets.sockets.map(mapDimSocketToProcessSocket),
    categories: dimSockets.categories.map((category) => ({
      categoryStyle: category.category.categoryStyle,
      sockets: category.sockets.map(mapDimSocketToProcessSocket),
    })),
  };
}

function mapDimItemToProcessItem(dimItem: D2Item): ProcessItem {
  const { bucket, id, type, name, equippingLabel, basePower, stats } = dimItem;

  const statMap: { [statHash: number]: number } = {};
  if (stats) {
    for (const { statHash, value } of stats) {
      statMap[statHash] = value;
    }
  }

  const modMetadata = getSpecialtySocketMetadata(dimItem);

  return {
    bucketHash: bucket.hash,
    id,
    type,
    name,
    equippingLabel,
    basePower,
    stats: statMap,
    sockets: dimItem.sockets && mapDimSocketsToProcessSockets(dimItem.sockets),
    energyType: dimItem.energy?.energyType,
    season: modMetadata?.season,
    compatibleModSeasons: modMetadata?.compatibleTags,
  };
}

export function hydrateArmorSet(processed: ProcessArmorSet, itemsById: ItemsById): ArmorSet {
  const sets: ArmorSet['sets'] = [];

  for (const processSet of processed.sets) {
    const armor: DimItem[][] = [];

    for (const itemIds of processSet.armor) {
      armor.push(itemIds.map((id) => itemsById[id]));
    }

    sets.push({ armor, statChoices: processSet.statChoices });
  }

  const firstValidSet: DimItem[] = processed.firstValidSet.map((id) => itemsById[id]);

  return {
    sets,
    firstValidSet,
    firstValidSetStatChoices: processed.firstValidSetStatChoices,
    stats: processed.stats,
    maxPower: processed.maxPower,
  };
}<|MERGE_RESOLUTION|>--- conflicted
+++ resolved
@@ -17,11 +17,13 @@
   ProcessArmorSet,
   ProcessSocket,
   ProcessSockets,
+  ProcessModMetadataByEnergy,
 } from '../processWorker/types';
 import {
   getSpecialtySocketMetadata,
   getSpecialtySocketMetadataByPlugCategoryHash,
 } from 'app/utils/item-utils';
+import { DestinyEnergyType } from 'bungie-api-ts/destiny2';
 
 interface ProcessState {
   processing: boolean;
@@ -122,18 +124,12 @@
   }, [
     filteredItems,
     lockedItems,
-<<<<<<< HEAD
     lockedSeasonalMods,
-=======
->>>>>>> 0057ea98
     lockedArmor2ModMap,
     assumeMasterwork,
     statOrder,
     statFilters,
-<<<<<<< HEAD
-=======
     minimumPower,
->>>>>>> 0057ea98
   ]);
 
   return { result, processing };
@@ -202,27 +198,47 @@
   };
 }
 
-function mapSeasonalModsToSeasonsArray(lockedSeasonalMods: readonly LockedModBase[]): string[] {
+function mapSeasonalModsToSeasonsArray(
+  lockedSeasonalMods: readonly LockedModBase[]
+): ProcessModMetadataByEnergy {
   const sortedMetadata = lockedSeasonalMods
-    .map((mod) => getSpecialtySocketMetadataByPlugCategoryHash(mod.mod.plug.plugCategoryHash))
+    .map((mod) => ({
+      mod,
+      metadata: getSpecialtySocketMetadataByPlugCategoryHash(mod.mod.plug.plugCategoryHash),
+    }))
     .sort((a, b) => {
-      // Not sure if I need the second two return conditions
-      if (a?.season && b?.season) {
-        return a.season - b.season;
-      } else if (!a?.season) {
+      if (a.metadata?.season && b.metadata?.season) {
+        if (a.metadata.season === b.metadata.season) {
+          return a.mod.mod.plug.energyCost.energyType - b.mod.mod.plug.energyCost.energyType;
+        }
+        return a.metadata.season - b.metadata.season;
+      } else if (!a.metadata?.season) {
         return 1;
       }
       return -1;
     });
 
-  const sortedModSeasonTags: string[] = [];
-  for (const metadata of sortedMetadata) {
-    if (metadata) {
-      sortedModSeasonTags.push(metadata.tag);
+  const modMetadataByEnergy: ProcessModMetadataByEnergy = {
+    anyEnergy: [],
+    otherEnergy: [],
+  };
+  for (const entry of sortedMetadata) {
+    if (entry?.metadata) {
+      if (entry.mod.mod.plug.energyCost.energyType === DestinyEnergyType.Any) {
+        modMetadataByEnergy.anyEnergy.push({
+          seasonTag: entry.metadata.tag,
+          energy: entry.mod.mod.plug.energyCost.energyType,
+        });
+      } else {
+        modMetadataByEnergy.otherEnergy.push({
+          seasonTag: entry.metadata.tag,
+          energy: entry.mod.mod.plug.energyCost.energyType,
+        });
+      }
     }
   }
 
-  return sortedModSeasonTags;
+  return modMetadataByEnergy;
 }
 
 function mapDimSocketsToProcessSockets(dimSockets: DimSockets): ProcessSockets {
