--- conflicted
+++ resolved
@@ -53,11 +53,7 @@
   options: items,
   offset,
   fixed,
-<<<<<<< HEAD
-  placement = 'bottom-start',
-=======
   placement = kebab ? 'bottom-end' : 'bottom-start',
->>>>>>> 0a731942
 }: Props) {
   const { isOpen, getToggleButtonProps, getMenuProps, highlightedIndex, getItemProps } = useSelect({
     items,
