--- conflicted
+++ resolved
@@ -34,337 +34,6 @@
 /** Is the loadout drawer currently open? */
 export let loadoutDialogOpen = false;
 
-<<<<<<< HEAD
-=======
-export const editLoadout$ = new EventBus<{
-  loadout: Loadout;
-  showClass?: boolean;
-  isNew?: boolean;
-}>();
-export const addItem$ = new EventBus<{
-  item: DimItem;
-  clickEvent: MouseEvent | React.MouseEvent;
-}>();
-
-/**
- * Start editing a loadout.
- */
-export function editLoadout(loadout: Loadout, { showClass = true, isNew = true } = {}) {
-  editLoadout$.next({
-    loadout,
-    showClass,
-    isNew,
-  });
-}
-
-/**
- * Add an item to the loadout we're currently editing. This is driven by clicks in Inventory.
- */
-export function addItemToLoadout(item: DimItem, $event: MouseEvent | React.MouseEvent) {
-  addItem$.next({
-    item,
-    clickEvent: $event,
-  });
-}
-
-interface StoreProps {
-  itemSortOrder: string[];
-  classTypeOptions: {
-    label: string;
-    value: number;
-  }[];
-  stores: DimStore[];
-  allItems: DimItem[];
-  buckets: InventoryBuckets;
-  loadouts: Loadout[];
-}
-
-type Props = StoreProps & ThunkDispatchProp;
-
-interface State {
-  loadout?: Readonly<Loadout>;
-  showClass: boolean;
-  isNew: boolean;
-  modPicker: {
-    show: boolean;
-    /** An initial query to be passed to the mod picker, this will filter the mods shown. */
-    query?: string;
-  };
-}
-
-type Action =
-  /** Reset the tool (for when the sheet is closed) */
-  | { type: 'reset' }
-  /** Start editing a new or existing loadout */
-  | {
-      type: 'editLoadout';
-      loadout: Loadout;
-      isNew: boolean;
-      showClass: boolean;
-    }
-  /** Replace the current loadout with an updated one */
-  | { type: 'update'; loadout: Loadout }
-  /** Add an item to the loadout */
-  | { type: 'addItem'; item: DimItem; shift: boolean; items: DimItem[]; equip?: boolean }
-  /** Remove an item from the loadout */
-  | { type: 'removeItem'; item: DimItem; shift: boolean; items: DimItem[] }
-  /** Make an item that's already in the loadout equipped */
-  | { type: 'equipItem'; item: DimItem; items: DimItem[] }
-  | { type: 'openModPicker'; query?: string }
-  | { type: 'closeModPicker' };
-
-/**
- * All state for this component is managed through this reducer and the Actions above.
- */
-function stateReducer(state: State, action: Action): State {
-  switch (action.type) {
-    case 'reset':
-      return {
-        showClass: true,
-        isNew: false,
-        loadout: undefined,
-        modPicker: {
-          show: false,
-        },
-      };
-
-    case 'editLoadout': {
-      const { loadout, isNew, showClass } = action;
-
-      return {
-        ...state,
-        loadout,
-        isNew,
-        showClass,
-      };
-    }
-
-    case 'update':
-      return {
-        ...state,
-        loadout: action.loadout,
-      };
-
-    case 'addItem': {
-      const { loadout } = state;
-      const { item, shift, items, equip } = action;
-
-      if (!itemCanBeInLoadout(item)) {
-        showNotification({ type: 'warning', title: t('Loadouts.OnlyItems') });
-        return state;
-      }
-
-      return {
-        ...state,
-        loadout: addItem(loadout || newLoadout('', []), item, shift, items, equip),
-        isNew: !loadout,
-      };
-    }
-
-    case 'removeItem': {
-      const { loadout } = state;
-      const { item, shift, items } = action;
-      return loadout
-        ? {
-            ...state,
-            loadout: removeItem(loadout, item, shift, items),
-          }
-        : state;
-    }
-
-    case 'equipItem': {
-      const { loadout } = state;
-      const { item, items } = action;
-      return loadout
-        ? {
-            ...state,
-            loadout: equipItem(loadout, item, items),
-          }
-        : state;
-    }
-
-    case 'openModPicker': {
-      const { query } = action;
-      return { ...state, modPicker: { show: true, query } };
-    }
-
-    case 'closeModPicker': {
-      return { ...state, modPicker: { show: false } };
-    }
-  }
-}
-
-/**
- * Produce a new loadout that adds a new item to the given loadout.
- */
-function addItem(
-  loadout: Readonly<Loadout>,
-  item: DimItem,
-  shift: boolean,
-  items: DimItem[],
-  equip?: boolean
-): Loadout {
-  const loadoutItem: LoadoutItem = {
-    id: item.id,
-    hash: item.hash,
-    amount: Math.min(item.amount, shift ? 5 : 1),
-    equipped: false,
-  };
-
-  // Other items of the same type (as DimItem)
-  const typeInventory = items.filter((i) => i.type === item.type);
-  const dupe = loadout.items.find((i) => i.hash === item.hash && i.id === item.id);
-  const maxSlots = item.bucket.capacity;
-
-  return produce(loadout, (draftLoadout) => {
-    const findItem = (item: DimItem) =>
-      draftLoadout.items.find((i) => i.id === item.id && i.hash === item.hash)!;
-
-    if (!dupe) {
-      if (typeInventory.length < maxSlots) {
-        loadoutItem.equipped =
-          equip !== undefined ? equip : item.equipment && typeInventory.length === 0;
-
-        if (loadoutItem.equipped) {
-          for (const otherItem of typeInventory) {
-            findItem(otherItem).equipped = false;
-          }
-        }
-
-        // Only allow one subclass to be present per class (to allow for making a loadout that specifies a subclass for each class)
-        if (item.type === 'Class') {
-          const conflictingItem = items.find(
-            (i) => i.type === item.type && i.classType === item.classType
-          );
-          if (conflictingItem) {
-            draftLoadout.items = draftLoadout.items.filter((i) => i.id !== conflictingItem.id);
-          }
-          loadoutItem.equipped = true;
-        }
-
-        draftLoadout.items.push(loadoutItem);
-      } else {
-        showNotification({
-          type: 'warning',
-          title: t('Loadouts.MaxSlots', { slots: maxSlots }),
-        });
-      }
-    } else if (item.maxStackSize > 1) {
-      const increment = Math.min(dupe.amount + item.amount, item.maxStackSize) - dupe.amount;
-      dupe.amount += increment;
-      // TODO: handle stack splits
-    }
-
-    if (
-      draftLoadout.classType === DestinyClass.Unknown &&
-      item.classType !== DestinyClass.Unknown
-    ) {
-      draftLoadout.classType = item.classType;
-    }
-  });
-}
-
-/**
- * Produce a new Loadout with the given item removed from the original loadout.
- */
-function removeItem(
-  loadout: Readonly<Loadout>,
-  item: DimItem,
-  shift: boolean,
-  items: DimItem[]
-): Loadout {
-  return produce(loadout, (draftLoadout) => {
-    const loadoutItem = draftLoadout.items.find((i) => i.hash === item.hash && i.id === item.id);
-
-    if (!loadoutItem) {
-      return;
-    }
-
-    const decrement = shift ? 5 : 1;
-    loadoutItem.amount ||= 1;
-    loadoutItem.amount -= decrement;
-    if (loadoutItem.amount <= 0) {
-      draftLoadout.items = draftLoadout.items.filter(
-        (i) => !(i.hash === item.hash && i.id === item.id)
-      );
-    }
-
-    if (loadoutItem.equipped) {
-      const typeInventory = items.filter((i) => i.type === item.type);
-      const nextInLine =
-        typeInventory.length > 0 &&
-        draftLoadout.items.find(
-          (i) => i.id === typeInventory[0].id && i.hash === typeInventory[0].hash
-        );
-      if (nextInLine) {
-        nextInLine.equipped = true;
-      }
-    }
-  });
-}
-
-/**
- * Produce a new loadout with the given item switched to being equipped (or unequipped if it's already equipped).
- */
-function equipItem(loadout: Readonly<Loadout>, item: DimItem, items: DimItem[]) {
-  return produce(loadout, (draftLoadout) => {
-    const findItem = (item: DimItem) =>
-      draftLoadout.items.find((i) => i.id === item.id && i.hash === item.hash)!;
-
-    // Classes are always equipped
-    if (item.type === 'Class') {
-      return;
-    }
-
-    const loadoutItem = findItem(item);
-    if (item.equipment) {
-      if (loadoutItem.equipped) {
-        // It's equipped, mark it unequipped
-        loadoutItem.equipped = false;
-      } else {
-        // It's unequipped - mark all the other items and conflicting exotics unequipped, then mark this equipped
-        items
-          .filter(
-            (i) =>
-              // Others in this slot
-              i.type === item.type ||
-              // Other exotics
-              (item.equippingLabel && i.equippingLabel === item.equippingLabel)
-          )
-          .map(findItem)
-          .forEach((i) => {
-            i.equipped = false;
-          });
-
-        loadoutItem.equipped = true;
-      }
-    }
-  });
-}
-
-function mapStateToProps() {
-  const classTypeOptionsSelector = createSelector(storesSelector, (stores) => {
-    const classTypeValues: {
-      label: string;
-      value: DestinyClass;
-    }[] = _.uniqBy(
-      stores.filter((s) => !s.isVault),
-      (store) => store.classType
-    ).map((store) => ({ label: store.className, value: store.classType }));
-    return [{ label: t('Loadouts.Any'), value: DestinyClass.Unknown }, ...classTypeValues];
-  });
-
-  return (state: RootState): StoreProps => ({
-    itemSortOrder: itemSortOrderSelector(state),
-    classTypeOptions: classTypeOptionsSelector(state),
-    stores: storesSelector(state),
-    allItems: allItemsSelector(state),
-    buckets: bucketsSelector(state)!,
-    loadouts: loadoutsSelector(state),
-  });
-}
-
->>>>>>> 6e7aef78
 /**
  * The Loadout editor that shows up as a sheet on the Inventory screen. You can build and edit
  * loadouts from this interface.
@@ -540,20 +209,6 @@
       stateDispatch({ type: 'update', loadout: newLoadout });
     }
   };
-
-<<<<<<< HEAD
-  const bucketTypes = Object.keys(buckets.byType);
-=======
-  // Find a loadout with the same name that could overlap with this one
-  // Note that this might be the saved version of this very same loadout!
-  const clashingLoadout = loadouts.find(
-    (l) =>
-      loadout.name === l.name &&
-      (loadout.classType === l.classType ||
-        l.classType === DestinyClass.Unknown ||
-        loadout.classType === DestinyClass.Unknown)
-  );
->>>>>>> 6e7aef78
 
   const header = (
     <div className="loadout-drawer-header">
