--- conflicted
+++ resolved
@@ -1,13 +1,4 @@
-<<<<<<< HEAD
-import {
-  Loadout as DimApiLoadout,
-  LoadoutItem as DimApiLoadoutItem,
-  UpgradeSpendTier,
-} from '@destinyitemmanager/dim-api-types';
-=======
->>>>>>> bffadbf4
 import { currentProfileSelector } from 'app/dim-api/selectors';
-import { AssumeArmorMasterwork, LockArmorEnergyType } from 'app/loadout-builder/types';
 import { RootState } from 'app/store/types';
 import { emptyArray } from 'app/utils/empty';
 import _ from 'lodash';
@@ -29,91 +20,4 @@
     return _.last(state.loadouts.previousLoadouts[storeId]);
   }
   return undefined;
-<<<<<<< HEAD
-};
-
-/**
- * DIM API stores loadouts in a new format, but the app still uses the old format everywhere. This converts the API
- * storage format to the old loadout format.
- */
-function convertDimApiLoadoutToLoadout(loadout: DimApiLoadout): Loadout {
-  const { equipped, unequipped, clearSpace, parameters, ...rest } = loadout;
-  return {
-    ...rest,
-    parameters: migrateUpgradeSpendTierAndLockItemEnergy(parameters),
-    clearSpace: clearSpace || false,
-    items: [
-      ...equipped.map((i) => convertDimApiLoadoutItemToLoadoutItem(i, true)),
-      ...unequipped.map((i) => convertDimApiLoadoutItemToLoadoutItem(i, false)),
-    ],
-  };
-}
-
-function migrateUpgradeSpendTierAndLockItemEnergy(parameters: DimApiLoadout['parameters']): {
-  assumeArmorMasterwork: AssumeArmorMasterwork;
-  lockArmorEnergyType: LockArmorEnergyType;
-} {
-  const migrated = { ...parameters };
-  const { upgradeSpendTier, lockItemEnergyType } = migrated;
-
-  delete migrated.upgradeSpendTier;
-  delete migrated.lockItemEnergyType;
-
-  switch (upgradeSpendTier) {
-    case UpgradeSpendTier.AscendantShards:
-      return {
-        ...migrated,
-        assumeArmorMasterwork: AssumeArmorMasterwork.All,
-        lockArmorEnergyType: lockItemEnergyType
-          ? LockArmorEnergyType.All
-          : LockArmorEnergyType.None,
-      };
-    case UpgradeSpendTier.AscendantShardsNotExotic:
-      return {
-        ...migrated,
-        assumeArmorMasterwork: AssumeArmorMasterwork.Legendary,
-        lockArmorEnergyType: lockItemEnergyType
-          ? LockArmorEnergyType.All
-          : LockArmorEnergyType.None,
-      };
-    case UpgradeSpendTier.AscendantShardsNotMasterworked:
-      return {
-        ...migrated,
-        assumeArmorMasterwork: AssumeArmorMasterwork.All,
-        lockArmorEnergyType: lockItemEnergyType
-          ? LockArmorEnergyType.All
-          : LockArmorEnergyType.Masterworked,
-      };
-    case UpgradeSpendTier.AscendantShardsLockEnergyType:
-    case UpgradeSpendTier.EnhancementPrisms:
-    case UpgradeSpendTier.LegendaryShards:
-    case UpgradeSpendTier.Nothing:
-    default:
-      return {
-        ...migrated,
-        assumeArmorMasterwork: AssumeArmorMasterwork.None,
-        lockArmorEnergyType: lockItemEnergyType
-          ? LockArmorEnergyType.All
-          : LockArmorEnergyType.None,
-      };
-  }
-}
-
-/**
- * Converts DimApiLoadoutItem to real loadout items.
- */
-export function convertDimApiLoadoutItemToLoadoutItem(
-  item: DimApiLoadoutItem,
-  equipped: boolean
-): LoadoutItem {
-  return {
-    id: item.id || '0',
-    hash: item.hash,
-    amount: item.amount || 1,
-    socketOverrides: item.socketOverrides,
-    equipped,
-  };
-}
-=======
-};
->>>>>>> bffadbf4
+};