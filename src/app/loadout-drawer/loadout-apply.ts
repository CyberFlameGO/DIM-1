import { D2ManifestDefinitions } from 'app/destiny2/d2-definitions';
import { interruptFarming, resumeFarming } from 'app/farming/basic-actions';
import { t } from 'app/i18next-t';
import { canInsertPlug, insertPlug } from 'app/inventory/advanced-write-actions';
import { updateCharacters } from 'app/inventory/d2-stores';
import {
  equipItems,
  executeMoveItem,
  getSimilarItem,
  MoveReservations,
} from 'app/inventory/item-move-service';
import { DimItem, DimSocket, PluggableInventoryItemDefinition } from 'app/inventory/item-types';
import { updateManualMoveTimestamp } from 'app/inventory/manual-moves';
import { loadoutNotification } from 'app/inventory/MoveNotifications';
import { storesSelector } from 'app/inventory/selectors';
import { DimStore } from 'app/inventory/store-types';
import { isPluggableItem } from 'app/inventory/store/sockets';
import {
  amountOfItem,
  findItemsByBucket,
  getItemAcrossStores,
  getStore,
  getVault,
  spaceLeftForItem,
} from 'app/inventory/stores-helpers';
import { LockableBucketHashes } from 'app/loadout-builder/types';
import {
  createPluggingStrategy,
  fitMostMods,
  isAssigningToDefault,
  pickPlugPositions,
} from 'app/loadout/mod-assignment-utils';
import { getDefaultPlugHash } from 'app/loadout/mod-utils';
import { d2ManifestSelector, destiny2CoreSettingsSelector } from 'app/manifest/selectors';
import { showNotification } from 'app/notifications/notifications';
import { loadingTracker } from 'app/shell/loading-tracker';
import { ThunkResult } from 'app/store/types';
import { queueAction } from 'app/utils/action-queue';
import { CanceledError, CancelToken, withCancel } from 'app/utils/cancel';
import { DimError } from 'app/utils/dim-error';
import { itemCanBeEquippedBy } from 'app/utils/item-utils';
import { errorLog, infoLog, timer, warnLog } from 'app/utils/log';
import { getSocketByIndex, getSocketsByIndexes } from 'app/utils/socket-utils';
import { count } from 'app/utils/util';
import { DestinyClass, PlatformErrorCodes } from 'bungie-api-ts/destiny2';
import { SocketCategoryHashes } from 'data/d2/generated-enums';
import produce from 'immer';
import _ from 'lodash';
import { savePreviousLoadout } from './actions';
import {
  anyActionFailed,
  LoadoutApplyPhase,
  LoadoutItemState,
  LoadoutModState,
  LoadoutSocketOverrideState,
  LoadoutStateGetter,
  LoadoutStateUpdater,
  makeLoadoutApplyState,
  setLoadoutApplyPhase,
  setModResult,
  setSocketOverrideResult,
} from './loadout-apply-state';
import { Assignment, Loadout, LoadoutItem } from './loadout-types';
import { backupLoadout } from './loadout-utils';

// TODO: move this whole file to "loadouts" folder

const outOfSpaceWarning = _.throttle((store) => {
  showNotification({
    type: 'info',
    title: t('FarmingMode.OutOfRoomTitle'),
    body: t('FarmingMode.OutOfRoom', { character: store.name }),
  });
}, 60000);

/**
 * Apply a loadout - a collection of items to be moved and possibly equipped all at once.
 * @param allowUndo whether to include this loadout in the "undo loadout" menu stack.
 * @return a promise for the completion of the whole loadout operation.
 */
export function applyLoadout(
  store: DimStore,
  loadout: Loadout,
  {
    /** Add this to the stack of loadouts that you can undo */
    allowUndo = false,
    /** Only apply items matching the class of the store we're applying to */
    onlyMatchingClass = false,
  } = {}
): ThunkResult {
  return async (dispatch) => {
    if (!store) {
      throw new Error('You need a store!');
    }

    if ($featureFlags.debugMoves) {
      infoLog('loadout', 'Apply loadout', loadout.name, 'to', store.name);
    }
    const stopTimer = timer('Loadout Application');

    const [cancelToken, cancel] = withCancel();

    const [getLoadoutState, setLoadoutState, stateObservable] = makeLoadoutApplyState();

    // This will run after other moves/loadouts are done
    const loadoutPromise = queueAction(() =>
      dispatch(
        doApplyLoadout(
          store,
          loadout,
          getLoadoutState,
          setLoadoutState,
          onlyMatchingClass,
          cancelToken,
          allowUndo
        )
      )
    );
    loadingTracker.addPromise(loadoutPromise);

    // Start a notification that will show as long as the loadout is equipping
    showNotification(loadoutNotification(loadout, stateObservable, loadoutPromise, cancel));

    try {
      await loadoutPromise;
    } catch (e) {
      errorLog('loadout', 'failed loadout', getLoadoutState(), e);
    } finally {
      stopTimer();
    }
  };
}

/**
 * This is the task in the action queue that actually performs the loadout application. It is responsible for
 * making all the various moves, equips, and item reconfiguration that the loadout requested. It does not
 * notify errors or progress - that is handled by LoadoutApplyState and the caller.
 */
function doApplyLoadout(
  store: DimStore,
  loadout: Loadout,
  getLoadoutState: LoadoutStateGetter,
  setLoadoutState: LoadoutStateUpdater,
  onlyMatchingClass: boolean,
  cancelToken: CancelToken,
  allowUndo = false
): ThunkResult {
  return async (dispatch, getState) => {
    const defs = d2ManifestSelector(getState())!;
    // Stop farming mode while we're applying the loadout
    dispatch(interruptFarming());

    // The store and its items may change as we move things - make sure we're always looking at the latest version
    const getStores = () => storesSelector(getState());
    const getTargetStore = () => getStore(getStores(), store.id)!;

    try {
      // Back up the current state as an "undo" loadout
      if (allowUndo && !store.isVault) {
        dispatch(
          savePreviousLoadout({
            storeId: store.id,
            loadoutId: loadout.id,
            previousLoadout: backupLoadout(store, t('Loadouts.Before', { name: loadout.name })),
          })
        );
      }

      // TODO: would be great to avoid all these getLoadoutItems?

      // Trim down the list of items to only those that could be equipped by the store we're sending to.
      const applicableLoadoutItems = loadout.items.filter((loadoutItem) => {
        const item = getLoadoutItem(loadoutItem, store, getStores());
        // Don't filter if they're going to the vault
        return (
          item &&
          (!onlyMatchingClass ||
            store.isVault ||
            !item.equipment ||
            itemCanBeEquippedBy(item, store))
        );
      });

      // Figure out which items have specific socket overrides that will need to be applied.
      // TODO: remove socket-overrides from the mods to apply list!
      const itemsWithOverrides = loadout.items.filter((loadoutItem) => {
        const item = getLoadoutItem(loadoutItem, store, getStores());
        return (
          loadoutItem.socketOverrides &&
          item &&
          // Don't apply perks/mods/subclass configs when moving items to the vault
          !store.isVault &&
          // Only apply perks/mods/subclass configs if the item is usable by the store we're applying to
          (item.classType === DestinyClass.Unknown || item.classType === store.classType)
        );
      });

      // TODO: build a memoized selector set of all unlocked plug hashes for each character, and use that
      // to fast-fail mods that are specified but not unlocked!

      // Don't apply mods when moving to the vault
      const modsToApply = ((!store.isVault && loadout.parameters?.mods) || []).filter((h) =>
        // Filter out mods that no longer exist
        defs.InventoryItem.get(h)
      );
      // Mods specific to a bucket but not an item - fashion mods (shader/ornament)
      const modsByBucketToApply: {
        [bucketHash: number]: number[];
      } = {};
      if (!store.isVault && loadout.parameters?.modsByBucket) {
        for (const [bucketHash, mods] of Object.entries(loadout.parameters.modsByBucket)) {
          const filteredMods = mods.filter((h) =>
            // Filter out mods that no longer exist
            defs.InventoryItem.get(h)
          );
          if (filteredMods.length) {
            modsByBucketToApply[parseInt(bucketHash, 10)] = filteredMods;
          }
        }
      }

      // Initialize items/mods/etc in the LoadoutApplyState, for the notification
      setLoadoutState(
        produce((state) => {
          state.phase = LoadoutApplyPhase.Deequip;

          // Fill out pending state for all items
          for (const loadoutItem of applicableLoadoutItems) {
            const item = getLoadoutItem(loadoutItem, store, getStores())!;
            state.itemStates[item.index] = {
              item,
              equip: loadoutItem.equipped,
              state: LoadoutItemState.Pending,
            };
          }
          // Fill out pending state for all socket overrides
          for (const loadoutItem of itemsWithOverrides) {
            const item = getLoadoutItem(loadoutItem, store, getStores())!;
            if (item) {
              state.socketOverrideStates[item.index] = {
                item,
                results: _.mapValues(loadoutItem.socketOverrides, (plugHash) => ({
                  plugHash,
                  state: LoadoutSocketOverrideState.Pending,
                })),
              };
            }
          }
          // Fill out pending state for all mods
          state.modStates = modsToApply.map((modHash) => ({
            modHash,
            state: LoadoutModState.Pending,
          }));
          state.modStates.push(
            ...Object.values(modsByBucketToApply)
              .flat()
              .map((modHash) => ({
                modHash,
                state: LoadoutModState.Pending,
              }))
          );
        })
      );

      // Filter out items that don't need to move
      const loadoutItemsToMove: LoadoutItem[] = Array.from(
        applicableLoadoutItems.filter((loadoutItem) => {
          const item = getLoadoutItem(loadoutItem, store, getStores());
          // Ignore any items that are already in the correct state
          const requiresAction =
            item &&
            // We need to move to another location - but exclude items that can't be transferred
            ((item.owner !== store.id && !item.notransfer) ||
              // Items in the postmaster should be moved even if they're on the same character
              item.location.inPostmaster ||
              // Needs to be equipped. Stuff not marked "equip" doesn't
              // necessarily mean to de-equip it.
              (loadoutItem.equipped && !item.equipped) ||
              // We always try to move consumable stacks because their logic is complicated
              (loadoutItem.amount && loadoutItem.amount > 1));

          if (item && !requiresAction) {
            setLoadoutState(
              produce((state) => {
                state.itemStates[item.index].state = LoadoutItemState.AlreadyThere;
              })
            );
          }

          return requiresAction;
        }),
        // Shallow copy all LoadoutItems so we can mutate the equipped flag later
        (i) => ({ ...i })
      );

      // The vault can't equip items, so set equipped to false
      if (store.isVault) {
        for (const loadoutItem of loadoutItemsToMove) {
          loadoutItem.equipped = false;
        }
      }

      let itemsToEquip = loadoutItemsToMove.filter((i) => i.equipped);
      // If we need to equip many items at once, we'll use a single bulk-equip later
      if (itemsToEquip.length > 1) {
        // TODO: just set a bulkEquip flag
        itemsToEquip.forEach((i) => {
          i.equipped = false;
        });
      }

      // Dequip items from the loadout off of other characters so they can be moved.
      // TODO: break out into its own action
      const itemsToDequip = loadoutItemsToMove.filter((loadoutItem) => {
        const item = getItemAcrossStores(getStores(), loadoutItem);
        return item?.equipped && item.owner !== store.id;
      });

      const stores = getStores();
      const realItemsToDequip = _.compact(itemsToDequip.map((i) => getItemAcrossStores(stores, i)));
      // Group dequips per character
      const dequips = _.map(
        _.groupBy(realItemsToDequip, (i) => i.owner),
        async (dequipItems, owner) => {
          // If there's only one item to remove, we don't need to bulk dequip, it'll be handled
          // automatically when we try to move the item.
          if (dequipItems.length === 1) {
            return;
          }
          // You can't directly dequip things, you have to equip something
          // else - so choose an appropriate replacement for each item.
          const itemsToEquip = _.compact(
            dequipItems.map((i) =>
              getSimilarItem(getStores(), i, {
                exclusions: applicableLoadoutItems,
                excludeExotic: i.isExotic,
              })
            )
          );
          try {
            const result = await dispatch(
              equipItems(getStore(getStores(), owner)!, itemsToEquip, cancelToken)
            );
            // Bulk equip can partially fail
            setLoadoutState(
              produce((state) => {
                for (const item of dequipItems) {
                  const errorCode = result[item.id];
                  state.itemStates[item.index].state =
                    errorCode === PlatformErrorCodes.Success
                      ? LoadoutItemState.DequippedPendingMove
                      : LoadoutItemState.FailedDequip;

                  // TODO how to set the error code here?
                  // state.itemStates[item.index].error = new DimError().withCause(BungieError(errorCode))
                }
              })
            );
          } catch (e) {
            if (e instanceof CanceledError) {
              throw e;
            }
            errorLog('loadout dequip', 'Failed to dequip items from', owner, e);
            setLoadoutState(
              produce((state) => {
                for (const item of dequipItems) {
                  state.itemStates[item.index].state = LoadoutItemState.FailedDequip;
                  state.itemStates[item.index].error = e;
                }
              })
            );
          }
        }
      );
      // Run each character's bulk dequip in parallel
      await Promise.all(dequips);

      // Move all items to the right location
      setLoadoutState(setLoadoutApplyPhase(LoadoutApplyPhase.MoveItems));
      for (const loadoutItem of loadoutItemsToMove) {
        // TODO: try parallelizing these too?
        // TODO: respect flag for equip not allowed
        try {
          await dispatch(
            applyLoadoutItem(store.id, loadoutItem, applicableLoadoutItems, cancelToken)
          );
          const updatedItem = getItemAcrossStores(getStores(), loadoutItem);
          if (updatedItem) {
            setLoadoutState(
              produce((state) => {
                state.itemStates[updatedItem.index].state =
                  // If we're doing a bulk equip later, set to MovedPendingEquip
                  itemsToEquip.length > 1 &&
                  itemsToEquip.some((loadoutItem) => loadoutItem.id === updatedItem.id)
                    ? LoadoutItemState.MovedPendingEquip
                    : LoadoutItemState.Succeeded;
              })
            );
          }
        } catch (e) {
          if (e instanceof CanceledError) {
            throw e;
          }
          const updatedItem = getItemAcrossStores(getStores(), loadoutItem);
          if (updatedItem) {
            errorLog('loadout', 'Failed to apply loadout item', updatedItem.name, e);
            setLoadoutState(
              produce((state) => {
                // If it made it to the right store, the failure was in equipping, not moving
                const isOnCorrectStore = updatedItem.owner === store.id;
                state.itemStates[updatedItem.index].state = isOnCorrectStore
                  ? LoadoutItemState.FailedEquip
                  : LoadoutItemState.FailedMove;
                state.itemStates[updatedItem.index].error = e;
                state.equipNotPossible ||=
                  isOnCorrectStore &&
                  e instanceof DimError &&
                  checkequipNotPossible(e.bungieErrorCode());
              })
            );
          }
        }
      }

      // After moving all items into the right place, do a single bulk-equip to the selected store.
      // If only one item needed to be equipped we will have handled it as part of applyLoadoutItem.
      setLoadoutState(setLoadoutApplyPhase(LoadoutApplyPhase.EquipItems));
      if (itemsToEquip.length > 1) {
        const store = getTargetStore();
        const stores = getStores();
        const successfulItems = Object.values(getLoadoutState().itemStates).filter(
          (s) => s.equip && s.state === LoadoutItemState.MovedPendingEquip
        );
        // Use the bulk equipAll API to equip all at once.
        itemsToEquip = itemsToEquip.filter((i) =>
          successfulItems.some((si) => si.item.id === i.id)
        );
        const realItemsToEquip = _.compact(
          itemsToEquip.map((i) => getLoadoutItem(i, store, stores))
        );
        try {
          const result = await dispatch(equipItems(store, realItemsToEquip, cancelToken));
          // Bulk equip can partially fail
          setLoadoutState(
            produce((state) => {
              for (const item of realItemsToEquip) {
                const errorCode = result[item.id];
                state.itemStates[item.index].state =
                  errorCode === PlatformErrorCodes.Success
                    ? LoadoutItemState.Succeeded
                    : LoadoutItemState.FailedEquip;

                // TODO how to set the error code here?
                // state.itemStates[item.index].error = new DimError().withCause(BungieError(errorCode))

                state.equipNotPossible ||= checkequipNotPossible(errorCode);
              }
            })
          );
        } catch (e) {
          if (e instanceof CanceledError) {
            throw e;
          }
          errorLog('loadout equip', 'Failed to equip items', e);
          setLoadoutState(
            produce((state) => {
              for (const item of realItemsToEquip) {
                state.itemStates[item.index].state = LoadoutItemState.FailedEquip;
                state.itemStates[item.index].error = e;
              }
            })
          );
        }
      }

      // Apply socket overrides to items that have them, to set specific mods and perks
      if (itemsWithOverrides.length) {
        setLoadoutState(setLoadoutApplyPhase(LoadoutApplyPhase.SocketOverrides));

        // TODO (ryan) the items with overrides here don't have the default plugs included in them
        infoLog('loadout socket overrides', 'Socket overrides to apply', itemsWithOverrides);
<<<<<<< HEAD
        await dispatch(applySocketOverrides(itemsWithOverrides, setLoadoutState, cancelToken));
=======
        await dispatch(applySocketOverrides(itemsWithOverrides, store, stores, setLoadoutState));
>>>>>>> 2d2f97e0
        const overrideResults = Object.values(getLoadoutState().socketOverrideStates).flatMap((r) =>
          Object.values(r.results)
        );
        const successfulItemOverrides = count(
          overrideResults,
          (r) => r.state === LoadoutSocketOverrideState.Applied
        );
        infoLog(
          'loadout socket overrides',
          'Socket overrides applied',
          successfulItemOverrides,
          overrideResults.length
        );
      }

      // Apply any mods in the loadout. These apply to the current equipped items, not just loadout items!
      if (modsToApply.length || !_.isEmpty(modsByBucketToApply)) {
        setLoadoutState(setLoadoutApplyPhase(LoadoutApplyPhase.ApplyMods));
        infoLog('loadout mods', 'Mods to apply', modsToApply);
        await dispatch(
          applyLoadoutMods(
            applicableLoadoutItems,
            store.id,
            modsToApply,
            modsByBucketToApply,
            setLoadoutState,
            cancelToken
          )
        );
        const { modStates } = getLoadoutState();
        infoLog(
          'loadout mods',
          'Mods applied',
          count(modStates, (s) => s.state === LoadoutModState.Applied),
          modStates.length
        );
      }

      // If this is marked to clear space (and we're not applying it to the vault), move items not
      // in the loadout off the character
      if (loadout.clearSpace && !store.isVault) {
        setLoadoutState(setLoadoutApplyPhase(LoadoutApplyPhase.ClearSpace));
        await dispatch(
          clearSpaceAfterLoadout(
            getTargetStore(),
            applicableLoadoutItems.map((i) => getLoadoutItem(i, store, getStores())!),
            cancelToken
          )
        );
      }

      if (anyActionFailed(getLoadoutState())) {
        setLoadoutState(setLoadoutApplyPhase(LoadoutApplyPhase.Failed));
        // This message isn't used, it just triggers the failure state in the notification
        throw new Error('loadout-failed');
      }
      setLoadoutState(setLoadoutApplyPhase(LoadoutApplyPhase.Succeeded));
    } finally {
      // Update the characters to get the latest stats
      dispatch(updateCharacters());
      dispatch(resumeFarming());
    }
  };
}

/**
 * Move one loadout item to its destination. May also equip the item unless we're waiting to equip it later.
 */
function applyLoadoutItem(
  storeId: string,
  loadoutItem: LoadoutItem,
  excludes: { id: string; hash: number }[],
  cancelToken: CancelToken
): ThunkResult {
  return async (dispatch, getState) => {
    // The store and its items may change as we move things - make sure we're always looking at the latest version
    const stores = storesSelector(getState());
    const store = getStore(stores, storeId)!;
    const item = getLoadoutItem(loadoutItem, store, stores);

    if (!item) {
      return;
    }

    // We mark this *first*, because otherwise things observing state (like farming) may not see this
    // in time.
    updateManualMoveTimestamp(item);

    if (item.maxStackSize > 1) {
      // handle consumables!
      const amountAlreadyHave = amountOfItem(store, loadoutItem);
      let amountNeeded = loadoutItem.amount - amountAlreadyHave;
      if (amountNeeded > 0) {
        const otherStores = stores.filter((otherStore) => store.id !== otherStore.id);
        const storesByAmount = _.sortBy(
          otherStores.map((store) => ({
            store,
            amount: amountOfItem(store, loadoutItem),
          })),
          (v) => v.amount
        ).reverse();

        let totalAmount = amountAlreadyHave;
        // Keep moving from stacks until we get enough
        while (amountNeeded > 0) {
          const source = _.maxBy(storesByAmount, (s) => s.amount)!;
          const amountToMove = Math.min(source.amount, amountNeeded);
          const sourceItem = source.store.items.find((i) => i.hash === loadoutItem.hash);

          if (amountToMove === 0 || !sourceItem) {
            const error: DimError & { level?: string } = new DimError(
              'Loadouts.TooManyRequested',
              t('Loadouts.TooManyRequested', {
                total: totalAmount,
                itemname: item.name,
                requested: loadoutItem.amount,
              })
            );
            error.level = 'warn';
            throw error;
          }

          source.amount -= amountToMove;
          amountNeeded -= amountToMove;
          totalAmount += amountToMove;

          await dispatch(
            executeMoveItem(sourceItem, store, {
              equip: false,
              amount: amountToMove,
              excludes,
              cancelToken,
            })
          );
        }
      }
    } else {
      // Normal items get a straightforward move
      await dispatch(
        executeMoveItem(item, store, {
          equip: loadoutItem.equipped,
          amount: item.amount,
          excludes,
          cancelToken,
        })
      );
    }
  };
}

/**
 * A special getItem that takes into account the fact that
 * subclasses have unique IDs, and emblems/shaders/etc are interchangeable.
 */
function getLoadoutItem(
  loadoutItem: LoadoutItem,
  store: DimStore,
  stores: DimStore[]
): DimItem | null {
  let item = getItemAcrossStores(stores, _.omit(loadoutItem, 'amount'));
  if (!item) {
    return null;
  }
  if (['Class', 'Shader', 'Emblem', 'Emote', 'Ship', 'Horn'].includes(item.type)) {
    // Same character first
    item =
      store.items.find((i) => i.hash === loadoutItem.hash) ||
      // Then other characters
      getItemAcrossStores(stores, { hash: item.hash }) ||
      item;
  }
  return item;
}

/**
 * Clear out non-loadout items from a character. "items" are the items from the loadout.
 */
function clearSpaceAfterLoadout(
  store: DimStore,
  items: DimItem[],
  cancelToken: CancelToken
): ThunkResult {
  const itemsByType = _.groupBy(items, (i) => i.bucket.hash);

  const reservations: MoveReservations = {};
  // reserve one space in the active character
  reservations[store.id] = {};

  const itemsToRemove: DimItem[] = [];

  for (const [bucketId, loadoutItems] of Object.entries(itemsByType)) {
    // Exclude a handful of buckets from being cleared out
    if (['Consumable', 'Consumables', 'Material'].includes(loadoutItems[0].bucket.type!)) {
      continue;
    }
    let numUnequippedLoadoutItems = 0;
    const bucketHash = parseInt(bucketId, 10);
    for (const existingItem of findItemsByBucket(store, bucketHash)) {
      if (existingItem.equipped) {
        // ignore equipped items
        continue;
      }

      if (
        existingItem.notransfer ||
        loadoutItems.some(
          (i) =>
            i.id === existingItem.id &&
            i.hash === existingItem.hash &&
            i.amount <= existingItem.amount
        )
      ) {
        // This was one of our loadout items (or it can't be moved)
        numUnequippedLoadoutItems++;
      } else {
        // Otherwise ee should move it to the vault
        itemsToRemove.push(existingItem);
      }
    }

    // Reserve enough space to only leave the loadout items
    reservations[store.id][loadoutItems[0].bucket.type!] =
      loadoutItems[0].bucket.capacity - numUnequippedLoadoutItems;
  }

  return clearItemsOffCharacter(store, itemsToRemove, cancelToken, reservations);
}

/**
 * Move a list of items off of a character to the vault (or to other characters if the vault is full).
 *
 * Shows a warning if there isn't any space.
 */
export function clearItemsOffCharacter(
  store: DimStore,
  items: DimItem[],
  cancelToken: CancelToken,
  reservations: MoveReservations
): ThunkResult {
  return async (dispatch, getState) => {
    const getStores = () => storesSelector(getState());
    for (const item of items) {
      try {
        const stores = getStores();
        // Move a single item. We reevaluate each time in case something changed.
        const vault = getVault(stores)!;
        const vaultSpaceLeft = spaceLeftForItem(vault, item, stores);
        if (vaultSpaceLeft <= 1) {
          // If we're down to one space, try putting it on other characters
          const otherStores = stores.filter((s) => !s.isVault && s.id !== store.id);
          const otherStoresWithSpace = otherStores.filter((store) =>
            spaceLeftForItem(store, item, stores)
          );

          if (otherStoresWithSpace.length) {
            if ($featureFlags.debugMoves) {
              infoLog(
                'loadout',
                'clearItemsOffCharacter initiated move:',
                item.amount,
                item.name,
                item.type,
                'to',
                otherStoresWithSpace[0].name,
                'from',
                getStore(stores, item.owner)!.name
              );
            }
            await dispatch(
              executeMoveItem(item, otherStoresWithSpace[0], {
                equip: false,
                amount: item.amount,
                excludes: items,
                reservations,
                cancelToken,
              })
            );
            continue;
          } else if (vaultSpaceLeft === 0) {
            outOfSpaceWarning(store);
            continue;
          }
        }
        if ($featureFlags.debugMoves) {
          infoLog(
            'loadout',
            'clearItemsOffCharacter initiated move:',
            item.amount,
            item.name,
            item.type,
            'to',
            vault.name,
            'from',
            getStore(stores, item.owner)!.name
          );
        }
        await dispatch(
          executeMoveItem(item, vault, {
            equip: false,
            amount: item.amount,
            excludes: items,
            reservations,
            cancelToken,
          })
        );
      } catch (e) {
        if (e instanceof CanceledError) {
          throw e;
        }
        if (e instanceof DimError && e.code === 'no-space') {
          outOfSpaceWarning(store);
        } else {
          showNotification({ type: 'error', title: item.name, body: e.message });
        }
      }
    }
  };
}

/**
 * Applies the socket overrides for the passed in loadout items.
 *
 * This gets all the sockets for an item and either applies the override plug in the items
 * socket overrides, or applies the default item plug. If the plug is already in the socket
 * we don't actually make an API call, it is just counted as a success.
 */
// TODO: Leave unmentioned sockets alone!
function applySocketOverrides(
  itemsWithOverrides: LoadoutItem[],
<<<<<<< HEAD
  setLoadoutState: LoadoutStateUpdater,
  cancelToken: CancelToken
=======
  store: DimStore,
  stores: DimStore[],
  setLoadoutState: LoadoutStateUpdater
>>>>>>> 2d2f97e0
): ThunkResult {
  return async (dispatch, getState) => {
    const defs = d2ManifestSelector(getState())!;

    for (const loadoutItem of itemsWithOverrides) {
      const item = getLoadoutItem(loadoutItem, store, stores);
      if (!item) {
        continue;
      }

      if (loadoutItem.socketOverrides) {
        const dimItem = getItemAcrossStores(storesSelector(getState()), { id: item.id })!;

        // We build up an array of mods to socket in order
        const modsForItem: { socketIndex: number; mod: PluggableInventoryItemDefinition }[] = [];
        const categories = dimItem.sockets?.categories || [];

        for (const category of categories) {
          const sockets = getSocketsByIndexes(dimItem.sockets!, category.socketIndexes);

          for (const socket of sockets) {
            const socketIndex = socket.socketIndex;
            let modHash: number | undefined = loadoutItem.socketOverrides[socketIndex];

            // So far only subclass abilities are known to be able to socket the initial item
            // aspects and fragments return a 500
            if (
              modHash === undefined &&
              category.category.hash === SocketCategoryHashes.Abilities
            ) {
              modHash = getDefaultPlugHash(socket, defs);
            }
            if (modHash) {
              const mod = defs.InventoryItem.get(modHash) as PluggableInventoryItemDefinition;
              modsForItem.push({ socketIndex, mod });
            }
          }
        }

        const handleSuccess = ({ socketIndex }: Assignment) =>
          setLoadoutState(
            setSocketOverrideResult(dimItem, socketIndex, LoadoutSocketOverrideState.Applied)
          );
        const handleFailure = (
          { socketIndex }: Assignment,
          error?: Error,
          equipNotPossible?: boolean
        ) =>
          setLoadoutState(
            setSocketOverrideResult(
              dimItem,
              socketIndex,
              LoadoutSocketOverrideState.Failed,
              error,
              equipNotPossible
            )
          );

        await dispatch(
          equipModsToItem(item.id, modsForItem, handleSuccess, handleFailure, cancelToken, true)
        );
      }
    }
  };
}

/**
 * Apply all the mods in the loadout to the equipped armor.
 *
 * This uses our mod assignment algorithm to choose which armor gets which mod. It will socket
 * mods into any equipped armor, not just armor in the loadout - this allows for loadouts that
 * are *only* mods to be applied to current armor.
 */
function applyLoadoutMods(
  loadoutItems: LoadoutItem[],
  storeId: string,
  /** A list of inventory item hashes for plugs */
  modHashes: number[],
  /** Extra mods to apply that are specifically per bucket */
  modsByBucket: {
    [bucketHash: number]: number[];
  },
  setLoadoutState: LoadoutStateUpdater,
  cancelToken: CancelToken,
  /** if an item would be wiped to default in all sockets, don't do anything to that item */
  skipArmorsWithNoAssignments = true,
  /** if an item has mods applied, this will "clear" all other sockets to empty/their default*/
  clearUnassignedSocketsPerItem = false
): ThunkResult {
  return async (dispatch, getState) => {
    const defs = d2ManifestSelector(getState())!;
    const stores = storesSelector(getState());
    const store = getStore(stores, storeId)!;

    // Apply mods to the armor items in the loadout that were marked "equipped"
    // even if they failed to equip. For each slot that doesn't have an equipped
    // item in the loadout, use the current equipped item (whatever it is)
    // instead.
    const currentEquippedArmor = store.items.filter((i) => i.bucket.inArmor && i.equipped);
    const equippedLoadoutItems = loadoutItems.filter((item) => item.equipped);
    const loadoutDimItems: DimItem[] = [];
    for (const loadoutItem of loadoutItems) {
      const item = getLoadoutItem(loadoutItem, store, stores);
      if (
        item?.bucket.inArmor &&
        equippedLoadoutItems.some((loadoutItem) => loadoutItem.id === item.id)
      ) {
        loadoutDimItems.push(item);
      }
    }
    const armor = _.compact(
      LockableBucketHashes.map(
        (bucketHash) =>
          loadoutDimItems.find((item) => item.bucket.hash === bucketHash) ||
          currentEquippedArmor.find((item) => item.bucket.hash === bucketHash)
      )
    );

    const allModHashes = modHashes.concat(Object.values(modsByBucket).flat());

    const mods = modHashes.map((h) => defs.InventoryItem.get(h)).filter(isPluggableItem);

    // Early exit - if all the mods are already there, nothing to do
    if (allModsAreAlreadyApplied(armor, allModHashes)) {
      infoLog('loadout mods', 'all mods are already there. loadout already applied');
      setLoadoutState((state) => ({
        ...state,
        modStates: allModHashes.map((modHash) => ({ modHash, state: LoadoutModState.Applied })),
      }));
      return;
    }

    // TODO: prefer equipping to armor that *is* part of the loadout
    // TODO: compute assignments should consider which mods are already on the item!
    const { itemModAssignments, unassignedMods } = fitMostMods(armor, mods, defs);

    for (const mod of unassignedMods) {
      setLoadoutState(
        setModResult({
          modHash: mod.hash,
          state: LoadoutModState.Unassigned,
          error: new DimError('Loadouts.UnassignedModError'),
        })
      );
    }

    // Patch in assignments for mods by bucket (shaders/ornaments)
    for (const [bucketHashStr, modsForBucket] of Object.entries(modsByBucket)) {
      const bucketHash = parseInt(bucketHashStr, 10);
      const item = armor.find((i) => i.bucket.hash === bucketHash);
      if (item) {
        itemModAssignments[item.id] = [
          ...itemModAssignments[item.id],
          ...modsForBucket.map((h) => defs.InventoryItem.get(h)).filter(isPluggableItem),
        ];
      } else {
        for (const modHash of modsForBucket) {
          // I guess technically these are unassigned
          setLoadoutState(
            setModResult({
              modHash: modHash,
              state: LoadoutModState.Unassigned,
              error: new DimError('Loadouts.UnassignedModError'),
            })
          );
        }
      }
    }

    const applyModsPromises: Promise<void>[] = [];

    const handleSuccess = ({ mod }: Assignment) =>
      setLoadoutState(setModResult({ modHash: mod.hash, state: LoadoutModState.Applied }));
    const handleFailure = ({ mod }: Assignment, error?: Error, equipNotPossible?: boolean) =>
      setLoadoutState(
        setModResult({ modHash: mod.hash, state: LoadoutModState.Failed, error }, equipNotPossible)
      );

    for (const item of armor) {
      const assignments = pickPlugPositions(defs, item, itemModAssignments[item.id]);
      const pluggingSteps = createPluggingStrategy(item, assignments, defs);
      const assignmentSequence = pluggingSteps.filter(
        (assignment) =>
          // keep all assignments if we want to wipe unassigned sockets
          clearUnassignedSocketsPerItem ||
          // otherwise, rely on requiredness
          assignment.required
      );
      infoLog('loadout mods', 'Applying', assignmentSequence, 'to', item.name);
      if (assignmentSequence) {
        if (
          skipArmorsWithNoAssignments &&
          // if this assignmentSequence would return all sockets to their default
          assignmentSequence.every((assignment) => isAssigningToDefault(item, assignment, defs))
        ) {
          infoLog(
            'loadout mods',
            'Skipping applying',
            ...assignmentSequence.map((m) => m.mod.hash),
            'because it would reset all sockets to default'
          );
          continue;
        }

        applyModsPromises.push(
          dispatch(
            equipModsToItem(item.id, assignmentSequence, handleSuccess, handleFailure, cancelToken)
          )
        );
      }
    }

    await Promise.all(applyModsPromises);
  };
}

/**
 * Check whether all the mods in modHashes are already applied to the items in armor.
 */
function allModsAreAlreadyApplied(armor: DimItem[], modHashes: number[]) {
  // What mods are already on the equipped armor set?
  const existingMods: number[] = [];
  for (const item of armor) {
    if (item.sockets) {
      for (const socket of item.sockets.allSockets) {
        if (socket.plugged) {
          existingMods.push(socket.plugged.plugDef.hash);
        }
      }
    }
  }

  // Early exit - if all the mods are already there, nothing to do
  return modHashes.every((h) => {
    const foundAt = existingMods.indexOf(h);
    if (foundAt === -1) {
      // a mod was missing
      return false;
    } else {
      // the mod was found, but we have consumed this copy of it
      delete existingMods[foundAt];
      return true;
    }
  });
}

/**
 * Equip the specified mods on the item, in the order provided. This applies
 * each assignment, and does not account for item energy, which should be
 * pre-calculated.
 */
function equipModsToItem(
  itemId: string,
  modsForItem: Assignment[],
  /** Callback for state reporting while applying. Mods are applied in parallel so we want to report ASAP. */
  onSuccess: (assignment: Assignment) => void,
  /** Callback for state reporting while applying. Mods are applied in parallel so we want to report ASAP. */
  onFailure: (assignment: Assignment, error?: Error, equipNotPossible?: boolean) => void,
  cancelToken: CancelToken,
  includeAssignToDefault = false
): ThunkResult {
  return async (dispatch, getState) => {
    const defs = d2ManifestSelector(getState())!;
    const item = getItemAcrossStores(storesSelector(getState()), { id: itemId })!;
    const destiny2CoreSettings = destiny2CoreSettingsSelector(getState())!;

    if (!item.sockets) {
      return;
    }

    const modsToApply = [...modsForItem];

    // TODO: we tried to do these applies in parallel, but you can get into trouble
    // if you need to remove a mod before applying another.

    for (const assignment of modsToApply) {
      const { socketIndex, mod } = assignment;
      // Use this socket
      const socket = getSocketByIndex(item.sockets, socketIndex)!;
      // If the plug is already inserted we can skip this
      if (socket.plugged?.plugDef.hash === mod.hash) {
        // Don't count removing mods as applying a mod successfully
        if (includeAssignToDefault || !isAssigningToDefault(item, assignment, defs)) {
          onSuccess(assignment);
        }
        continue;
      }
      if (canInsertPlug(socket, mod.hash, destiny2CoreSettings, defs)) {
        infoLog(
          'loadout mods',
          'equipping mod',
          mod.displayProperties.name,
          'into',
          item.name,
          'socket',
          defs.SocketType.get(socket.socketDefinition.socketTypeHash)?.displayProperties.name ||
            socket.socketIndex
        );

        // TODO: short circuit if equipping is not possible
        cancelToken.checkCanceled();
        const result = await dispatch(applyMod(item, socket, mod, includeAssignToDefault, defs));
        if (result) {
          if (result.success) {
            onSuccess(assignment);
          } else {
            onFailure(assignment, result.error, result.equipNotPossible);
          }
        }
      } else {
        warnLog(
          'loadout mods',
          'cannot equip mod',
          mod.displayProperties.name,
          'into',
          item.name,
          'socket',
          defs.SocketType.get(socket.socketDefinition.socketTypeHash)?.displayProperties.name ||
            socket.socketIndex
        );
        // TODO: error here explaining why
        onFailure(assignment);
      }
    }
  };
}

function applyMod(
  item: DimItem,
  socket: DimSocket,
  mod: PluggableInventoryItemDefinition,
  includeAssignToDefault: boolean,
  defs: D2ManifestDefinitions
): ThunkResult<{ success: boolean; error?: Error; equipNotPossible?: boolean } | undefined> {
  return async (dispatch) => {
    try {
      await dispatch(insertPlug(item, socket, mod.hash));
      // Don't count removing mods as applying a mod successfully
      if (
        includeAssignToDefault ||
        !isAssigningToDefault(item, { socketIndex: socket.socketIndex, mod }, defs)
      ) {
        return { success: true };
      }
    } catch (e) {
      errorLog(
        'loadout mods',
        'failed to equip mod',
        mod.displayProperties.name,
        'into',
        item.name,
        'socket',
        socket.socketIndex,
        e
      );
      const plugName = mod.displayProperties.name ?? 'Unknown Plug';
      const error = new DimError(
        'AWA.ErrorMessage',
        t('AWA.ErrorMessage', {
          error: e.message,
          item: item.name,
          plug: plugName,
        })
      ).withError(e);
      return {
        success: false,
        error,
        equipNotPossible:
          (e instanceof DimError && checkequipNotPossible(e.bungieErrorCode())) || false,
      };
    }
  };
}

/**
 * Check error code to see if it indicates one of the known conditions where no
 * equips or mod changes will succeed for the active character.
 */
function checkequipNotPossible(errorCode?: PlatformErrorCodes) {
  return (
    // Player is in an activity
    errorCode === PlatformErrorCodes.DestinyCannotPerformActionAtThisLocation ||
    // This happens when you log out while still in a locked equipment activity
    errorCode === PlatformErrorCodes.DestinyItemUnequippable
  );
}<|MERGE_RESOLUTION|>--- conflicted
+++ resolved
@@ -479,11 +479,7 @@
 
         // TODO (ryan) the items with overrides here don't have the default plugs included in them
         infoLog('loadout socket overrides', 'Socket overrides to apply', itemsWithOverrides);
-<<<<<<< HEAD
         await dispatch(applySocketOverrides(itemsWithOverrides, setLoadoutState, cancelToken));
-=======
-        await dispatch(applySocketOverrides(itemsWithOverrides, store, stores, setLoadoutState));
->>>>>>> 2d2f97e0
         const overrideResults = Object.values(getLoadoutState().socketOverrideStates).flatMap((r) =>
           Object.values(r.results)
         );
@@ -813,27 +809,19 @@
 // TODO: Leave unmentioned sockets alone!
 function applySocketOverrides(
   itemsWithOverrides: LoadoutItem[],
-<<<<<<< HEAD
   setLoadoutState: LoadoutStateUpdater,
   cancelToken: CancelToken
-=======
-  store: DimStore,
-  stores: DimStore[],
-  setLoadoutState: LoadoutStateUpdater
->>>>>>> 2d2f97e0
 ): ThunkResult {
   return async (dispatch, getState) => {
     const defs = d2ManifestSelector(getState())!;
 
     for (const loadoutItem of itemsWithOverrides) {
-      const item = getLoadoutItem(loadoutItem, store, stores);
-      if (!item) {
+      const dimItem = getItemAcrossStores(storesSelector(getState()), { id: loadoutItem.id })!;
+      if (!dimItem) {
         continue;
       }
 
       if (loadoutItem.socketOverrides) {
-        const dimItem = getItemAcrossStores(storesSelector(getState()), { id: item.id })!;
-
         // We build up an array of mods to socket in order
         const modsForItem: { socketIndex: number; mod: PluggableInventoryItemDefinition }[] = [];
         const categories = dimItem.sockets?.categories || [];
@@ -880,7 +868,7 @@
           );
 
         await dispatch(
-          equipModsToItem(item.id, modsForItem, handleSuccess, handleFailure, cancelToken, true)
+          equipModsToItem(dimItem.id, modsForItem, handleSuccess, handleFailure, cancelToken, true)
         );
       }
     }
