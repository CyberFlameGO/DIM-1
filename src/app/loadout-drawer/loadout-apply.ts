import { interruptFarming, resumeFarming } from 'app/farming/basic-actions';
import { t } from 'app/i18next-t';
import { canInsertPlug, insertPlug } from 'app/inventory/advanced-write-actions';
import { updateCharacters } from 'app/inventory/d2-stores';
import {
  equipItems,
  executeMoveItem,
  getSimilarItem,
  MoveReservations,
} from 'app/inventory/item-move-service';
import { DimItem, DimSocket, PluggableInventoryItemDefinition } from 'app/inventory/item-types';
import { updateManualMoveTimestamp } from 'app/inventory/manual-moves';
import { loadoutNotification } from 'app/inventory/MoveNotifications';
import { storesSelector } from 'app/inventory/selectors';
import { DimStore } from 'app/inventory/store-types';
import { isPluggableItem } from 'app/inventory/store/sockets';
import {
  amountOfItem,
  findItemsByBucket,
  getItemAcrossStores,
  getStore,
  getVault,
  spaceLeftForItem,
} from 'app/inventory/stores-helpers';
import { LockableBucketHashes } from 'app/loadout-builder/types';
import {
  createPluggingStrategy,
  fitMostMods,
  isAssigningToDefault,
  pickPlugPositions,
} from 'app/loadout/mod-assignment-utils';
import { getDefaultPlugHash } from 'app/loadout/mod-utils';
import { d2ManifestSelector, destiny2CoreSettingsSelector } from 'app/manifest/selectors';
import { showNotification } from 'app/notifications/notifications';
import { loadingTracker } from 'app/shell/loading-tracker';
import { ThunkResult } from 'app/store/types';
import { queueAction } from 'app/utils/action-queue';
import { CanceledError, CancelToken, withCancel } from 'app/utils/cancel';
import { DimError } from 'app/utils/dim-error';
import { itemCanBeEquippedBy } from 'app/utils/item-utils';
import { errorLog, infoLog, timer, warnLog } from 'app/utils/log';
import { getSocketByIndex, getSocketsByIndexes } from 'app/utils/socket-utils';
import { count } from 'app/utils/util';
import { DestinyClass, PlatformErrorCodes } from 'bungie-api-ts/destiny2';
import { SocketCategoryHashes } from 'data/d2/generated-enums';
import _ from 'lodash';
import { savePreviousLoadout } from './actions';
import {
  anyActionFailed,
  LoadoutApplyPhase,
  LoadoutItemResult,
  LoadoutItemState,
  LoadoutModResult,
  LoadoutModState,
  LoadoutSocketOverrideResult,
  LoadoutSocketOverrideState,
  LoadoutStateGetter,
  LoadoutStateUpdater,
  makeLoadoutApplyState,
  PartialItemResultUpdate,
  setLoadoutApplyPhase,
  setModResult,
  setSocketOverrideResult,
  updateItemResult,
  updateResultForItems,
} from './loadout-apply-state';
import { Assignment, Loadout, LoadoutItem } from './loadout-types';
import { backupLoadout } from './loadout-utils';

// TODO: move this whole file to "loadouts" folder

const outOfSpaceWarning = _.throttle((store) => {
  showNotification({
    type: 'info',
    title: t('FarmingMode.OutOfRoomTitle'),
    body: t('FarmingMode.OutOfRoom', { character: store.name }),
  });
}, 60000);

/**
 * Apply a loadout - a collection of items to be moved and possibly equipped all at once.
 * @param allowUndo whether to include this loadout in the "undo loadout" menu stack.
 * @return a promise for the completion of the whole loadout operation.
 */
export function applyLoadout(
  store: DimStore,
  loadout: Loadout,
  {
    /** Add this to the stack of loadouts that you can undo */
    allowUndo = false,
    /** Only apply items matching the class of the store we're applying to */
    onlyMatchingClass = false,
  } = {}
): ThunkResult {
  return async (dispatch) => {
    if (!store) {
      throw new Error('You need a store!');
    }

    if ($featureFlags.debugMoves) {
      infoLog('loadout', 'Apply loadout', loadout.name, 'to', store.name);
    }
    const stopTimer = timer('Loadout Application');

    const [cancelToken, cancel] = withCancel();

    const [getLoadoutState, setLoadoutState, stateObservable] = makeLoadoutApplyState();

    // This will run after other moves/loadouts are done
    const loadoutPromise = queueAction(() =>
      dispatch(
        doApplyLoadout(
          store,
          loadout,
          getLoadoutState,
          setLoadoutState,
          onlyMatchingClass,
          cancelToken,
          allowUndo
        )
      )
    );
    loadingTracker.addPromise(loadoutPromise);

    // Start a notification that will show as long as the loadout is equipping
    showNotification(loadoutNotification(loadout, stateObservable, loadoutPromise, cancel));

    try {
      await loadoutPromise;
    } catch (e) {
      errorLog('loadout', 'failed loadout', getLoadoutState(), e);
    } finally {
      stopTimer();
    }
  };
}

/**
 * This is the task in the action queue that actually performs the loadout application. It is responsible for
 * making all the various moves, equips, and item reconfiguration that the loadout requested. It does not
 * notify errors or progress - that is handled by LoadoutApplyState and the caller.
 */
function doApplyLoadout(
  store: DimStore,
  loadout: Loadout,
  getLoadoutState: LoadoutStateGetter,
  setLoadoutState: LoadoutStateUpdater,
  onlyMatchingClass: boolean,
  cancelToken: CancelToken,
  allowUndo = false
): ThunkResult {
  return async (dispatch, getState) => {
    const defs = d2ManifestSelector(getState())!;
    // Stop farming mode while we're applying the loadout
    dispatch(interruptFarming());

    // The store and its items may change as we move things - make sure we're always looking at the latest version
    const getStores = () => storesSelector(getState());
    const getTargetStore = () => getStore(getStores(), store.id)!;

    try {
      // Back up the current state as an "undo" loadout
      if (allowUndo && !store.isVault) {
        dispatch(
          savePreviousLoadout({
            storeId: store.id,
            loadoutId: loadout.id,
            previousLoadout: backupLoadout(store, t('Loadouts.Before', { name: loadout.name })),
          })
        );
      }

      // TODO: would be great to avoid all these getLoadoutItems?

      // Trim down the list of items to only those that could be equipped by the store we're sending to.
      const applicableLoadoutItems = loadout.items.filter((loadoutItem) => {
        const item = getLoadoutItem(loadoutItem, store, getStores());
        // Don't filter if they're going to the vault
        return (
          item &&
          (!onlyMatchingClass ||
            store.isVault ||
            !item.equipment ||
            itemCanBeEquippedBy(item, store))
        );
      });

      // Figure out which items have specific socket overrides that will need to be applied.
      // TODO: remove socket-overrides from the mods to apply list!
      const itemsWithOverrides = loadout.items.filter((loadoutItem) => {
        const item = getLoadoutItem(loadoutItem, store, getStores());
        return (
          loadoutItem.socketOverrides &&
          item &&
          // Don't apply perks/mods/subclass configs when moving items to the vault
          !store.isVault &&
          // Only apply perks/mods/subclass configs if the item is usable by the store we're applying to
          (item.classType === DestinyClass.Unknown || item.classType === store.classType)
        );
      });

      // TODO: build a memoized selector set of all unlocked plug hashes for each character, and use that
      // to fast-fail mods that are specified but not unlocked!

      // Don't apply mods when moving to the vault
      const modsToApply = ((!store.isVault && loadout.parameters?.mods) || []).filter((h) =>
        // Filter out mods that no longer exist
        defs.InventoryItem.get(h)
      );
      // Mods specific to a bucket but not an item - fashion mods (shader/ornament)
      const modsByBucketToApply: {
        [bucketHash: number]: number[];
      } = {};
      if (!store.isVault && loadout.parameters?.modsByBucket) {
        for (const [bucketHash, mods] of Object.entries(loadout.parameters.modsByBucket)) {
          const filteredMods = mods.filter((h) =>
            // Filter out mods that no longer exist
            defs.InventoryItem.get(h)
          );
          if (filteredMods.length) {
            modsByBucketToApply[parseInt(bucketHash, 10)] = filteredMods;
          }
        }
      }

      // Initialize items/mods/etc in the LoadoutApplyState, for the notification
      setLoadoutState((state) => {
        // Fill out pending state for all items
        const itemStates: { [itemIndex: number]: LoadoutItemResult } = {};
        for (const loadoutItem of applicableLoadoutItems) {
          // TODO create a getLoadoutItems, so we can batch get items rather then iterating the stores for each one.
          const item = getLoadoutItem(loadoutItem, store, getStores())!;
          itemStates[item.index] = {
            item,
            equip: loadoutItem.equipped,
            state: LoadoutItemState.Pending,
          };
        }
        // Fill out pending state for all socket overrides
        const socketOverrideStates: { [itemIndex: number]: LoadoutSocketOverrideResult } = {};
        for (const loadoutItem of itemsWithOverrides) {
          const item = getLoadoutItem(loadoutItem, store, getStores())!;
          if (item) {
            socketOverrideStates[item.index] = {
              item,
              results: _.mapValues(loadoutItem.socketOverrides, (plugHash) => ({
                plugHash,
                state: LoadoutSocketOverrideState.Pending,
              })),
            };
          }
<<<<<<< HEAD
          // Fill out pending state for all socket overrides
          for (const loadoutItem of itemsWithOverrides) {
            const item = getLoadoutItem(loadoutItem, store, getStores())!;
            if (item) {
              state.socketOverrideStates[item.index] = {
                item,
                results: _.mapValues(loadoutItem.socketOverrides, (plugHash) => ({
                  plugHash,
                  state: LoadoutSocketOverrideState.Pending,
                })),
              };
            }
          }
          // Fill out pending state for all mods
          state.modStates = modsToApply.map((modHash) => ({
            modHash,
            state: LoadoutModState.Pending,
          }));
          state.modStates.push(
            ...Object.values(modsByBucketToApply)
              .flat()
              .map((modHash) => ({
                modHash,
                state: LoadoutModState.Pending,
              }))
          );
        })
      );
=======
        }
        // Fill out pending state for all mods
        const modStates: LoadoutModResult[] = modsToApply.map((modHash) => ({
          modHash,
          state: LoadoutModState.Pending,
        }));

        return {
          ...state,
          phase: LoadoutApplyPhase.Deequip,
          itemStates,
          socketOverrideStates,
          modStates,
        };
      });
>>>>>>> d73182b5

      // Filter out items that don't need to move
      const loadoutItemsToMove: LoadoutItem[] = Array.from(
        applicableLoadoutItems.filter((loadoutItem) => {
          const item = getLoadoutItem(loadoutItem, store, getStores());
          // Ignore any items that are already in the correct state
          const requiresAction =
            item &&
            // We need to move to another location - but exclude items that can't be transferred
            ((item.owner !== store.id && !item.notransfer) ||
              // Items in the postmaster should be moved even if they're on the same character
              item.location.inPostmaster ||
              // Needs to be equipped. Stuff not marked "equip" doesn't
              // necessarily mean to de-equip it.
              (loadoutItem.equipped && !item.equipped) ||
              // We always try to move consumable stacks because their logic is complicated
              (loadoutItem.amount && loadoutItem.amount > 1));

          if (item && !requiresAction) {
            setLoadoutState(updateItemResult(item.index, { state: LoadoutItemState.AlreadyThere }));
          }

          return requiresAction;
        }),
        // Shallow copy all LoadoutItems so we can mutate the equipped flag later
        (i) => ({ ...i })
      );

      // The vault can't equip items, so set equipped to false
      if (store.isVault) {
        for (const loadoutItem of loadoutItemsToMove) {
          loadoutItem.equipped = false;
        }
      }

      let itemsToEquip = loadoutItemsToMove.filter((i) => i.equipped);
      // If we need to equip many items at once, we'll use a single bulk-equip later
      if (itemsToEquip.length > 1) {
        // TODO: just set a bulkEquip flag
        itemsToEquip.forEach((i) => {
          i.equipped = false;
        });
      }

      // Dequip items from the loadout off of other characters so they can be moved.
      // TODO: break out into its own action
      const stores = getStores();
      const itemsToDequip = loadoutItemsToMove.filter((loadoutItem) => {
        const item = getLoadoutItem(loadoutItem, store, stores);
        return item?.equipped && item.owner !== store.id;
      });

      const realItemsToDequip = _.compact(
        itemsToDequip.map((i) => getLoadoutItem(i, store, stores))
      );
      // Group dequips per character
      const dequips = _.map(
        _.groupBy(realItemsToDequip, (i) => i.owner),
        async (dequipItems, owner) => {
          // If there's only one item to remove, we don't need to bulk dequip, it'll be handled
          // automatically when we try to move the item.
          if (dequipItems.length === 1) {
            return;
          }
          // You can't directly dequip things, you have to equip something
          // else - so choose an appropriate replacement for each item.
          const itemsToEquip = _.compact(
            dequipItems.map((i) =>
              getSimilarItem(getStores(), i, {
                exclusions: applicableLoadoutItems,
                excludeExotic: i.isExotic,
              })
            )
          );
          try {
            const result = await dispatch(
              equipItems(getStore(getStores(), owner)!, itemsToEquip, cancelToken)
            );
            // Bulk equip can partially fail
            setLoadoutState((state) => {
              const updatedItemStates = { ...state.itemStates };
              for (const item of dequipItems) {
                const errorCode = result[item.id];
                updatedItemStates[item.index] = {
                  ...updatedItemStates[item.index],
                  state:
                    errorCode === PlatformErrorCodes.Success
                      ? LoadoutItemState.DequippedPendingMove
                      : LoadoutItemState.FailedDequip,
                };
                // TODO how to set the error code here?
                // state.itemStates[item.index].error = new DimError().withCause(BungieError(errorCode))
              }
              return {
                ...state,
                itemStates: updatedItemStates,
              };
            });
          } catch (e) {
            if (e instanceof CanceledError) {
              throw e;
            }
            errorLog('loadout dequip', 'Failed to dequip items from', owner, e);
            setLoadoutState((state) => {
              const updatedItemStates = { ...state.itemStates };
              for (const item of dequipItems) {
                updatedItemStates[item.index] = {
                  ...updatedItemStates[item.index],
                  state: LoadoutItemState.FailedDequip,
                  error: e,
                };
              }
              return {
                ...state,
                itemStates: updatedItemStates,
              };
            });
          }
        }
      );
      // Run each character's bulk dequip in parallel
      await Promise.all(dequips);

      // Move all items to the right location
      setLoadoutState(setLoadoutApplyPhase(LoadoutApplyPhase.MoveItems));
      for (const loadoutItem of loadoutItemsToMove) {
        // TODO: try parallelizing these too?
        // TODO: respect flag for equip not allowed
        try {
          const initialItem = getLoadoutItem(loadoutItem, getTargetStore(), getStores())!;
          await dispatch(
            applyLoadoutItem(store.id, loadoutItem, applicableLoadoutItems, cancelToken)
          );
          const updatedItem = getLoadoutItem(loadoutItem, getTargetStore(), getStores());
          if (updatedItem) {
            setLoadoutState(
              updateItemResult(initialItem.index, {
                state:
                  // If we're doing a bulk equip later, set to MovedPendingEquip
                  itemsToEquip.length > 1 &&
                  itemsToEquip.some((loadoutItem) => loadoutItem.id === updatedItem.id)
                    ? LoadoutItemState.MovedPendingEquip
                    : LoadoutItemState.Succeeded,
              })
            );
          }
        } catch (e) {
          if (e instanceof CanceledError) {
            throw e;
          }
          const updatedItem = getLoadoutItem(loadoutItem, getTargetStore(), getStores());
          if (updatedItem) {
            errorLog('loadout', 'Failed to apply loadout item', updatedItem.name, e);
            const isOnCorrectStore = updatedItem.owner === store.id;
            const itemState = isOnCorrectStore
              ? LoadoutItemState.FailedEquip
              : LoadoutItemState.FailedMove;
            const equipNotPossible =
              isOnCorrectStore &&
              e instanceof DimError &&
              checkEquipNotPossible(e.bungieErrorCode());

            setLoadoutState(
<<<<<<< HEAD
              produce((state) => {
                // If it made it to the right store, the failure was in equipping, not moving
                const isOnCorrectStore = updatedItem.owner === store.id;
                state.itemStates[updatedItem.index].state = isOnCorrectStore
                  ? LoadoutItemState.FailedEquip
                  : LoadoutItemState.FailedMove;
                state.itemStates[updatedItem.index].error = e;
                state.equipNotPossible ||=
                  isOnCorrectStore &&
                  e instanceof DimError &&
                  checkEquipNotPossible(e.bungieErrorCode());
              })
=======
              updateItemResult(
                updatedItem.index,
                {
                  state: itemState,
                  error: e,
                },
                equipNotPossible
              )
>>>>>>> d73182b5
            );
          }
        }
      }

      // After moving all items into the right place, do a single bulk-equip to the selected store.
      // If only one item needed to be equipped we will have handled it as part of applyLoadoutItem.
      setLoadoutState(setLoadoutApplyPhase(LoadoutApplyPhase.EquipItems));
      if (itemsToEquip.length > 1) {
        const store = getTargetStore();
        const stores = getStores();
        const successfulItems = Object.values(getLoadoutState().itemStates).filter(
          (s) => s.equip && s.state === LoadoutItemState.MovedPendingEquip
        );
        // Use the bulk equipAll API to equip all at once.
        itemsToEquip = itemsToEquip.filter((i) =>
          successfulItems.some((si) => si.item.id === i.id)
        );
        const realItemsToEquip = _.compact(
          itemsToEquip.map((i) => getLoadoutItem(i, store, stores))
        );
        try {
          const result = await dispatch(equipItems(store, realItemsToEquip, cancelToken));
<<<<<<< HEAD
          // Bulk equip can partially fail
          setLoadoutState(
            produce((state) => {
              for (const item of realItemsToEquip) {
                const errorCode = result[item.id];
                state.itemStates[item.index].state =
                  errorCode === PlatformErrorCodes.Success
                    ? LoadoutItemState.Succeeded
                    : LoadoutItemState.FailedEquip;
=======
          const itemStateUpdates: PartialItemResultUpdate[] = [];
          let equipNotPossible = false;

          for (const item of realItemsToEquip) {
            const errorCode = result[item.id];
            const partialResult = {
              state:
                errorCode === PlatformErrorCodes.Success
                  ? LoadoutItemState.Succeeded
                  : LoadoutItemState.FailedEquip,
            };
            itemStateUpdates.push({ itemIndex: item.index, partialResult });
>>>>>>> d73182b5

            // TODO how to set the error code here?
            // state.itemStates[item.index].error = new DimError().withCause(BungieError(errorCode))

<<<<<<< HEAD
                state.equipNotPossible ||= checkEquipNotPossible(errorCode);
              }
            })
          );
=======
            equipNotPossible ||= checkEquipNotPossible(errorCode);
          }

          // Bulk equip can partially fail
          setLoadoutState(updateResultForItems(itemStateUpdates, equipNotPossible));
>>>>>>> d73182b5
        } catch (e) {
          if (e instanceof CanceledError) {
            throw e;
          }
          errorLog('loadout equip', 'Failed to equip items', e);
          const itemStateUpdates: PartialItemResultUpdate[] = [];
          for (const item of realItemsToEquip) {
            const partialResult = { state: LoadoutItemState.FailedEquip, error: e };
            itemStateUpdates.push({ itemIndex: item.index, partialResult });
          }
          setLoadoutState(updateResultForItems(itemStateUpdates));
        }
      }

      // Apply socket overrides to items that have them, to set specific mods and perks
      if (itemsWithOverrides.length) {
        setLoadoutState(setLoadoutApplyPhase(LoadoutApplyPhase.SocketOverrides));

        // TODO (ryan) the items with overrides here don't have the default plugs included in them
        infoLog('loadout socket overrides', 'Socket overrides to apply', itemsWithOverrides);
        await dispatch(applySocketOverrides(itemsWithOverrides, setLoadoutState, cancelToken));
        const overrideResults = Object.values(getLoadoutState().socketOverrideStates).flatMap((r) =>
          Object.values(r.results)
        );
        const successfulItemOverrides = count(
          overrideResults,
          (r) => r.state === LoadoutSocketOverrideState.Applied
        );
        infoLog(
          'loadout socket overrides',
          'Socket overrides applied',
          successfulItemOverrides,
          overrideResults.length
        );
      }

      // Apply any mods in the loadout. These apply to the current equipped items, not just loadout items!
      if (modsToApply.length || !_.isEmpty(modsByBucketToApply)) {
        setLoadoutState(setLoadoutApplyPhase(LoadoutApplyPhase.ApplyMods));
        infoLog('loadout mods', 'Mods to apply', modsToApply);
        await dispatch(
          applyLoadoutMods(
            applicableLoadoutItems,
            store.id,
            modsToApply,
<<<<<<< HEAD
            modsByBucketToApply,
=======
>>>>>>> d73182b5
            setLoadoutState,
            cancelToken
          )
        );
        const { modStates } = getLoadoutState();
        infoLog(
          'loadout mods',
          'Mods applied',
          count(modStates, (s) => s.state === LoadoutModState.Applied),
          modStates.length
        );
      }

      // If this is marked to clear space (and we're not applying it to the vault), move items not
      // in the loadout off the character
      if (loadout.clearSpace && !store.isVault) {
        setLoadoutState(setLoadoutApplyPhase(LoadoutApplyPhase.ClearSpace));
        await dispatch(
          clearSpaceAfterLoadout(
            getTargetStore(),
            applicableLoadoutItems.map((i) => getLoadoutItem(i, store, getStores())!),
            cancelToken
          )
        );
      }

      if (anyActionFailed(getLoadoutState())) {
        setLoadoutState(setLoadoutApplyPhase(LoadoutApplyPhase.Failed));
        // This message isn't used, it just triggers the failure state in the notification
        throw new Error('loadout-failed');
      }
      setLoadoutState(setLoadoutApplyPhase(LoadoutApplyPhase.Succeeded));
    } finally {
      // Update the characters to get the latest stats
      dispatch(updateCharacters());
      dispatch(resumeFarming());
    }
  };
}

/**
 * Move one loadout item to its destination. May also equip the item unless we're waiting to equip it later.
 */
function applyLoadoutItem(
  storeId: string,
  loadoutItem: LoadoutItem,
  excludes: { id: string; hash: number }[],
  cancelToken: CancelToken
): ThunkResult {
  return async (dispatch, getState) => {
    // The store and its items may change as we move things - make sure we're always looking at the latest version
    const stores = storesSelector(getState());
    const store = getStore(stores, storeId)!;
    const item = getLoadoutItem(loadoutItem, store, stores);

    if (!item) {
      return;
    }

    // We mark this *first*, because otherwise things observing state (like farming) may not see this
    // in time.
    updateManualMoveTimestamp(item);

    if (item.maxStackSize > 1) {
      // handle consumables!
      const amountAlreadyHave = amountOfItem(store, loadoutItem);
      let amountNeeded = loadoutItem.amount - amountAlreadyHave;
      if (amountNeeded > 0) {
        const otherStores = stores.filter((otherStore) => store.id !== otherStore.id);
        const storesByAmount = _.sortBy(
          otherStores.map((store) => ({
            store,
            amount: amountOfItem(store, loadoutItem),
          })),
          (v) => v.amount
        ).reverse();

        let totalAmount = amountAlreadyHave;
        // Keep moving from stacks until we get enough
        while (amountNeeded > 0) {
          const source = _.maxBy(storesByAmount, (s) => s.amount)!;
          const amountToMove = Math.min(source.amount, amountNeeded);
          const sourceItem = source.store.items.find((i) => i.hash === loadoutItem.hash);

          if (amountToMove === 0 || !sourceItem) {
            const error: DimError & { level?: string } = new DimError(
              'Loadouts.TooManyRequested',
              t('Loadouts.TooManyRequested', {
                total: totalAmount,
                itemname: item.name,
                requested: loadoutItem.amount,
              })
            );
            error.level = 'warn';
            throw error;
          }

          source.amount -= amountToMove;
          amountNeeded -= amountToMove;
          totalAmount += amountToMove;

          await dispatch(
            executeMoveItem(sourceItem, store, {
              equip: false,
              amount: amountToMove,
              excludes,
              cancelToken,
            })
          );
        }
      }
    } else {
      // Normal items get a straightforward move
      await dispatch(
        executeMoveItem(item, store, {
          equip: loadoutItem.equipped,
          amount: item.amount,
          excludes,
          cancelToken,
        })
      );
    }
  };
}

/**
 * A special getItem that takes into account the fact that
 * subclasses have unique IDs, and emblems/shaders/etc are interchangeable.
 */
function getLoadoutItem(
  loadoutItem: LoadoutItem,
  store: DimStore,
  stores: DimStore[]
): DimItem | null {
  let item = getItemAcrossStores(stores, _.omit(loadoutItem, 'amount'));
  if (!item) {
    return null;
  }
  if (['Class', 'Shader', 'Emblem', 'Emote', 'Ship', 'Horn'].includes(item.type)) {
    // Same character first
    item =
      store.items.find((i) => i.hash === loadoutItem.hash) ||
      // Then other characters
      getItemAcrossStores(stores, { hash: item.hash }) ||
      item;
  }
  return item;
}

/**
 * Clear out non-loadout items from a character. "items" are the items from the loadout.
 */
function clearSpaceAfterLoadout(
  store: DimStore,
  items: DimItem[],
  cancelToken: CancelToken
): ThunkResult {
  const itemsByType = _.groupBy(items, (i) => i.bucket.hash);

  const reservations: MoveReservations = {};
  // reserve one space in the active character
  reservations[store.id] = {};

  const itemsToRemove: DimItem[] = [];

  for (const [bucketId, loadoutItems] of Object.entries(itemsByType)) {
    // Exclude a handful of buckets from being cleared out
    if (['Consumable', 'Consumables', 'Material'].includes(loadoutItems[0].bucket.type!)) {
      continue;
    }
    let numUnequippedLoadoutItems = 0;
    const bucketHash = parseInt(bucketId, 10);
    for (const existingItem of findItemsByBucket(store, bucketHash)) {
      if (existingItem.equipped) {
        // ignore equipped items
        continue;
      }

      if (
        existingItem.notransfer ||
        loadoutItems.some(
          (i) =>
            i.id === existingItem.id &&
            i.hash === existingItem.hash &&
            i.amount <= existingItem.amount
        )
      ) {
        // This was one of our loadout items (or it can't be moved)
        numUnequippedLoadoutItems++;
      } else {
        // Otherwise ee should move it to the vault
        itemsToRemove.push(existingItem);
      }
    }

    // Reserve enough space to only leave the loadout items
    reservations[store.id][loadoutItems[0].bucket.type!] =
      loadoutItems[0].bucket.capacity - numUnequippedLoadoutItems;
  }

  return clearItemsOffCharacter(store, itemsToRemove, cancelToken, reservations);
}

/**
 * Move a list of items off of a character to the vault (or to other characters if the vault is full).
 *
 * Shows a warning if there isn't any space.
 */
export function clearItemsOffCharacter(
  store: DimStore,
  items: DimItem[],
  cancelToken: CancelToken,
  reservations: MoveReservations
): ThunkResult {
  return async (dispatch, getState) => {
    const getStores = () => storesSelector(getState());
    for (const item of items) {
      try {
        const stores = getStores();
        // Move a single item. We reevaluate each time in case something changed.
        const vault = getVault(stores)!;
        const vaultSpaceLeft = spaceLeftForItem(vault, item, stores);
        if (vaultSpaceLeft <= 1) {
          // If we're down to one space, try putting it on other characters
          const otherStores = stores.filter((s) => !s.isVault && s.id !== store.id);
          const otherStoresWithSpace = otherStores.filter((store) =>
            spaceLeftForItem(store, item, stores)
          );

          if (otherStoresWithSpace.length) {
            if ($featureFlags.debugMoves) {
              infoLog(
                'loadout',
                'clearItemsOffCharacter initiated move:',
                item.amount,
                item.name,
                item.type,
                'to',
                otherStoresWithSpace[0].name,
                'from',
                getStore(stores, item.owner)!.name
              );
            }
            await dispatch(
              executeMoveItem(item, otherStoresWithSpace[0], {
                equip: false,
                amount: item.amount,
                excludes: items,
                reservations,
                cancelToken,
              })
            );
            continue;
          } else if (vaultSpaceLeft === 0) {
            outOfSpaceWarning(store);
            continue;
          }
        }
        if ($featureFlags.debugMoves) {
          infoLog(
            'loadout',
            'clearItemsOffCharacter initiated move:',
            item.amount,
            item.name,
            item.type,
            'to',
            vault.name,
            'from',
            getStore(stores, item.owner)!.name
          );
        }
        await dispatch(
          executeMoveItem(item, vault, {
            equip: false,
            amount: item.amount,
            excludes: items,
            reservations,
            cancelToken,
          })
        );
      } catch (e) {
        if (e instanceof CanceledError) {
          throw e;
        }
        if (e instanceof DimError && e.code === 'no-space') {
          outOfSpaceWarning(store);
        } else {
          showNotification({ type: 'error', title: item.name, body: e.message });
        }
      }
    }
  };
}

/**
 * Applies the socket overrides for the passed in loadout items.
 *
 * This gets all the sockets for an item and either applies the override plug in the items
 * socket overrides, or applies the default item plug. If the plug is already in the socket
 * we don't actually make an API call, it is just counted as a success.
 */
// TODO: Leave unmentioned sockets alone!
function applySocketOverrides(
  itemsWithOverrides: LoadoutItem[],
  setLoadoutState: LoadoutStateUpdater,
  cancelToken: CancelToken
): ThunkResult {
  return async (dispatch, getState) => {
    const defs = d2ManifestSelector(getState())!;

    for (const loadoutItem of itemsWithOverrides) {
      const dimItem = getItemAcrossStores(storesSelector(getState()), { id: loadoutItem.id })!;
      if (!dimItem) {
        continue;
      }

      if (loadoutItem.socketOverrides) {
        // We build up an array of mods to socket in order
        const modsForItem: Assignment[] = [];
        const categories = dimItem.sockets?.categories || [];

        for (const category of categories) {
          const sockets = getSocketsByIndexes(dimItem.sockets!, category.socketIndexes);

          for (const socket of sockets) {
            const socketIndex = socket.socketIndex;
            let modHash: number | undefined = loadoutItem.socketOverrides[socketIndex];

            // So far only subclass abilities are known to be able to socket the initial item
            // aspects and fragments return a 500
            if (
              modHash === undefined &&
              category.category.hash === SocketCategoryHashes.Abilities
            ) {
              modHash = getDefaultPlugHash(socket, defs);
            }
            if (modHash) {
              const mod = defs.InventoryItem.get(modHash) as PluggableInventoryItemDefinition;
              // We explicitly set sockets that aren't in socketOverrides to the default plug for subclasses
              modsForItem.push({ socketIndex, mod, required: true });
            }
          }
        }

        const handleSuccess = ({ socketIndex, required }: Assignment) => {
          required &&
            setLoadoutState(
              setSocketOverrideResult(dimItem, socketIndex, LoadoutSocketOverrideState.Applied)
            );
        };
        const handleFailure = (
          { socketIndex, required }: Assignment,
          error?: Error,
          equipNotPossible?: boolean
        ) =>
          required
            ? setLoadoutState(
                setSocketOverrideResult(
                  dimItem,
                  socketIndex,
                  LoadoutSocketOverrideState.Failed,
                  error,
                  equipNotPossible
                )
              )
            : setLoadoutState((state) => ({
                ...state,
                equipNotPossible: state.equipNotPossible || Boolean(equipNotPossible),
              }));

        await dispatch(
          equipModsToItem(dimItem.id, modsForItem, handleSuccess, handleFailure, cancelToken, true)
        );
      }
    }
  };
}

/**
 * Apply all the mods in the loadout to the equipped armor.
 *
 * This uses our mod assignment algorithm to choose which armor gets which mod. It will socket
 * mods into any equipped armor, not just armor in the loadout - this allows for loadouts that
 * are *only* mods to be applied to current armor.
 */
function applyLoadoutMods(
  loadoutItems: LoadoutItem[],
  storeId: string,
  /** A list of inventory item hashes for plugs */
  modHashes: number[],
  /** Extra mods to apply that are specifically per bucket */
  modsByBucket: {
    [bucketHash: number]: number[];
  },
  setLoadoutState: LoadoutStateUpdater,
  cancelToken: CancelToken,
  /** if an item has mods applied, this will "clear" all other sockets to empty/their default */
  clearUnassignedSocketsPerItem = false
): ThunkResult {
  return async (dispatch, getState) => {
    const defs = d2ManifestSelector(getState())!;
    const stores = storesSelector(getState());
    const store = getStore(stores, storeId)!;

    // Apply mods to the armor items in the loadout that were marked "equipped"
    // even if they failed to equip. For each slot that doesn't have an equipped
    // item in the loadout, use the current equipped item (whatever it is)
    // instead.
    const currentEquippedArmor = store.items.filter((i) => i.bucket.inArmor && i.equipped);
    const equippedLoadoutItems = loadoutItems.filter((item) => item.equipped);
    const loadoutDimItems: DimItem[] = [];
    for (const loadoutItem of loadoutItems) {
      const item = getLoadoutItem(loadoutItem, store, stores);
      if (
        item?.bucket.inArmor &&
        equippedLoadoutItems.some((loadoutItem) => loadoutItem.id === item.id)
      ) {
        loadoutDimItems.push(item);
      }
    }
    const armor = _.compact(
      LockableBucketHashes.map(
        (bucketHash) =>
          loadoutDimItems.find((item) => item.bucket.hash === bucketHash) ||
          currentEquippedArmor.find((item) => item.bucket.hash === bucketHash)
      )
    );

    const allModHashes = modHashes.concat(Object.values(modsByBucket).flat());

    const mods = modHashes.map((h) => defs.InventoryItem.get(h)).filter(isPluggableItem);

    // Early exit - if all the mods are already there, nothing to do
    if (allModsAreAlreadyApplied(armor, allModHashes)) {
      infoLog('loadout mods', 'all mods are already there. loadout already applied');
      setLoadoutState((state) => ({
        ...state,
        modStates: allModHashes.map((modHash) => ({ modHash, state: LoadoutModState.Applied })),
      }));
      return;
    }

    // TODO: prefer equipping to armor that *is* part of the loadout
    // TODO: compute assignments should consider which mods are already on the item!
    const { itemModAssignments, unassignedMods } = fitMostMods(armor, mods, defs);

    for (const mod of unassignedMods) {
      setLoadoutState(
        setModResult({
          modHash: mod.hash,
          state: LoadoutModState.Unassigned,
          error: new DimError('Loadouts.UnassignedModError'),
        })
      );
    }

    // Patch in assignments for mods by bucket (shaders/ornaments)
    for (const [bucketHashStr, modsForBucket] of Object.entries(modsByBucket)) {
      const bucketHash = parseInt(bucketHashStr, 10);
      const item = armor.find((i) => i.bucket.hash === bucketHash);
      if (item) {
        itemModAssignments[item.id] = [
          ...itemModAssignments[item.id],
          ...modsForBucket.map((h) => defs.InventoryItem.get(h)).filter(isPluggableItem),
        ];
      } else {
        for (const modHash of modsForBucket) {
          // I guess technically these are unassigned
          setLoadoutState(
            setModResult({
              modHash: modHash,
              state: LoadoutModState.Unassigned,
              error: new DimError('Loadouts.UnassignedModError'),
            })
          );
        }
      }
    }

    const applyModsPromises: Promise<void>[] = [];

    const handleSuccess = ({ mod, required }: Assignment) =>
      required &&
      setLoadoutState(setModResult({ modHash: mod.hash, state: LoadoutModState.Applied }));
    const handleFailure = (
      { mod, required }: Assignment,
      error?: Error,
      equipNotPossible?: boolean
    ) =>
      required
        ? setLoadoutState(
            setModResult(
              { modHash: mod.hash, state: LoadoutModState.Failed, error },
              equipNotPossible
            )
          )
        : setLoadoutState((state) => ({
            ...state,
            equipNotPossible: state.equipNotPossible || Boolean(equipNotPossible),
          }));

    for (const item of armor) {
      const assignments = pickPlugPositions(
        defs,
        item,
        itemModAssignments[item.id],
        clearUnassignedSocketsPerItem
      );
      const pluggingSteps = createPluggingStrategy(item, assignments, defs);
      const assignmentSequence = pluggingSteps.filter((assignment) => assignment.required);
      infoLog('loadout mods', 'Applying', assignmentSequence, 'to', item.name);
      if (assignmentSequence) {
        applyModsPromises.push(
          dispatch(
            equipModsToItem(item.id, assignmentSequence, handleSuccess, handleFailure, cancelToken)
          )
        );
      }
    }

    await Promise.all(applyModsPromises);
  };
}

/**
 * Check whether all the mods in modHashes are already applied to the items in armor.
 */
function allModsAreAlreadyApplied(armor: DimItem[], modHashes: number[]) {
  // What mods are already on the equipped armor set?
  const existingMods: number[] = [];
  for (const item of armor) {
    if (item.sockets) {
      for (const socket of item.sockets.allSockets) {
        if (socket.plugged) {
          existingMods.push(socket.plugged.plugDef.hash);
        }
      }
    }
  }

  // Early exit - if all the mods are already there, nothing to do
  return modHashes.every((h) => {
    const foundAt = existingMods.indexOf(h);
    if (foundAt === -1) {
      // a mod was missing
      return false;
    } else {
      // the mod was found, but we have consumed this copy of it
      delete existingMods[foundAt];
      return true;
    }
  });
}

/**
 * Equip the specified mods on the item, in the order provided. This applies
 * each assignment, and does not account for item energy, which should be
 * pre-calculated.
 */
function equipModsToItem(
  itemId: string,
  modsForItem: Assignment[],
  /** Callback for state reporting while applying. Mods are applied in parallel so we want to report ASAP. */
  onSuccess: (assignment: Assignment) => void,
  /** Callback for state reporting while applying. Mods are applied in parallel so we want to report ASAP. */
  onFailure: (assignment: Assignment, error?: Error, equipNotPossible?: boolean) => void,
  cancelToken: CancelToken,
  includeAssignToDefault = false
): ThunkResult {
  return async (dispatch, getState) => {
    const defs = d2ManifestSelector(getState())!;
    const item = getItemAcrossStores(storesSelector(getState()), { id: itemId })!;
    const destiny2CoreSettings = destiny2CoreSettingsSelector(getState())!;

    if (!item.sockets) {
      return;
    }

    const modsToApply = [...modsForItem];

    // TODO: we tried to do these applies in parallel, but you can get into trouble
    // if you need to remove a mod before applying another.

    for (const assignment of modsToApply) {
      const { socketIndex } = assignment;
      let { mod } = assignment;
      // Use this socket
      const socket = getSocketByIndex(item.sockets, socketIndex)!;

      // This is a special case for transmog ornaments - you can't apply a
      // transmog ornament to the same item it was created with. So instead we
      // swap at the last minute to applying the default ornament which should
      // match the appearance that the user wanted. We'll still report as if we
      // applied the ornament.
      if (mod.hash === item.hash) {
        const defaultPlugHash = getDefaultPlugHash(socket, defs);
        if (defaultPlugHash) {
          mod = (defs.InventoryItem.get(defaultPlugHash) ??
            mod) as PluggableInventoryItemDefinition;
        }
      }

      // If the plug is already inserted we can skip this
      if (socket.plugged?.plugDef.hash === mod.hash) {
        // Don't count removing mods as applying a mod successfully
        if (includeAssignToDefault || !isAssigningToDefault(item, assignment, defs)) {
          onSuccess(assignment);
        }
        continue;
      }
      if (canInsertPlug(socket, mod.hash, destiny2CoreSettings, defs)) {
        infoLog(
          'loadout mods',
          'equipping mod',
          mod.displayProperties.name,
          'into',
          item.name,
          'socket',
          defs.SocketType.get(socket.socketDefinition.socketTypeHash)?.displayProperties.name ||
            socket.socketIndex
        );

        // TODO: short circuit if equipping is not possible
        cancelToken.checkCanceled();
        try {
          await dispatch(applyMod(item, socket, mod));
          onSuccess(assignment);
        } catch (e) {
          const equipNotPossible =
            e instanceof DimError && checkEquipNotPossible(e.bungieErrorCode());
          onFailure(assignment, e, equipNotPossible);
        }
      } else {
        warnLog(
          'loadout mods',
          'cannot equip mod',
          mod.displayProperties.name,
          'into',
          item.name,
          'socket',
          defs.SocketType.get(socket.socketDefinition.socketTypeHash)?.displayProperties.name ||
            socket.socketIndex
        );
        // TODO: error here explaining why
        onFailure(assignment);
      }
    }
  };
}

function applyMod(
  item: DimItem,
  socket: DimSocket,
  mod: PluggableInventoryItemDefinition
): ThunkResult {
  return async (dispatch) => {
    try {
      await dispatch(insertPlug(item, socket, mod.hash));
    } catch (e) {
      errorLog(
        'loadout mods',
        'failed to equip mod',
        mod.displayProperties.name,
        'into',
        item.name,
        'socket',
        socket.socketIndex,
        e
      );
      const plugName = mod.displayProperties.name ?? 'Unknown Plug';
      throw new DimError(
        'AWA.ErrorMessage',
        t('AWA.ErrorMessage', {
          error: e.message,
          item: item.name,
          plug: plugName,
        })
      ).withError(e);
    }
  };
}

/**
 * Check error code to see if it indicates one of the known conditions where no
 * equips or mod changes will succeed for the active character.
 */
function checkEquipNotPossible(errorCode?: PlatformErrorCodes) {
  return (
    // Player is in an activity
    errorCode === PlatformErrorCodes.DestinyCannotPerformActionAtThisLocation ||
    // This happens when you log out while still in a locked equipment activity
    errorCode === PlatformErrorCodes.DestinyItemUnequippable
  );
}<|MERGE_RESOLUTION|>--- conflicted
+++ resolved
@@ -249,42 +249,21 @@
               })),
             };
           }
-<<<<<<< HEAD
-          // Fill out pending state for all socket overrides
-          for (const loadoutItem of itemsWithOverrides) {
-            const item = getLoadoutItem(loadoutItem, store, getStores())!;
-            if (item) {
-              state.socketOverrideStates[item.index] = {
-                item,
-                results: _.mapValues(loadoutItem.socketOverrides, (plugHash) => ({
-                  plugHash,
-                  state: LoadoutSocketOverrideState.Pending,
-                })),
-              };
-            }
-          }
-          // Fill out pending state for all mods
-          state.modStates = modsToApply.map((modHash) => ({
+        }
+        // Fill out pending state for all mods
+        const modStates: LoadoutModResult[] = modsToApply
+          .map((modHash) => ({
             modHash,
             state: LoadoutModState.Pending,
-          }));
-          state.modStates.push(
-            ...Object.values(modsByBucketToApply)
+          }))
+          .concat(
+            Object.values(modsByBucketToApply)
               .flat()
               .map((modHash) => ({
                 modHash,
                 state: LoadoutModState.Pending,
               }))
           );
-        })
-      );
-=======
-        }
-        // Fill out pending state for all mods
-        const modStates: LoadoutModResult[] = modsToApply.map((modHash) => ({
-          modHash,
-          state: LoadoutModState.Pending,
-        }));
 
         return {
           ...state,
@@ -294,7 +273,6 @@
           modStates,
         };
       });
->>>>>>> d73182b5
 
       // Filter out items that don't need to move
       const loadoutItemsToMove: LoadoutItem[] = Array.from(
@@ -458,20 +436,6 @@
               checkEquipNotPossible(e.bungieErrorCode());
 
             setLoadoutState(
-<<<<<<< HEAD
-              produce((state) => {
-                // If it made it to the right store, the failure was in equipping, not moving
-                const isOnCorrectStore = updatedItem.owner === store.id;
-                state.itemStates[updatedItem.index].state = isOnCorrectStore
-                  ? LoadoutItemState.FailedEquip
-                  : LoadoutItemState.FailedMove;
-                state.itemStates[updatedItem.index].error = e;
-                state.equipNotPossible ||=
-                  isOnCorrectStore &&
-                  e instanceof DimError &&
-                  checkEquipNotPossible(e.bungieErrorCode());
-              })
-=======
               updateItemResult(
                 updatedItem.index,
                 {
@@ -480,7 +444,6 @@
                 },
                 equipNotPossible
               )
->>>>>>> d73182b5
             );
           }
         }
@@ -504,17 +467,6 @@
         );
         try {
           const result = await dispatch(equipItems(store, realItemsToEquip, cancelToken));
-<<<<<<< HEAD
-          // Bulk equip can partially fail
-          setLoadoutState(
-            produce((state) => {
-              for (const item of realItemsToEquip) {
-                const errorCode = result[item.id];
-                state.itemStates[item.index].state =
-                  errorCode === PlatformErrorCodes.Success
-                    ? LoadoutItemState.Succeeded
-                    : LoadoutItemState.FailedEquip;
-=======
           const itemStateUpdates: PartialItemResultUpdate[] = [];
           let equipNotPossible = false;
 
@@ -527,23 +479,15 @@
                   : LoadoutItemState.FailedEquip,
             };
             itemStateUpdates.push({ itemIndex: item.index, partialResult });
->>>>>>> d73182b5
 
             // TODO how to set the error code here?
             // state.itemStates[item.index].error = new DimError().withCause(BungieError(errorCode))
 
-<<<<<<< HEAD
-                state.equipNotPossible ||= checkEquipNotPossible(errorCode);
-              }
-            })
-          );
-=======
             equipNotPossible ||= checkEquipNotPossible(errorCode);
           }
 
           // Bulk equip can partially fail
           setLoadoutState(updateResultForItems(itemStateUpdates, equipNotPossible));
->>>>>>> d73182b5
         } catch (e) {
           if (e instanceof CanceledError) {
             throw e;
@@ -589,10 +533,7 @@
             applicableLoadoutItems,
             store.id,
             modsToApply,
-<<<<<<< HEAD
             modsByBucketToApply,
-=======
->>>>>>> d73182b5
             setLoadoutState,
             cancelToken
           )
