import { t } from 'app/i18next-t';
import { storesSelector } from 'app/inventory/selectors';
import { SocketOverrides, SocketOverridesForItems } from 'app/inventory/store/override-sockets';
import { getCurrentStore, getStore } from 'app/inventory/stores-helpers';
import { pickSubclass } from 'app/loadout/item-utils';
import { itemCanBeInLoadout } from 'app/utils/item-utils';
import { infoLog } from 'app/utils/log';
import { getSocketsByCategoryHash } from 'app/utils/socket-utils';
import { DestinyClass } from 'bungie-api-ts/destiny2';
<<<<<<< HEAD
import { BucketHashes, SocketCategoryHashes } from 'data/d2/generated-enums';
=======
import { BucketHashes } from 'data/d2/generated-enums';
import produce from 'immer';
>>>>>>> 7bcface3
import _ from 'lodash';
import React, { useMemo } from 'react';
import { useSelector } from 'react-redux';
import type {
  DimBucketType,
  InventoryBucket,
  InventoryBuckets,
} from '../inventory/inventory-buckets';
import { DimItem, PluggableInventoryItemDefinition } from '../inventory/item-types';
import { DimStore } from '../inventory/store-types';
import { showItemPicker } from '../item-picker/item-picker';
import { addIcon, AppIcon } from '../shell/icons';
import { Loadout, LoadoutItem } from './loadout-types';
import { extractArmorModHashes, fromEquippedTypes } from './loadout-utils';
import LoadoutDrawerBucket from './LoadoutDrawerBucket';
import SavedMods from './SavedMods';
import { Subclass } from './subclass-drawer/Subclass';

const loadoutTypes: DimBucketType[] = [
  'Primary',
  'Special',
  'Heavy',
  'KineticSlot',
  'Energy',
  'Power',
  'Helmet',
  'Gauntlets',
  'Chest',
  'Leg',
  'ClassItem',

  'Artifact',
  'Ghost',
  'Consumable',
  'Material',
  'Emblem',
  'Emblems',
  'Shader',
  'Emote',
  'Ship',
  'Ships',
  'Vehicle',
  'Horn',
];

export default function LoadoutDrawerContents({
  storeId,
  loadout,
  savedMods,
  buckets,
  items,
  equip,
  remove,
  add,
  onUpdateLoadout,
  onOpenModPicker,
  onShowItemPicker,
  removeModByHash,
  onApplySocketOverrides,
}: {
  storeId?: string;
  loadout: Loadout;
  savedMods: PluggableInventoryItemDefinition[];
  buckets: InventoryBuckets;
  items: DimItem[];
  equip(item: DimItem, e: React.MouseEvent): void;
  remove(item: DimItem, e: React.MouseEvent): void;
<<<<<<< HEAD
  add(params: { item: DimItem; equip?: boolean; socketOverrides?: SocketOverrides }): void;
  onUpdateMods(mods: number[]): void;
=======
  add(item: DimItem, e?: MouseEvent, equip?: boolean): void;
  onUpdateLoadout(loadout: Loadout): void;
>>>>>>> 7bcface3
  onOpenModPicker(): void;
  onShowItemPicker(shown: boolean): void;
  removeModByHash(itemHash: number): void;
  onApplySocketOverrides(item: DimItem, socketOverrides: SocketOverrides): void;
}) {
  const stores = useSelector(storesSelector);
  const itemsByBucket = _.groupBy(items, (i) => i.bucket.hash);

  // The store to use for "fill from equipped/unequipped"
  const dimStore = storeId
    ? getStore(stores, storeId)!
    : (loadout.classType !== DestinyClass.Unknown &&
        stores.find((s) => s.classType === loadout.classType)) ||
      getCurrentStore(stores)!;

  function doFillLoadoutFromEquipped(e: React.MouseEvent) {
    e.preventDefault();
    fillLoadoutFromEquipped(loadout, itemsByBucket, dimStore, onUpdateLoadout);
  }
  function doFillLoadOutFromUnequipped(e: React.MouseEvent) {
    e.preventDefault();
    fillLoadoutFromUnequipped(loadout, dimStore, add);
  }

  const availableTypes = _.compact(loadoutTypes.map((type) => buckets.byType[type]));

  const [typesWithItems, typesWithoutItems] = _.partition(
    availableTypes,
    (bucket) => bucket.hash && itemsByBucket[bucket.hash] && itemsByBucket[bucket.hash].length
  );
  const subclassBucket = buckets.byType.Class;

  const showFillFromEquipped = typesWithoutItems.some((b) => fromEquippedTypes.includes(b.type!));

  const { subclassItems, subclassSocketOverrides } = useMemo(() => {
    const subclassSocketOverrides: SocketOverridesForItems = {};
    const subclassBucket = buckets.byType.Class;
    const subclassItems: DimItem[] =
      (subclassBucket?.hash && itemsByBucket[subclassBucket.hash]) || [];

    for (const item of loadout.items) {
      if (subclassItems.some((subclass) => subclass.id === item.id)) {
        subclassSocketOverrides[item.id] = item.socketOverrides || {};
      }
    }
    return { subclassSocketOverrides, subclassBucket, subclassItems };
  }, [buckets.byType.Class, itemsByBucket, loadout.items]);

  const showSubclassButton =
    !loadout ||
    loadout.classType === DestinyClass.Unknown ||
    !subclassItems.length ||
    subclassItems.every((i) => i.classType !== loadout.classType);

  return (
    <>
      <div className="loadout-add-types">
        {showFillFromEquipped && (
          <a className="dim-button loadout-add" onClick={doFillLoadoutFromEquipped}>
            <AppIcon icon={addIcon} /> {t('Loadouts.AddEquippedItems')}
          </a>
        )}
        <a className="dim-button loadout-add" onClick={doFillLoadOutFromUnequipped}>
          <AppIcon icon={addIcon} /> {t('Loadouts.AddUnequippedItems')}
        </a>
        {showSubclassButton && (
          <a
            key={subclassBucket.type}
            onClick={() => pickLoadoutSubclass(loadout, subclassItems, add, onShowItemPicker)}
            className="dim-button loadout-add"
          >
            <AppIcon icon={addIcon} /> {subclassBucket.name}
          </a>
        )}
        {typesWithoutItems.length > 0 &&
          typesWithoutItems.map((bucket) => (
            <a
              key={bucket.type}
              onClick={() => pickLoadoutItem(loadout, bucket, add, onShowItemPicker)}
              className="dim-button loadout-add"
            >
              <AppIcon icon={addIcon} /> {bucket.name}
            </a>
          ))}
        <a onClick={() => onOpenModPicker()} className="dim-button loadout-add">
          <AppIcon icon={addIcon} /> {t('Loadouts.ArmorMods')}
        </a>
      </div>
      <div className="loadout-added-items">
        {typesWithItems.map((bucket) =>
          bucket.type === 'Class' ? null : (
            <LoadoutDrawerBucket
              key={bucket.type}
              bucket={bucket}
              loadoutItems={loadout.items}
              items={itemsByBucket[bucket.hash] || []}
              pickLoadoutItem={(bucket) => pickLoadoutItem(loadout, bucket, add, onShowItemPicker)}
              equip={equip}
              remove={remove}
            />
          )
        )}
      </div>
      {subclassItems.length > 0 &&
        subclassItems.map((subclass) => (
          <Subclass
            key={subclass.hash}
            subclass={subclass}
            socketOverrides={subclassSocketOverrides[subclass.id]}
            equip={equip}
            remove={remove}
            onApplySocketOverrides={onApplySocketOverrides}
          />
        ))}
      <SavedMods
        savedMods={savedMods}
        onOpenModPicker={onOpenModPicker}
        removeModByHash={removeModByHash}
      />
    </>
  );
}

async function pickLoadoutItem(
  loadout: Loadout,
  bucket: InventoryBucket,
  add: (params: { item: DimItem }) => void,
  onShowItemPicker: (shown: boolean) => void
) {
  const loadoutClassType = loadout?.classType;
  function loadoutHasItem(item: DimItem) {
    return loadout?.items.some((i) => i.id === item.id && i.hash === item.hash);
  }

  onShowItemPicker(true);
  try {
    const { item } = await showItemPicker({
      filterItems: (item: DimItem) =>
        item.bucket.hash === bucket.hash &&
        (!loadout ||
          loadout.classType === DestinyClass.Unknown ||
          item.classType === loadoutClassType ||
          item.classType === DestinyClass.Unknown) &&
        itemCanBeInLoadout(item) &&
        !loadoutHasItem(item),
      prompt: t('Loadouts.ChooseItem', { name: bucket.name }),

      // don't show information related to selected perks so we don't give the impression
      // that we will update perk selections when applying the loadout
      ignoreSelectedPerks: true,
    });

    add({ item });
  } catch (e) {
  } finally {
    onShowItemPicker(false);
  }
}

async function pickLoadoutSubclass(
  loadout: Loadout,
  savedSubclasses: DimItem[],
  add: (params: { item: DimItem; socketOverrides?: SocketOverrides }) => void,
  onShowItemPicker: (shown: boolean) => void
) {
  const loadoutClassType = loadout?.classType;
  const loadoutHasItem = (item: DimItem) =>
    loadout?.items.some((i) => i.id === item.id && i.hash === item.hash);

  const loadoutHasSubclassForClass = (item: DimItem) =>
    savedSubclasses.some((s) => item.bucket.type === 'Class' && s.classType === item.classType);

  const subclassItemFilter = (item: DimItem) =>
    item.bucket.type === 'Class' &&
    (!loadout ||
      loadout.classType === DestinyClass.Unknown ||
      item.classType === loadoutClassType) &&
    itemCanBeInLoadout(item) &&
    !loadoutHasSubclassForClass(item) &&
    !loadoutHasItem(item);

  onShowItemPicker(true);
  const item = await pickSubclass(subclassItemFilter);
  if (item) {
    const abilitySockets =
      item.sockets && getSocketsByCategoryHash(item.sockets, SocketCategoryHashes.Abilities);
    let socketOverrides: SocketOverrides | undefined;
    if (abilitySockets) {
      socketOverrides = {};
      for (const socket of abilitySockets) {
        socketOverrides[socket.socketIndex] = socket.socketDefinition.singleInitialItemHash;
      }
    }
    add({ item, socketOverrides });
  }
  onShowItemPicker(false);
}

function createSocketOverridesFromEquipped(item: DimItem) {
  const socketOverrides: SocketOverrides = {};
  for (const socket of item.sockets?.allSockets || []) {
    if (socket.plugged) {
      socketOverrides[socket.socketIndex] = socket.plugged.plugDef.hash;
    }
  }
  if (Object.keys(socketOverrides).length) {
    return socketOverrides;
  }
  return undefined;
}

function fillLoadoutFromEquipped(
  loadout: Loadout,
  itemsByBucket: { [bucketId: string]: DimItem[] },
<<<<<<< HEAD
  stores: DimStore[],
  add: (params: { item: DimItem; equip?: boolean }) => void,
  onUpdateMods: (mods: number[]) => void,
  onApplySocketOverrides: (item: DimItem, socketOverrides: SocketOverrides) => void
=======
  dimStore: DimStore,
  onUpdateLoadout: (loadout: Loadout) => void
>>>>>>> 7bcface3
) {
  if (!loadout) {
    return;
  }

  const newEquippedItems = dimStore.items.filter(
    (item) => item.equipped && itemCanBeInLoadout(item) && fromEquippedTypes.includes(item.type)
  );

<<<<<<< HEAD
  const mods: number[] = [];
  for (const item of items) {
    if (
      !itemsByBucket[item.bucket.hash] ||
      !itemsByBucket[item.bucket.hash].some((i) => i.equipped)
    ) {
      add({ item, equip: true });
      if (item.bucket.hash === BucketHashes.Subclass) {
        createSocketOverridesFromEquipped(item, onApplySocketOverrides);
=======
  const newLoadout = produce(loadout, (draftLoadout) => {
    const mods: number[] = [];
    for (const item of newEquippedItems) {
      if (!itemsByBucket[item.bucket.hash]?.some((i) => i.equipped)) {
        const loadoutItem: LoadoutItem = {
          id: item.id,
          hash: item.hash,
          equipped: true,
          amount: 1,
        };
        if (item.bucket.hash === BucketHashes.Subclass) {
          loadoutItem.socketOverrides = createSocketOverridesFromEquipped(item);
        }
        draftLoadout.items.push(loadoutItem);
        mods.push(...extractArmorModHashes(item));
      } else {
        infoLog('loadout', 'Skipping', item, { itemsByBucket, bucketId: item.bucket.hash });
>>>>>>> 7bcface3
      }
    }
    if (mods.length && (loadout.parameters?.mods ?? []).length === 0) {
      draftLoadout.parameters = {
        ...draftLoadout.parameters,
        mods,
      };
    }
  });

  onUpdateLoadout(newLoadout);
}

async function fillLoadoutFromUnequipped(
  loadout: Loadout,
<<<<<<< HEAD
  stores: DimStore[],
  add: (params: { item: DimItem; equip?: boolean }) => void
=======
  dimStore: DimStore,
  add: (item: DimItem, e?: MouseEvent, equip?: boolean) => void
>>>>>>> 7bcface3
) {
  if (!loadout) {
    return;
  }

  const items = dimStore.items.filter(
    (item) =>
      !item.location.inPostmaster &&
      item.bucket.type !== 'Class' &&
      itemCanBeInLoadout(item) &&
      fromEquippedTypes.includes(item.type) &&
      !item.equipped
  );

  for (const item of items) {
    add({ item, equip: false });
  }
}<|MERGE_RESOLUTION|>--- conflicted
+++ resolved
@@ -7,12 +7,8 @@
 import { infoLog } from 'app/utils/log';
 import { getSocketsByCategoryHash } from 'app/utils/socket-utils';
 import { DestinyClass } from 'bungie-api-ts/destiny2';
-<<<<<<< HEAD
 import { BucketHashes, SocketCategoryHashes } from 'data/d2/generated-enums';
-=======
-import { BucketHashes } from 'data/d2/generated-enums';
 import produce from 'immer';
->>>>>>> 7bcface3
 import _ from 'lodash';
 import React, { useMemo } from 'react';
 import { useSelector } from 'react-redux';
@@ -80,13 +76,8 @@
   items: DimItem[];
   equip(item: DimItem, e: React.MouseEvent): void;
   remove(item: DimItem, e: React.MouseEvent): void;
-<<<<<<< HEAD
   add(params: { item: DimItem; equip?: boolean; socketOverrides?: SocketOverrides }): void;
-  onUpdateMods(mods: number[]): void;
-=======
-  add(item: DimItem, e?: MouseEvent, equip?: boolean): void;
   onUpdateLoadout(loadout: Loadout): void;
->>>>>>> 7bcface3
   onOpenModPicker(): void;
   onShowItemPicker(shown: boolean): void;
   removeModByHash(itemHash: number): void;
@@ -301,15 +292,8 @@
 function fillLoadoutFromEquipped(
   loadout: Loadout,
   itemsByBucket: { [bucketId: string]: DimItem[] },
-<<<<<<< HEAD
-  stores: DimStore[],
-  add: (params: { item: DimItem; equip?: boolean }) => void,
-  onUpdateMods: (mods: number[]) => void,
-  onApplySocketOverrides: (item: DimItem, socketOverrides: SocketOverrides) => void
-=======
   dimStore: DimStore,
   onUpdateLoadout: (loadout: Loadout) => void
->>>>>>> 7bcface3
 ) {
   if (!loadout) {
     return;
@@ -319,17 +303,6 @@
     (item) => item.equipped && itemCanBeInLoadout(item) && fromEquippedTypes.includes(item.type)
   );
 
-<<<<<<< HEAD
-  const mods: number[] = [];
-  for (const item of items) {
-    if (
-      !itemsByBucket[item.bucket.hash] ||
-      !itemsByBucket[item.bucket.hash].some((i) => i.equipped)
-    ) {
-      add({ item, equip: true });
-      if (item.bucket.hash === BucketHashes.Subclass) {
-        createSocketOverridesFromEquipped(item, onApplySocketOverrides);
-=======
   const newLoadout = produce(loadout, (draftLoadout) => {
     const mods: number[] = [];
     for (const item of newEquippedItems) {
@@ -347,7 +320,6 @@
         mods.push(...extractArmorModHashes(item));
       } else {
         infoLog('loadout', 'Skipping', item, { itemsByBucket, bucketId: item.bucket.hash });
->>>>>>> 7bcface3
       }
     }
     if (mods.length && (loadout.parameters?.mods ?? []).length === 0) {
@@ -363,13 +335,8 @@
 
 async function fillLoadoutFromUnequipped(
   loadout: Loadout,
-<<<<<<< HEAD
-  stores: DimStore[],
+  dimStore: DimStore,
   add: (params: { item: DimItem; equip?: boolean }) => void
-=======
-  dimStore: DimStore,
-  add: (item: DimItem, e?: MouseEvent, equip?: boolean) => void
->>>>>>> 7bcface3
 ) {
   if (!loadout) {
     return;
