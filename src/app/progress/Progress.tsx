--- conflicted
+++ resolved
@@ -30,11 +30,6 @@
 import Ranks from './Ranks';
 import Raids from './Raids';
 import Hammer from 'react-hammerjs';
-<<<<<<< HEAD
-import SolsticeOfHeroes, { solsticeOfHeroesArmor } from './SolsticeOfHeroes';
-=======
-import { scrollToHref } from 'app/dim-ui/scroll';
->>>>>>> 6d60d5cd
 
 interface ProvidedProps {
   account: DestinyAccount;
@@ -139,7 +134,7 @@
   const triumphTitle = defs.PresentationNode.get(1024788583).displayProperties.name;
   const raidTitle = defs.PresentationNode.get(2975760062).displayProperties.name;
 
-  const menuItems = _.compact([
+  const menuItems = [
     { id: 'ranks', title: t('Progress.CrucibleRank') },
     { id: 'milestones', title: t('Progress.Milestones') },
     { id: 'Bounties', title: t('Progress.Bounties') },
@@ -148,7 +143,7 @@
     { id: 'raids', title: raidTitle },
     { id: 'triumphs', title: triumphTitle },
     { id: 'factions', title: t('Progress.Factions') }
-  ]);
+  ];
   const externalLinks = [
     { href: 'https://braytech.org/', title: 'BrayTech.org', logo: braytechLogo },
     { href: 'https://destinysets.com/', title: 'DestinySets', logo: destinySetsLogo },
