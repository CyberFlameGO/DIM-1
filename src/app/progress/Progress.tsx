--- conflicted
+++ resolved
@@ -29,11 +29,8 @@
 import WellRestedPerkIcon from './WellRestedPerkIcon';
 import { CrucibleRank } from './CrucibleRank';
 import ErrorBoundary from '../dim-ui/ErrorBoundary';
-<<<<<<< HEAD
 import { $rootScope } from 'ngimport';
-=======
 import { Loading } from '../dim-ui/Loading';
->>>>>>> 5908cf3b
 
 const factionOrder = [
   611314723, // Vanguard,
