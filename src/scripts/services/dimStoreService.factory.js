import angular from 'angular';
import _ from 'underscore';
import { sum, count } from '../util';
import idbKeyval from 'idb-keyval';

angular.module('dimApp')
  .factory('dimStoreService', StoreService);

function StoreService(
  $rootScope,
  $q,
  dimBungieService,
  dimPlatformService,
  dimCategory,
  dimDefinitions,
  dimBucketService,
  dimItemInfoService,
  dimInfoService,
  SyncService,
  loadingTracker,
  dimManifestService,
  $translate,
  uuid2,
  dimFeatureFlags,
  dimDestinyTrackerService,
  dimSettingsService,
  $http
) {
  var _stores = [];
  var _idTracker = {};

  var _removedNewItems = new Set();

  // Load classified data once per load and keep it in memory until
  // reload. Classified data always comes from
  // beta.destinyitemmanager.com so it can be released faster than the
  // release website, but the release website can still use the
  // updated definitions.
  const getClassifiedData = _.memoize(function() {
    return idbKeyval.get('classified-data').then((data) => {
      // Use cached data for up to 4 hours
      if ($DIM_FLAVOR !== 'dev' &&
          data &&
          data.time > Date.now() - (4 * 60 * 60 * 1000)) {
        return data;
      }

      // In dev, use a local copy of the JSON for testing
      const url = ($DIM_FLAVOR === 'dev')
              ? '/data/classified.json'
              : 'https://beta.destinyitemmanager.com/data/classified.json';

      return $http.get(url)
        .then((response) => {
          if (response && response.status === 200) {
            const remoteData = response.data;
            remoteData.time = Date.now();
            return idbKeyval.set('classified-data', remoteData).then(() => remoteData);
          }

          console.error("Couldn't load classified info from " + url);

          return {
            itemHash: {}
          };
        })
        .catch((e) => {
          console.error("Couldn't load classified info from " + url, e);

          return {
            itemHash: {}
          };
        });
    });
  });

  const dimMissingSources = require('app/data/missing_sources.json');

  const yearHashes = {
    //         tTK       Variks        CoE         FoTL    Kings Fall
    year2: [2659839637, 512830513, 1537575125, 3475869915, 1662673928],
    //         RoI       WoTM         FoTl       Dawning    Raid Reprise
    year3: [2964550958, 4160622434, 3475869915, 3131490494, 4161861381]
  };

  // Label isn't used, but it helps us understand what each one is
  const progressionMeta = {
    529303302: { label: "Cryptarch", order: 0 },
    3233510749: { label: "Vanguard", order: 1 },
    1357277120: { label: "Crucible", order: 2 },
    2778795080: { label: "Dead Orbit", order: 3 },
    1424722124: { label: "Future War Cult", order: 4 },
    3871980777: { label: "New Monarchy", order: 5 },
    2161005788: { label: "Iron Banner", order: 6 },
    174528503: { label: "Crota's Bane", order: 7 },
    807090922: { label: "Queen's Wrath", order: 8 },
    3641985238: { label: "House of Judgment", order: 9 },
    2335631936: { label: "Gunsmith", order: 10 },
    2576753410: { label: "SRL", order: 11 }
  };

  // Maps tierType to tierTypeName in English
  const tiers = [
    'Unused 0',
    'Unused 1',
    'Common',
    'Uncommon',
    'Rare',
    'Legendary',
    'Exotic'
  ];

  // A promise used to dedup parallel calls to reloadStores
  var _reloadPromise;

  // Cooldowns
  var cooldownsSuperA = ['5:00', '4:46', '4:31', '4:15', '3:58', '3:40'];
  var cooldownsSuperB = ['5:30', '5:14', '4:57', '4:39', '4:20', '4:00'];
  var cooldownsGrenade = ['1:00', '0:55', '0:49', '0:42', '0:34', '0:25'];
  var cooldownsMelee = ['1:10', '1:04', '0:57', '0:49', '0:40', '0:29'];

  // Prototype for Store objects - add methods to this to add them to all
  // stores.
  var StoreProto = {
    /**
     * Get the total amount of this item in the store, across all stacks,
     * excluding stuff in the postmaster.
     */
    amountOfItem: function(item) {
      return sum(_.filter(this.items, function(i) {
        return i.hash === item.hash && !i.location.inPostmaster;
      }), 'amount');
    },
    /**
     * How much of items like this item can fit in this store? For
     * stackables, this is in stacks, not individual pieces.
     */
    capacityForItem: function(item) {
      if (!item.bucket) {
        console.error("item needs a 'bucket' field", item);
        return 10;
      }
      return item.bucket.capacity;
    },
    /**
     * How many *more* items like this item can fit in this store?
     * This takes into account stackables, so the answer will be in
     * terms of individual pieces.
     */
    spaceLeftForItem: function(item) {
      if (!item.type) {
        throw new Error("item needs a 'type' field");
      }
      const openStacks = Math.max(0, this.capacityForItem(item) -
                                  this.buckets[item.location.id].length);
      const maxStackSize = item.maxStackSize || 1;
      if (maxStackSize === 1) {
        return openStacks;
      } else {
        const existingAmount = this.amountOfItem(item);
        const stackSpace = existingAmount > 0 ? (maxStackSize - (existingAmount % maxStackSize)) : 0;
        return (openStacks * maxStackSize) + stackSpace;
      }
    },
    updateCharacterInfoFromEquip: function(characterInfo) {
      dimDefinitions.getDefinitions().then((defs) => this.updateCharacterInfo(defs, characterInfo));
    },
    updateCharacterInfo: function(defs, characterInfo) {
      this.level = characterInfo.characterLevel;
      this.percentToNextLevel = characterInfo.percentToNextLevel / 100.0;
      this.powerLevel = characterInfo.characterBase.powerLevel;
      this.background = 'https://www.bungie.net/' + characterInfo.backgroundPath;
      this.icon = 'https://www.bungie.net/' + characterInfo.emblemPath;
      this.stats = getCharacterStatsData(defs.Stat, characterInfo.characterBase);
    },
    // Remove an item from this store. Returns whether it actually removed anything.
    removeItem: function(item) {
      // Completely remove the source item
      function match(i) { return item.index === i.index; }
      var sourceIndex = _.findIndex(this.items, match);
      if (sourceIndex >= 0) {
        this.items.splice(sourceIndex, 1);

        var bucketItems = this.buckets[item.location.id];
        var bucketIndex = _.findIndex(bucketItems, match);
        bucketItems.splice(bucketIndex, 1);

        return true;
      }
      return false;
    },
    addItem: function(item) {
      this.items.push(item);
      var bucketItems = this.buckets[item.location.id];
      bucketItems.push(item);
      if (item.location.id === 'BUCKET_RECOVERY' && bucketItems.length >= item.location.capacity) {
        dimInfoService.show('lostitems', {
          type: 'warning',
          title: $translate.instant('Postmaster.Limit'),
          body: $translate.instant('Postmaster.Desc', { store: this.name }),
          hide: $translate.instant('Help.NeverShow')
        });
      }
      item.owner = this.id;
    },
    // Create a loadout from this store's equipped items
    loadoutFromCurrentlyEquipped: function(name) {
      return {
        id: uuid2.newguid(),
        classType: -1,
        name: name,
        items: _(this.items)
          .chain()
          .select((item) => item.canBeInLoadout())
          .map((i) => angular.copy(i))
          .groupBy((i) => i.type.toLowerCase())
          .value()
      };
    },
    factionAlignment: function() {
      const factionBadges = {
        969832704: 'Future War Cult',
        27411484: 'Dead Orbit',
        2954371221: 'New Monarchy'
      };

      const badge = _.find(this.buckets.BUCKET_MISSION, (i) => factionBadges[i.hash]);
      if (!badge) {
        return null;
      }

      return factionBadges[badge.hash];
    }
  };

  /**
   * Check to see if this item has a node that restricts it to a
   * certain faction, and if the character is aligned with that
   * faction.
   */
  function factionItemAligns(store, item) {
    if (!item.talentGrid) {
      return true;
    }

    // Nodes that require matching faction alignment
    const factionNodes = {
      652505621: 'New Monarchy',
      2669659850: 'Future War Cult',
      2794386410: 'Dead Orbit'
    };

    const factionNode = _.find(item.talentGrid.nodes, (n) => factionNodes[n.hash]);
    if (!factionNode) {
      return true;
    }

    return factionNodes[factionNode.hash] === store.factionAlignment();
  }

  // Prototype for Item objects - add methods to this to add them to all
  // items.
  var ItemProto = {
    // Can this item be equipped by the given store?
    canBeEquippedBy: function(store) {
      if (store.isVault) {
        return false;
      }

      return this.equipment &&
        // For the right class
        (this.classTypeName === 'unknown' || this.classTypeName === store.class) &&
        // nothing we are too low-level to equip
        this.equipRequiredLevel <= store.level &&
        // can be moved or is already here
        (!this.notransfer || this.owner === store.id) &&
        !this.location.inPostmaster &&
        factionItemAligns(store, this);
    },
    inCategory: function(categoryName) {
      return _.contains(this.categories, categoryName);
    },
    isEngram: function() {
      return this.inCategory('CATEGORY_ENGRAM');
    },
    canBeInLoadout: function() {
      return this.equipment || this.type === 'Material' || this.type === 'Consumable';
    },
    // "The Life Exotic" Perk on Exotic Items means you can equip another exotic
    hasLifeExotic: function() {
      return this.isExotic && this.talentGrid && (_.find(this.talentGrid.nodes, { hash: 4044819214 }) !== undefined);
    }
  };

  var service = {
    getActiveStore: getActiveStore,
    getStores: getStores,
    reloadStores: reloadStores,
    getStore: getStore,
    getBonus: getBonus,
    getVault: getStore.bind(null, 'vault'),
    updateCharacters: updateCharacters,
    clearNewItems: clearNewItems,
    dropNewItem: dropNewItem,
    createItemIndex: createItemIndex,
    processItems: processItems,
    getCharacterStatsData,
    hasNewItems: false
  };

  $rootScope.$on('dim-active-platform-updated', function() {
    _stores = [];
    service.hasNewItems = false;
    $rootScope.$broadcast('dim-stores-updated', {
      stores: _stores
    });
    loadingTracker.addPromise(service.reloadStores(true));
  });

  return service;

  // Update the high level character information for all the stores
  // (level, light, int/dis/str, etc.). This does not update the
  // items in the stores - to do that, call reloadStores.
  function updateCharacters() {
    return $q.all([
      dimDefinitions.getDefinitions(),
      dimBungieService.getCharacters(dimPlatformService.getActive())
    ]).then(function([defs, bungieStores]) {
      _.each(_stores, function(dStore) {
        if (!dStore.isVault) {
          var bStore = _.findWhere(bungieStores, { id: dStore.id });
          dStore.updateCharacterInfo(defs, bStore.base);
        }
      });
      return _stores;
    });
  }

  function getActiveStore() {
    return _.find(_stores, 'current');
  }

  function getStores() {
    return _stores;
  }

  // Returns a promise for a fresh view of the stores and their items.
  // If this is called while a reload is already happening, it'll return the promise
  // for the ongoing reload rather than kicking off a new reload.
  function reloadStores() {
    const activePlatform = dimPlatformService.getActive();
    if (_reloadPromise && _reloadPromise.activePlatform === activePlatform) {
      return _reloadPromise;
    }

    // #786 Exiting early when finding no activePlatform.
    if (!activePlatform) {
      return $q.reject("Cannot find active platform.");
    }

    // Save a snapshot of all the items before we update
    const previousItems = buildItemSet(_stores);
    const firstLoad = (previousItems.size === 0);

    function fakeItemId(item) {
      if (activePlatform.fake && item.itemInstanceId !== "0") {
        item.itemInstanceId = 'fake-' + item.itemInstanceId;
      }
    }

    _idTracker = {};

    _reloadPromise = $q.all([
      dimDefinitions.getDefinitions(),
      dimBucketService.getBuckets(),
      loadNewItems(activePlatform),
      dimItemInfoService(activePlatform),
      dimBungieService.getStores(activePlatform)])
      .then(function([defs, buckets, newItems, itemInfoService, rawStores]) {
        if (activePlatform !== dimPlatformService.getActive()) {
          throw new Error("Active platform mismatch");
        }

        const lastPlayedDate = _.reduce(rawStores, (memo, rawStore) => {
          if (rawStore.id === 'vault') {
            return memo;
          }

          const d1 = new Date(rawStore.character.base.characterBase.dateLastPlayed);

          return (memo) ? ((d1 >= memo) ? d1 : memo) : d1;
        }, null);

        var glimmer;
        var marks;
        var silver;
        _removedNewItems.forEach((id) => newItems.delete(id));
        _removedNewItems.clear();
        service.hasNewItems = (newItems.size !== 0);

        return $q.all([newItems, itemInfoService, ...rawStores.map(function(raw) {
          if (activePlatform !== dimPlatformService.getActive()) {
            throw new Error("Active platform mismatch");
          }
          var store;
          var items = [];
          if (!raw) {
            return undefined;
          }

          const character = raw.character.base;

          if (raw.id === 'vault') {
            store = angular.extend(Object.create(StoreProto), {
              id: 'vault',
              name: $translate.instant('Bucket.Vault'),
              class: 'vault',
              current: false,
              className: $translate.instant('Bucket.Vault'),
              lastPlayed: '2005-01-01T12:00:01Z',
              icon: require('app/images/vault.png'),
              background: require('app/images/vault-background.png'),
              items: [],
              legendaryMarks: marks,
              glimmer: glimmer,
              silver: silver,
              isVault: true,
              // Vault has different capacity rules
              capacityForItem: function(item) {
                var sort = item.sort;
                if (item.bucket) {
                  sort = item.bucket.sort;
                }
                if (!sort) {
                  throw new Error("item needs a 'sort' field");
                }
                return buckets[sort].capacity;
              },
              spaceLeftForItem: function(item) {
                let sort = item.sort;
                if (item.bucket) {
                  sort = item.bucket.sort;
                }
                if (!sort) {
                  throw new Error("item needs a 'sort' field");
                }
                const openStacks = Math.max(0, this.capacityForItem(item) -
                                            count(this.items, (i) => i.bucket.sort === sort));
                const maxStackSize = item.maxStackSize || 1;
                if (maxStackSize === 1) {
                  return openStacks;
                } else {
                  const existingAmount = this.amountOfItem(item);
                  const stackSpace = existingAmount > 0 ? (maxStackSize - (existingAmount % maxStackSize)) : 0;
                  return (openStacks * maxStackSize) + stackSpace;
                }
              },
              removeItem: function(item) {
                var result = StoreProto.removeItem.call(this, item);
                this.vaultCounts[item.location.sort]--;
                return result;
              },
              addItem: function(item) {
                StoreProto.addItem.call(this, item);
                this.vaultCounts[item.location.sort]++;
              }
            });

            _.each(raw.data.buckets, function(bucket) {
              _.each(bucket.items, function(item) {
                item.bucket = bucket.bucketHash;
                fakeItemId(item);
              });

              items = _.union(items, bucket.items);
            });
          } else {
            try {
              glimmer = _.find(character.inventory.currencies, function(cur) { return cur.itemHash === 3159615086; }).value;
              marks = _.find(character.inventory.currencies, function(cur) { return cur.itemHash === 2534352370; }).value;
              silver = _.find(character.inventory.currencies, function(cur) { return cur.itemHash === 2749350776; }).value;
            } catch (e) {
              glimmer = 0;
              marks = 0;
            }

            const race = defs.Race[character.characterBase.raceHash];
            let genderRace = "";
            let className = "";
            let gender = "";
            if (character.characterBase.genderType === 0) {
              gender = 'male';
              genderRace = race.raceNameMale;
              className = defs.Class[character.characterBase.classHash].classNameMale;
            } else {
              gender = 'female';
              genderRace = race.raceNameFemale;
              className = defs.Class[character.characterBase.classHash].classNameFemale;
            }

            store = angular.extend(Object.create(StoreProto), {
              id: raw.id,
              icon: 'https://www.bungie.net/' + character.emblemPath,
              current: lastPlayedDate.getTime() === (new Date(character.characterBase.dateLastPlayed)).getTime(),
              lastPlayed: character.characterBase.dateLastPlayed,
              background: 'https://www.bungie.net/' + character.backgroundPath,
              level: character.characterLevel,
              powerLevel: character.characterBase.powerLevel,
              stats: getCharacterStatsData(defs.Stat, character.characterBase),
              class: getClass(character.characterBase.classType),
              classType: character.characterBase.classType,
              className: className,
              gender: gender,
              genderRace: genderRace,
              percentToNextLevel: character.percentToNextLevel / 100.0,
              progression: raw.character.progression,
              advisors: raw.character.advisors,
              isVault: false
            });

            store.name = store.genderRace + ' ' + store.className;

            if (store.progression) {
              store.progression.progressions.forEach(function(prog) {
                angular.extend(prog, defs.Progression.get(prog.progressionHash), progressionMeta[prog.progressionHash]);
                const faction = _.find(defs.Faction, { progressionHash: prog.progressionHash });
                if (faction) {
                  prog.faction = faction;
                }
              });
            }

            _.each(raw.data.buckets, function(bucket) {
              _.each(bucket, function(pail) {
                _.each(pail.items, function(item) {
                  item.bucket = pail.bucketHash;
                  fakeItemId(item);
                });

                items = _.union(items, pail.items);
              });
            });

            if (_.has(character.inventory.buckets, 'Invisible')) {
              if (_.size(character.inventory.buckets.Invisible) > 0) {
                _.each(character.inventory.buckets.Invisible, function(pail) {
                  _.each(pail.items, function(item) {
                    item.bucket = pail.bucketHash;
                    fakeItemId(item);
                  });

                  items = _.union(items, pail.items);
                });
              }
            }
          }

          return processItems(store, items, previousItems, newItems, itemInfoService).then(function(items) {
            if (activePlatform !== dimPlatformService.getActive()) {
              throw new Error("Active platform mismatch");
            }

            store.items = items;

            // by type-bucket
            store.buckets = _.groupBy(items, function(i) {
              return i.location.id;
            });

            // Fill in any missing buckets
            _.values(buckets.byType).forEach(function(bucket) {
              if (!store.buckets[bucket.id]) {
                store.buckets[bucket.id] = [];
              }
            });

            if (store.isVault) {
              store.vaultCounts = {};
              ['Weapons', 'Armor', 'General'].forEach(function(category) {
                store.vaultCounts[category] = 0;
                buckets.byCategory[category].forEach(function(bucket) {
                  if (store.buckets[bucket.id]) {
                    store.vaultCounts[category] += store.buckets[bucket.id].length;
                  }
                });
              });
            }

            return store;
          });
        })]);
      })
      .then(function([newItems, itemInfoService, ...stores]) {
        if (activePlatform !== dimPlatformService.getActive()) {
          throw new Error("Active platform mismatch");
        }

        // Save and notify about new items (but only if this wasn't the first load)
        if (!firstLoad) {
          // Save the list of new item IDs
          _removedNewItems.forEach((id) => newItems.delete(id));
          _removedNewItems.clear();
          saveNewItems(newItems);
          service.hasNewItems = (newItems.size !== 0);
        }

        _stores = stores;

        $rootScope.$broadcast('dim-stores-updated', {
          stores: stores
        });

        itemInfoService.cleanInfos(stores);

        // Let our styling know how many characters there are
        document.querySelector('html').style.setProperty("--num-characters", _stores.length - 1);

        return stores;
      })
      .then(function(stores) {
        dimDestinyTrackerService.reattachScoresFromCache(stores);
      })
      .catch(function(e) {
        if (e.message === 'Active platform mismatch') {
          // no problem, just canceling the request
          return null;
        }
        throw e;
      })
      .finally(function() {
        // Clear the reload promise so this can be called again
        if (_reloadPromise.activePlatform === activePlatform) {
          _reloadPromise = null;
        }
        dimManifestService.isLoaded = true;
      });

    _reloadPromise.activePlatform = activePlatform;
    return _reloadPromise;
  }

  function getStore(id) {
    return _.find(_stores, { id: id });
  }

  // Set an ID for the item that should be unique across all items
  function createItemIndex(item) {
    // Try to make a unique, but stable ID. This isn't always possible, such as in the case of consumables.
    var index = item.id;
    if (item.id === '0') {
      index = item.hash + '-am' + item.amount;
      _idTracker[index] = (_idTracker[index] || 0) + 1;
      index = index + '-t' + _idTracker[index];
    }

    // Perf hack: the index is used as a key for ng-repeat. What we are doing here
    // is adding extra info to that key in order to force items to be re-rendered when
    // this index changes. These properties are selected because they're used in the
    // dimStoreItem directive. Ideally this would just be a hash of all these properties,
    // but for now a big string will do.
    //
    // Oh, also, this value needs to be safe as an HTML ID.

    if (!item.complete && item.percentComplete) {
      index += '-pc' + Math.round(item.percentComplete * 100);
    }
    if (item.quality) {
      index += '-q' + item.quality.min;
    }
    if (item.primStat && item.primStat.value) {
      index += '-ps' + item.primStat.value;
    }

    return index;
  }

  function processSingleItem(defs, buckets, previousItems, newItems, itemInfoService, classifiedData, item, owner) {
    var itemDef = defs.InventoryItem.get(item.itemHash);
    // Missing definition?
    if (!itemDef) {
      // maybe it is redacted...
      itemDef = {
        itemName: "Missing Item",
        redacted: true
      };
      dimManifestService.warnMissingDefinition();
    }

    if (!itemDef.icon && !itemDef.action) {
      itemDef.classified = true;
      itemDef.classType = 3;
    }

    if (!itemDef.icon) {
      itemDef.icon = '/img/misc/missing_icon.png';
    }

    if (!itemDef.itemTypeName) {
      itemDef.itemTypeName = 'Unknown';
    }

    if (itemDef.redacted) {
      console.warn('Missing Item Definition:\n\n', item, '\n\nThis item is not in the current manifest and will be added at a later time by Bungie.');
    }

    if (itemDef.classified) {
      const classifiedItemDef = buildClassifiedItem(classifiedData, itemDef.hash);
      if (classifiedItemDef) {
        itemDef = classifiedItemDef;
        item.primaryStat = itemDef.primaryStat;
      }
    }

    if (!itemDef || !itemDef.itemName) {
      return null;
    }

    // fix itemDef for defense items with missing nodes
    if (item.primaryStat && item.primaryStat.statHash === 3897883278 && _.size(itemDef.stats) > 0 && _.size(itemDef.stats) !== 5) {
      var defaultMinMax = _.find(itemDef.stats, function(stat) {
        return _.indexOf([144602215, 1735777505, 4244567218], stat.statHash) >= 0;
      });

      if (defaultMinMax) {
        [144602215, 1735777505, 4244567218].forEach(function(val) {
          if (!itemDef.stats[val]) {
            itemDef.stats[val] = {
              maximum: defaultMinMax.maximum,
              minimum: defaultMinMax.minimum,
              statHash: val,
              value: 0
            };
          }
        });
      }
    }

    // def.bucketTypeHash is where it goes normally
    var normalBucket = buckets.byHash[itemDef.bucketTypeHash];
    if (!normalBucket) {
      currentBucket = normalBucket = buckets.unknown;
      buckets.setHasUnknown();
    }

    // item.bucket is where it IS right now
    var currentBucket = buckets.byHash[item.bucket] || normalBucket;

    // We cheat a bit for items in the vault, since we treat the
    // vault as a character. So put them in the bucket they would
    // have been in if they'd been on a character.
    if (currentBucket.id.startsWith('BUCKET_VAULT')) {
      // TODO: Remove this if Bungie ever returns bucket.id for classified
      // items in the vault.
      if (itemDef.classified && itemDef.itemTypeName === 'Unknown') {
        if (currentBucket.id.endsWith('WEAPONS')) {
          currentBucket = buckets.byType.Heavy;
        } else if (currentBucket.id.endsWith('ARMOR')) {
          currentBucket = buckets.byType.ClassItem;
        } else if (currentBucket.id.endsWith('ITEMS')) {
          currentBucket = buckets.byType.Artifact;
        }
      } else {
        currentBucket = normalBucket;
      }
    }

    var itemType = normalBucket.type || 'Unknown';

    const categories = itemDef.itemCategoryHashes ? _.compact(itemDef.itemCategoryHashes.map((c) => {
      const category = defs.ItemCategory.get(c);
      return category ? category.identifier : null;
    })) : [];

    var dmgName = [null, 'kinetic', 'arc', 'solar', 'void'][item.damageType];

    itemDef.sourceHashes = itemDef.sourceHashes || [];

    const missingSource = dimMissingSources[itemDef.hash] || [];
    if (missingSource.length) {
      itemDef.sourceHashes = _.union(itemDef.sourceHashes, missingSource);
    }

    var createdItem = angular.extend(Object.create(ItemProto), {
      // figure out what year this item is probably from

      // The bucket the item is currently in
      location: currentBucket,
      // The bucket the item normally resides in (even though it may be in the vault/postmaster)
      bucket: normalBucket,
      hash: item.itemHash,
      // This is the type of the item (see dimCategory/dimBucketService) regardless of location
      type: itemType,
      categories: categories, // see defs.ItemCategory
      tier: tiers[itemDef.tierType] || 'Common',
      isExotic: tiers[itemDef.tierType] === 'Exotic',
      isVendorItem: (!owner || owner.id === null),
      name: itemDef.itemName,
      description: itemDef.itemDescription || '', // Added description for Bounties for now JFLAY2015
      icon: itemDef.icon,
      notransfer: Boolean(currentBucket.inPostmaster || itemDef.nonTransferrable || !itemDef.allowActions || itemDef.classified),
      id: item.itemInstanceId,
      equipped: item.isEquipped,
      equipment: item.isEquipment,
      complete: item.isGridComplete,
      amount: item.stackSize,
      primStat: item.primaryStat || null,
      typeName: itemDef.itemTypeName,
      // "perks" are the two or so talent grid items that are "featured" for an
      // item in its popup in the game. We don't currently use these.
      // perks: item.perks,
      equipRequiredLevel: item.equipRequiredLevel,
      maxStackSize: (itemDef.maxStackSize > 0) ? itemDef.maxStackSize : 1,
      // 0: titan, 1: hunter, 2: warlock, 3: any
      classType: itemDef.classType,
      classTypeName: getClass(itemDef.classType),
      classTypeNameLocalized: getClassTypeNameLocalized(defs, itemDef.classType),
      dmg: dmgName,
      visible: true,
      sourceHashes: itemDef.sourceHashes,
      lockable: normalBucket.type !== 'Class' && ((currentBucket.inPostmaster && item.isEquipment) || currentBucket.inWeapons || item.lockable),
      trackable: Boolean(currentBucket.inProgress && (currentBucket.hash === 2197472680 || currentBucket.hash === 1801258597)),
      tracked: item.state === 2,
      locked: item.locked,
<<<<<<< HEAD
      redacted: Boolean(itemDef.redacted),
      classified: Boolean(itemDef.classified),
      isInLoadout: false,
      percentComplete: null, // filled in later
      talentGrid: null, // filled in later
      stats: null, // filled in later
      objectives: null, // filled in later
      quality: null // filled in later
=======
      redacted: itemDef.redacted,
      classified: itemDef.classified,
      isInLoadout: false,
      dtrRating: item.dtrRating
>>>>>>> bf82923c
    });

    createdItem.taggable = createdItem.lockable && !_.contains(categories, 'CATEGORY_ENGRAM');

    // Moving rare masks destroys them
    if (createdItem.inCategory('CATEGORY_MASK') && createdItem.tier !== 'Legendary') {
      createdItem.notransfer = true;
    }

    if (createdItem.primStat) {
      createdItem.primStat.stat = defs.Stat.get(createdItem.primStat.statHash);
    }

    // An item is new if it was previously known to be new, or if it's new since the last load (previousItems);
    createdItem.isNew = false;
    try {
      createdItem.isNew = isItemNew(createdItem.id, previousItems, newItems);
    } catch (e) {
      console.error("Error determining new-ness of " + createdItem.name, item, itemDef, e);
    }

    if (itemInfoService) {
      try {
        createdItem.dimInfo = itemInfoService.infoForItem(createdItem.hash, createdItem.id);
      } catch (e) {
        console.error("Error getting extra DIM info for " + createdItem.name, item, itemDef, e);
      }
    }

    try {
      createdItem.talentGrid = buildTalentGrid(item, defs.TalentGrid, defs.Progression);
    } catch (e) {
      console.error("Error building talent grid for " + createdItem.name, item, itemDef, e);
    }
    try {
      createdItem.stats = buildStats(item, itemDef, defs.Stat, createdItem.talentGrid, itemType);

      if (createdItem.stats && createdItem.stats.length === 0) {
        createdItem.stats = buildStats(item, item, defs.Stat, createdItem.talentGrid, itemType);
      }
    } catch (e) {
      console.error("Error building stats for " + createdItem.name, item, itemDef, e);
    }
    try {
      createdItem.objectives = buildObjectives(item.objectives, defs.Objective);
    } catch (e) {
      console.error("Error building objectives for " + createdItem.name, item, itemDef, e);
    }
    if (createdItem.talentGrid && createdItem.talentGrid.infusable) {
      try {
        createdItem.quality = getQualityRating(createdItem.stats, item.primaryStat, itemType);
      } catch (e) {
        console.error("Error building quality rating for " + createdItem.name, item, itemDef, e);
      }
    }

    setItemYear(createdItem);

    // More objectives properties
    if (createdItem.objectives) {
      createdItem.complete = (!createdItem.talentGrid || createdItem.complete) && _.all(createdItem.objectives, 'complete');
      createdItem.percentComplete = sum(createdItem.objectives, function(objective) {
        if (objective.completionValue) {
          return Math.min(1.0, objective.progress / objective.completionValue) / createdItem.objectives.length;
        } else {
          return 0;
        }
      });
    } else if (createdItem.talentGrid) {
      createdItem.percentComplete = Math.min(1.0, createdItem.talentGrid.totalXP / createdItem.talentGrid.totalXPRequired);
      createdItem.complete = createdItem.talentGrid.complete;
    }

    // In debug mode, keep the original JSON around
    if (dimFeatureFlags.debugMode) {
      createdItem.originalItem = item;
    }

    // do specific things for specific items
    if (createdItem.hash === 491180618) { // Trials Cards
      createdItem.objectives = buildTrials(owner.advisors.activities.trials);
      var best = owner.advisors.activities.trials.extended.highestWinRank;
      createdItem.complete = owner.advisors.activities.trials.completion.success;
      createdItem.percentComplete = createdItem.complete ? 1 : (best >= 7 ? .66 : (best >= 5 ? .33 : 0));
    }

    createdItem.index = createItemIndex(createdItem);

    return createdItem;
  }

  function buildTalentGrid(item, talentDefs, progressDefs) {
    var talentGridDef = talentDefs.get(item.talentGridHash);
    if (!item.progression || !talentGridDef || !item.nodes || !item.nodes.length || !progressDefs.get(item.progression.progressionHash)) {
      return undefined;
    }

    var totalXP = item.progression.currentProgress;
    var totalLevel = item.progression.level; // Can be way over max

    // progressSteps gives the XP needed to reach each level, with
    // the last element repeating infinitely.
    var progressSteps = progressDefs.get(item.progression.progressionHash).steps;
    // Total XP to get to specified level
    function xpToReachLevel(level) {
      if (level === 0) {
        return 0;
      }
      var totalXPRequired = 0;
      for (var step = 1; step <= level; step++) {
        totalXPRequired += progressSteps[Math.min(step, progressSteps.length) - 1].progressTotal;
      }

      return totalXPRequired;
    }

    var possibleNodes = talentGridDef.nodes;

    // var featuredPerkNames = item.perks.map(function(perk) {
    //   var perkDef = perkDefs.get(perk.perkHash);
    //   return perkDef ? perkDef.displayName : 'Unknown';
    // });

    var gridNodes = item.nodes.map(function(node) {
      var talentNodeGroup = possibleNodes[node.nodeHash];
      var talentNodeSelected = talentNodeGroup.steps[node.stepIndex];

      if (!talentNodeSelected) {
        return undefined;
      }

      var nodeName = talentNodeSelected.nodeStepName;

      // Filter out some weird bogus nodes
      if (!nodeName || nodeName.length === 0 || talentNodeGroup.column < 0) {
        return undefined;
      }

      // Only one node in this column can be selected (scopes, etc)
      var exclusiveInColumn = Boolean(talentNodeGroup.exlusiveWithNodes &&
                               talentNodeGroup.exlusiveWithNodes.length > 0);

      // Unlocked is whether or not the material cost has been paid
      // for the node
      var unlocked = node.isActivated ||
            talentNodeGroup.autoUnlocks ||
            // If only one can be activated, the cost only needs to be
            // paid once per row.
            (exclusiveInColumn &&
             _.any(talentNodeGroup.exlusiveWithNodes, function(nodeIndex) {
               return item.nodes[nodeIndex].isActivated;
             }));

      // Calculate relative XP for just this node
      var startProgressionBarAtProgress = talentNodeSelected.startProgressionBarAtProgress;
      var activatedAtGridLevel = talentNodeSelected.activationRequirement.gridLevel;
      var xpRequired = xpToReachLevel(activatedAtGridLevel) - startProgressionBarAtProgress;
      var xp = Math.max(0, Math.min(totalXP - startProgressionBarAtProgress, xpRequired));

      // Build a perk string for the DTR link. See https://github.com/DestinyItemManager/DIM/issues/934
      var dtrHash = null;
      if (node.isActivated || talentNodeGroup.isRandom) {
        dtrHash = node.nodeHash.toString(16);
        if (dtrHash.length > 1) {
          dtrHash += ".";
        }

        if (talentNodeGroup.isRandom) {
          dtrHash += node.stepIndex.toString(16);
          if (node.isActivated) {
            dtrHash += "o";
          }
        }
      }

      // Generate a hash that identifies the weapons permutation and selected perks.
      // This is used by the Weapon Reviewing system.
      const generateNodeDtrRoll = (node, talentNodeSelected) => {
        var dtrRoll = node.nodeHash.toString(16);

        if (dtrRoll.length > 1) {
          dtrRoll += ".";
        }

        dtrRoll += node.stepIndex.toString(16);

        if (node.isActivated) {
          dtrRoll += "o";
        }

        if (talentNodeSelected.perkHashes && talentNodeSelected.perkHashes.length > 0) {
          dtrRoll += "," + talentNodeSelected.perkHashes.join(',');
        }

        return dtrRoll;
      };

      var dtrRoll = generateNodeDtrRoll(node, talentNodeSelected);

      // There's a lot more here, but we're taking just what we need
      return {
        name: nodeName,
        hash: talentNodeSelected.nodeStepHash,
        description: talentNodeSelected.nodeStepDescription,
        icon: talentNodeSelected.icon,
        // XP put into this node
        xp: xp,
        // XP needed for this node to unlock
        xpRequired: xpRequired,
        // Position in the grid
        column: talentNodeGroup.column,
        row: talentNodeGroup.row,
        // Is the node selected (lit up in the grid)
        activated: node.isActivated,
        // The item level at which this node can be unlocked
        activatedAtGridLevel: activatedAtGridLevel,
        // Only one node in this column can be selected (scopes, etc)
        exclusiveInColumn: exclusiveInColumn,
        // Whether there's enough XP in the item to buy the node
        xpRequirementMet: activatedAtGridLevel <= totalLevel,
        // Whether or not the material cost has been paid for the node
        unlocked: unlocked,
        // Some nodes don't show up in the grid, like purchased ascend nodes
        hidden: node.hidden,

        dtrHash: dtrHash,
        dtrRoll: dtrRoll

        // Whether (and in which order) this perk should be
        // "featured" on an abbreviated info panel, as in the
        // game. 0 = not featured, positive numbers signify the
        // order of the featured perks.
        // featuredPerk: (featuredPerkNames.indexOf(nodeName) + 1)

        // This list of material requirements to unlock the
        // item are a mystery. These hashes don't exist anywhere in
        // the manifest database. Also, the activationRequirement
        // object doesn't say how much of the material is
        // needed. There's got to be some missing DB somewhere with
        // this info.
        // materialsNeeded: talentNodeSelected.activationRequirement.materialRequirementHashes

        // These are useful for debugging or searching for new properties,
        // but they don't need to be included in the result.
        // talentNodeGroup: talentNodeGroup,
        // talentNodeSelected: talentNodeSelected,
        // itemNode: node
      };
    });

    // We need to unique-ify because Ornament nodes show up twice!
    gridNodes = _.uniq(_.compact(gridNodes), false, 'hash');

    if (!gridNodes.length) {
      return undefined;
    }

    // This can be handy for visualization/debugging
    // var columns = _.groupBy(gridNodes, 'column');

    var maxLevelRequired = _.max(gridNodes, 'activatedAtGridLevel').activatedAtGridLevel;
    var totalXPRequired = xpToReachLevel(maxLevelRequired);

    var ascendNode = _.find(gridNodes, { hash: 1920788875 });

    // Fix for stuff that has nothing in early columns
    var minColumn = _.min(_.reject(gridNodes, 'hidden'), 'column').column;
    if (minColumn > 0) {
      gridNodes.forEach(function(node) { node.column -= minColumn; });
    }
    var maxColumn = _.max(gridNodes, 'column').column;

    return {
      nodes: _.sortBy(gridNodes, function(node) { return node.column + (0.1 * node.row); }),
      xpComplete: totalXPRequired <= totalXP,
      totalXPRequired: totalXPRequired,
      totalXP: Math.min(totalXPRequired, totalXP),
      hasAscendNode: Boolean(ascendNode),
      ascended: Boolean(ascendNode && ascendNode.activated),
      infusable: _.any(gridNodes, { hash: 1270552711 }),
      dtrPerks: _.compact(_.pluck(gridNodes, 'dtrHash')).join(';'),
      dtrRoll: _.compact(_.pluck(gridNodes, 'dtrRoll')).join(';'),
      complete: totalXPRequired <= totalXP && _.all(gridNodes, (n) => n.unlocked || (n.xpRequired === 0 && n.column === maxColumn))
    };
  }

  function buildTrials(trials) {
    var flawless = trials.completion.success;
    trials = trials.extended;
    function buildObjective(name, current, max, bool, style) {
      return {
        displayStyle: style,
        displayName: $translate.instant('TrialsCard.' + name),
        progress: current,
        completionValue: max,
        complete: bool ? current >= max : false,
        boolean: bool
      };
    }

    return [
      buildObjective('Wins', trials.scoreCard.wins, trials.scoreCard.maxWins, false, 'trials'),
      buildObjective('Losses', trials.scoreCard.losses, trials.scoreCard.maxLosses, false, 'trials'),
      buildObjective('FiveWins', trials.highestWinRank, trials.winRewardDetails[0].winCount, true),
      buildObjective('SevenWins', trials.highestWinRank, trials.winRewardDetails[1].winCount, true),
      buildObjective('Flawless', flawless, 1, true),
    ];
  }

  function buildObjectives(objectives, objectiveDefs) {
    if (!objectives || !objectives.length) {
      return undefined;
    }

    return objectives.map(function(objective) {
      var def = objectiveDefs.get(objective.objectiveHash);

      return {
        displayName: def.displayDescription ||
          (objective.isComplete
           ? $translate.instant('Objectives.Complete')
           : $translate.instant('Objectives.Incomplete')),
        progress: objective.progress,
        completionValue: def.completionValue,
        complete: objective.isComplete,
        boolean: def.completionValue === 1,
        display: objective.progress + "/" + def.completionValue
      };
    });
  }

  function fitValue(light) {
    if (light > 300) {
      return (0.2546 * light) - 23.825;
    } if (light > 200) {
      return (0.1801 * light) - 1.4612;
    } else {
      return -1;
    }
  }

  function getScaledStat(base, light) {
    var max = 335;

    if (light > 335) {
      light = 335;
    }

    return {
      min: Math.floor((base) * (fitValue(max) / fitValue(light))),
      max: Math.floor((base + 1) * (fitValue(max) / fitValue(light)))
    };
  }

  // thanks to bungie armory for the max-base stats
  // thanks to /u/iihavetoes for rates + equation
  // https://www.reddit.com/r/DestinyTheGame/comments/4geixn/a_shift_in_how_we_view_stat_infusion_12tier/
  // TODO set a property on a bucket saying whether it can have quality rating, etc
  function getQualityRating(stats, light, type) {
    // For a quality property, return a range string (min-max percentage)
    function getQualityRange(light, quality) {
      if (!quality) {
        return '';
      }

      if (light > 335) {
        light = 335;
      }

      return ((quality.min === quality.max || light === 335)
              ? quality.min
              : (quality.min + "%-" + quality.max)) + '%';
    }

    if (!stats || !stats.length || !light || light.value < 280) {
      return null;
    }

    var split = 0;
    switch (type.toLowerCase()) {
    case 'helmet':
      split = 46; // bungie reports 48, but i've only seen 46
      break;
    case 'gauntlets':
      split = 41; // bungie reports 43, but i've only seen 41
      break;
    case 'chest':
      split = 61;
      break;
    case 'leg':
      split = 56;
      break;
    case 'classitem':
    case 'ghost':
      split = 25;
      break;
    case 'artifact':
      split = 38;
      break;
    default:
      return null;
    }

    var ret = {
      total: {
        min: 0,
        max: 0
      },
      max: split * 2
    };

    var pure = 0;
    stats.forEach(function(stat) {
      var scaled = {
        min: 0,
        max: 0
      };
      if (stat.base) {
        scaled = getScaledStat(stat.base, light.value);
        pure = scaled.min;
      }
      stat.scaled = scaled;
      stat.split = split;
      stat.qualityPercentage = {
        min: Math.round(100 * stat.scaled.min / stat.split),
        max: Math.round(100 * stat.scaled.max / stat.split)
      };
      ret.total.min += scaled.min || 0;
      ret.total.max += scaled.max || 0;
    });

    if (pure === ret.total.min) {
      stats.forEach(function(stat) {
        stat.scaled = {
          min: Math.floor(stat.scaled.min / 2),
          max: Math.floor(stat.scaled.max / 2)
        };
        stat.qualityPercentage = {
          min: Math.round(100 * stat.scaled.min / stat.split),
          max: Math.round(100 * stat.scaled.max / stat.split)
        };
      });
    }

    var quality = {
      min: Math.round(ret.total.min / ret.max * 100),
      max: Math.round(ret.total.max / ret.max * 100)
    };

    if (type.toLowerCase() !== 'artifact') {
      stats.forEach(function(stat) {
        stat.qualityPercentage = {
          min: Math.min(100, stat.qualityPercentage.min),
          max: Math.min(100, stat.qualityPercentage.max)
        };
      });
      quality = {
        min: Math.min(100, quality.min),
        max: Math.min(100, quality.max)
      };
    }

    stats.forEach(function(stat) {
      stat.qualityPercentage.range = getQualityRange(light.value, stat.qualityPercentage);
    });
    quality.range = getQualityRange(light.value, quality);

    return quality;
  }

  // thanks to /u/iihavetoes for the bonuses at each level
  // thanks to /u/tehdaw for the spreadsheet with bonuses
  // https://docs.google.com/spreadsheets/d/1YyFDoHtaiOOeFoqc5Wc_WC2_qyQhBlZckQx5Jd4bJXI/edit?pref=2&pli=1#gid=0
  function getBonus(light, type) {
    switch (type.toLowerCase()) {
    case 'helmet':
    case 'helmets':
      return light < 292 ? 15
        : light < 307 ? 16
        : light < 319 ? 17
        : light < 332 ? 18
        : 19;
    case 'gauntlets':
      return light < 287 ? 13
        : light < 305 ? 14
        : light < 319 ? 15
        : light < 333 ? 16
        : 17;
    case 'chest':
    case 'chest armor':
      return light < 287 ? 20
        : light < 300 ? 21
        : light < 310 ? 22
        : light < 319 ? 23
        : light < 328 ? 24
        : 25;
    case 'leg':
    case 'leg armor':
      return light < 284 ? 18
        : light < 298 ? 19
        : light < 309 ? 20
        : light < 319 ? 21
        : light < 329 ? 22
        : 23;
    case 'classitem':
    case 'class items':
    case 'ghost':
    case 'ghosts':
      return light < 295 ? 8
        : light < 319 ? 9
        : 10;
    case 'artifact':
    case 'artifacts':
      return light < 287 ? 34
        : light < 295 ? 35
        : light < 302 ? 36
        : light < 308 ? 37
        : light < 314 ? 38
        : light < 319 ? 39
        : light < 325 ? 40
        : light < 330 ? 41
        : light < 336 ? 42
        : 43;
    }
    console.warn('item bonus not found', type);
    return 0;
  }

  function buildStats(item, itemDef, statDefs, grid, type) {
    if (!item.stats || !item.stats.length || !itemDef.stats) {
      return undefined;
    }

    var armorNodes = [];
    var activeArmorNode;
    if (grid && grid.nodes && item.primaryStat && item.primaryStat.statHash === 3897883278) {
      armorNodes = _.filter(grid.nodes, function(node) {
        return _.contains([1034209669, 1263323987, 193091484], node.hash); // ['Increase Intellect', 'Increase Discipline', 'Increase Strength']
      });
      if (armorNodes) {
        activeArmorNode = _.findWhere(armorNodes, { activated: true }) || { hash: 0 };
      }
    }

    return _.sortBy(_.compact(_.map(itemDef.stats, function(stat) {
      var def = statDefs.get(stat.statHash);
      if (!def) {
        return undefined;
      }

      const identifier = def.statIdentifier;

      // Only include these hidden stats, in this order
      var secondarySort = ['STAT_AIM_ASSISTANCE', 'STAT_EQUIP_SPEED'];
      var secondaryIndex = -1;

      var sort = _.findIndex(item.stats, { statHash: stat.statHash });
      var itemStat;
      if (sort < 0) {
        secondaryIndex = secondarySort.indexOf(identifier);
        sort = 50 + secondaryIndex;
      } else {
        itemStat = item.stats[sort];
        // Always at the end
        if (identifier === 'STAT_MAGAZINE_SIZE' || identifier === 'STAT_ATTACK_ENERGY') {
          sort = 100;
        }
      }

      if (!itemStat && secondaryIndex < 0) {
        return undefined;
      }

      var maximumValue = 100;
      if (itemStat && itemStat.maximumValue) {
        maximumValue = itemStat.maximumValue;
      }

      var val = itemStat ? itemStat.value : stat.value;
      var base = val;
      var bonus = 0;

      if (item.primaryStat && item.primaryStat.stat.statIdentifier === 'STAT_DEFENSE') {
        if ((identifier === 'STAT_INTELLECT' && _.find(armorNodes, { hash: 1034209669 /* Increase Intellect */ })) ||
           (identifier === 'STAT_DISCIPLINE' && _.find(armorNodes, { hash: 1263323987 /* Increase Discipline */ })) ||
           (identifier === 'STAT_STRENGTH' && _.find(armorNodes, { hash: 193091484 /* Increase Strength */ }))) {
          bonus = getBonus(item.primaryStat.value, type);

          if (activeArmorNode &&
              ((identifier === 'STAT_INTELLECT' && activeArmorNode.hash === 1034209669) ||
               (identifier === 'STAT_DISCIPLINE' && activeArmorNode.hash === 1263323987) ||
               (identifier === 'STAT_STRENGTH' && activeArmorNode.hash === 193091484))) {
            base = Math.max(0, val - bonus);
          }
        }
      }

      return {
        base: base,
        bonus: bonus,
        statHash: stat.statHash,
        name: def.statName,
        id: def.statIdentifier,
        sort: sort,
        value: val,
        maximumValue: maximumValue,
        bar: identifier !== 'STAT_MAGAZINE_SIZE' && identifier !== 'STAT_ATTACK_ENERGY' // energy == magazine for swords
      };
    })), 'sort');
  }

  /** New Item Tracking **/

  function buildItemSet(stores) {
    var itemSet = new Set();
    stores.forEach((store) => {
      store.items.forEach((item) => {
        itemSet.add(item.id);
      });
    });
    return itemSet;
  }

  // Should this item display as new? Note the check for previousItems size, so that
  // we don't mark everything as new on the first load.
  function isItemNew(id, previousItems, newItems) {
    let isNew = false;
    if (newItems.has(id)) {
      isNew = true;
    } else if (_removedNewItems.has(id)) {
      isNew = false;
    } else if (previousItems.size) {
      // Zero id check is to ignore general items and consumables
      isNew = (id !== '0' && !previousItems.has(id));
      if (isNew) {
        newItems.add(id);
      }
    }
    return isNew;
  }

  function dropNewItem(item) {
    if (!item.isNew) {
      return;
    }
    _removedNewItems.add(item.id);
    item.isNew = false;
    loadNewItems(dimPlatformService.getActive()).then((newItems) => {
      newItems.delete(item.id);
      service.hasNewItems = (newItems.size !== 0);
      saveNewItems(newItems);
    });
  }

  function clearNewItems() {
    _stores.forEach((store) => {
      store.items.forEach((item) => {
        if (item.isNew) {
          _removedNewItems.add(item.id);
          item.isNew = false;
        }
      });
    });
    service.hasNewItems = false;
    saveNewItems(new Set());
  }

  function loadNewItems(activePlatform) {
    if (activePlatform) {
      const key = newItemsKey();
      // Clean out old new-items from the Sync Service, we store in IndexedDB now.
      SyncService.remove(key);
      return idbKeyval.get(key).then((v) => v || new Set());
    }
    return $q.resolve(new Set());
  }

  function saveNewItems(newItems) {
    return idbKeyval.set(newItemsKey(), newItems);
  }

  function newItemsKey() {
    const platform = dimPlatformService.getActive();
    return 'newItems-' + (platform ? platform.type : '');
  }

  function processItems(owner, items, previousItems = new Set(), newItems = new Set(), itemInfoService) {
    return $q.all([
      dimDefinitions.getDefinitions(),
      dimBucketService.getBuckets(),
      previousItems,
      newItems,
      itemInfoService,
      getClassifiedData()])
      .then(function(args) {
        var result = [];
        dimManifestService.statusText = $translate.instant('Manifest.LoadCharInv') + '...';
        _.each(items, function(item) {
          var createdItem = null;
          try {
            createdItem = processSingleItem(...args, item, owner);
          } catch (e) {
            console.error("Error processing item", item, e);
          }
          if (createdItem !== null) {
            createdItem.owner = owner.id;
            result.push(createdItem);
          }
        });
        return result;
      });
  }

  function getClass(type) {
    switch (type) {
    case 0:
      return 'titan';
    case 1:
      return 'hunter';
    case 2:
      return 'warlock';
    }
    return 'unknown';
  }

  function getClassTypeNameLocalized(defs, type) {
    const klass = _.find(_.values(defs.Class), { classType: type });
    if (klass) {
      return klass.className;
    } else {
      return $translate.instant('Loadouts.Any');
    }
  }

  // following code is from https://github.com/DestinyTrialsReport
  function getAbilityCooldown(subclass, ability, tier) {
    if (ability === 'STAT_INTELLECT') {
      switch (subclass) {
      case 2007186000: // Defender
      case 4143670656: // Nightstalker
      case 2455559914: // Striker
      case 3658182170: // Sunsinger
        return cooldownsSuperA[tier];
      default:
        return cooldownsSuperB[tier];
      }
    } else if (ability === 'STAT_DISCIPLINE') {
      return cooldownsGrenade[tier];
    } else if (ability === 'STAT_STRENGTH') {
      switch (subclass) {
      case 4143670656: // Nightstalker
      case 1716862031: // Gunslinger
        return cooldownsMelee[tier];
      default:
        return cooldownsGrenade[tier];
      }
    } else {
      return '-:--';
    }
  }

  function setItemYear(item) {
    // determine what year this item came from based on sourceHash value
    // items will hopefully be tagged as follows
    // No value: Vanilla, Crota's End, House of Wolves
    // The Taken King (year 2): 460228854
    // Rise of Iron (year 3): 24296771

    // This could be further refined for CE/HoW based on activity. See
    // DestinyRewardSourceDefinition and filter on %SOURCE%
    // if sourceHash doesn't contain these values, we assume they came from
    // year 1

    item.year = 1;
    var infusable = (item.talentGrid && item.talentGrid.infusable);
    var ttk = item.sourceHashes.includes(yearHashes.year2[0]);
    var roi = item.sourceHashes.includes(yearHashes.year3[0]);
    if (ttk || infusable || _.intersection(yearHashes.year2, item.sourceHashes).length) {
      item.year = 2;
    }
    if (!ttk && (item.classified || roi || _.intersection(yearHashes.year3, item.sourceHashes).length)) {
      item.year = 3;
    }
  }

  /**
   * Compute character-level stats (int, dis, str).
   */
  function getCharacterStatsData(statDefs, data) {
    const statsWithTiers = new Set(['STAT_INTELLECT', 'STAT_DISCIPLINE', 'STAT_STRENGTH']);
    var stats = ['STAT_INTELLECT', 'STAT_DISCIPLINE', 'STAT_STRENGTH', 'STAT_ARMOR', 'STAT_RECOVERY', 'STAT_AGILITY'];
    var ret = {};
    stats.forEach((statId) => {
      var statHash = {};
      statHash.id = statId;
      switch (statId) {
      case 'STAT_INTELLECT':
        statHash.name = 'Intellect';
        statHash.effect = 'Super';
        statHash.icon = require('app/images/intellect.png');
        break;
      case 'STAT_DISCIPLINE':
        statHash.name = 'Discipline';
        statHash.effect = 'Grenade';
        statHash.icon = require('app/images/discipline.png');
        break;
      case 'STAT_STRENGTH':
        statHash.name = 'Strength';
        statHash.effect = 'Melee';
        statHash.icon = require('app/images/strength.png');
        break;
      }

      const stat = data.stats[statId];
      if (!stat) {
        return;
      }
      statHash.value = stat.value;
      const statDef = statDefs.get(stat.statHash);
      if (statDef) {
        statHash.name = statDef.statName; // localized name
      }

      if (statsWithTiers.has(statId)) {
        statHash.normalized = statHash.value > 300 ? 300 : statHash.value;
        statHash.tier = Math.floor(statHash.normalized / 60);
        statHash.tiers = [];
        statHash.remaining = statHash.value;
        for (var t = 0; t < 5; t++) {
          statHash.remaining -= statHash.tiers[t] = statHash.remaining > 60 ? 60 : statHash.remaining;
        }
        if (data.peerView) {
          statHash.cooldown = getAbilityCooldown(data.peerView.equipment[0].itemHash, statId, statHash.tier);
        }
        statHash.percentage = Number(100 * statHash.normalized / 300).toFixed();
      } else {
        statHash.percentage = Number(100 * statHash.value / 10).toFixed();
      }

      ret[statId] = statHash;
    });
    return ret;
  }

  function buildClassifiedItem(classifiedData, hash) {
    const info = classifiedData.itemHash[hash];
    if (info) { // do we have declassification info for item?
      const localInfo = info.i18n[dimSettingsService.language];
      const classifiedItem = {
        classified: true,
        icon: info.icon,
        itemName: localInfo.itemName,
        itemDescription: localInfo.itemDescription,
        itemTypeName: localInfo.itemTypeName,
        bucketTypeHash: info.bucketHash,
        tierType: info.tierType,
        classType: info.classType
      };
      if (info.primaryBaseStatHash) {
        classifiedItem.primaryStat = {
          statHash: info.primaryBaseStatHash,
          value: info.stats[info.primaryBaseStatHash].value
        };
      }
      if (info.stats) {
        classifiedItem.stats = info.stats;
      }
      return classifiedItem;
    }
    return null;
  }
}<|MERGE_RESOLUTION|>--- conflicted
+++ resolved
@@ -822,21 +822,15 @@
       trackable: Boolean(currentBucket.inProgress && (currentBucket.hash === 2197472680 || currentBucket.hash === 1801258597)),
       tracked: item.state === 2,
       locked: item.locked,
-<<<<<<< HEAD
       redacted: Boolean(itemDef.redacted),
       classified: Boolean(itemDef.classified),
       isInLoadout: false,
+      dtrRating: item.dtrRating,
       percentComplete: null, // filled in later
       talentGrid: null, // filled in later
       stats: null, // filled in later
       objectives: null, // filled in later
       quality: null // filled in later
-=======
-      redacted: itemDef.redacted,
-      classified: itemDef.classified,
-      isInLoadout: false,
-      dtrRating: item.dtrRating
->>>>>>> bf82923c
     });
 
     createdItem.taggable = createdItem.lockable && !_.contains(categories, 'CATEGORY_ENGRAM');
