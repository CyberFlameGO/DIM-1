--- conflicted
+++ resolved
@@ -20,14 +20,12 @@
   var _bulkFetcher = new BulkFetcher($q, $http, _trackerErrorHandler, loadingTracker, _reviewDataCache);
   var _reviewsFetcher = new ReviewsFetcher($q, $http, _trackerErrorHandler, loadingTracker, _reviewDataCache);
   var _reviewSubmitter = new ReviewSubmitter($q, $http, dimPlatformService, _trackerErrorHandler, loadingTracker, _reviewDataCache);
-<<<<<<< HEAD
-=======
+
   var _postEnabled = $featureFlags.sendingWeaponDataEnabled;
 
   function _userHasNotOkayedPostingIds() {
     return (!dimSettingsService.allowIdPostToDtr);
   }
->>>>>>> 2a41e7b0
 
   $rootScope.$on('item-clicked', function(event, item) {
     _reviewsFetcher.getItemReviews(item);
