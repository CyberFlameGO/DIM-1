import angular from 'angular';
import _ from 'underscore';

angular.module('dimApp').factory('dimPlatformService', PlatformService);


function PlatformService($rootScope, $q, dimBungieService, SyncService, OAuthTokenService, OAuthService, $state, toaster) {
  var _platforms = [];
  var _active = null;

  var service = {
    getPlatforms: getPlatforms,
    getActive: getActive,
    setActive: setActive,
    reportBadPlatform: reportBadPlatform
  };

  return service;

  function getPlatforms() {
    const token = OAuthTokenService.getToken();
    if (!token) {
      // We're not logged in, don't bother
      $state.go('login');
      return $q.when();
    }

    if (token.bungieMembershipId) {
      return dimBungieService.getAccounts(token.bungieMembershipId)
        .then(generatePlatforms)
        .catch(function(e) {
          toaster.pop('error', 'Unexpected error getting accounts', e.message);
          throw e;
        });
    } else {
      // they're logged in, just need to fill in membership
      // TODO: this can be removed after everyone has had a chance to upgrade
      return dimBungieService.getAccountsForCurrentUser()
        .then(function(accounts) {
          const token = OAuthTokenService.getToken();
          token.bungieMembershipId = accounts.bungieNetUser.membershipId;
          OAuthTokenService.setToken(token);

          return accounts;
        })
        .then(generatePlatforms)
        .catch(function(e) {
          toaster.pop('error', 'Unexpected error getting accounts', e.message);
          throw e;
        });
    }
  }

  function generatePlatforms(accounts) {
    _platforms = accounts.destinyMemberships.map((destinyAccount) => {
      const account = {
<<<<<<< HEAD
        id: destinyAccount.userInfo.displayName,
        type: destinyAccount.userInfo.membershipType,
        // This is the destiny account ID
        membershipId: destinyAccount.userInfo.membershipId,
        // This is the Bungie account ID, which may have multiple destiny accounts
        // TODO: have a top-level Account object for this, instead of putting it in platform
        bungieMembershipId: bungieUser.bungieNetUser.membershipId
=======
        id: destinyAccount.displayName,
        type: destinyAccount.membershipType,
        membershipId: destinyAccount.membershipId
>>>>>>> 05403b4a
      };
      account.label = account.type === 1 ? 'Xbox' : 'PlayStation';
      return account;
    });

    $rootScope.$broadcast('dim-platforms-updated', { platforms: _platforms });

    getActivePlatform()
      .then(function(activePlatform) {
        setActive(activePlatform);
      });

    return _platforms;
  }

  function getActivePlatform() {
    return SyncService.get().then(function(data) {
      if (!_platforms.length) {
        return null;
      }

      if (_active && _.find(_platforms, { id: _active.id })) {
        return _active;
      } else if (data && data.platformType) {
        var active = _.find(_platforms, function(platform) {
          return platform.type === data.platformType;
        });
        if (active) {
          return active;
        }
      }
      return _platforms[0];
    });
  }

  function getActive() {
    return _active;
  }

  function setActive(platform) {
    _active = platform;
    var promise;

    if (platform === null) {
      promise = SyncService.remove('platformType');
    } else {
      promise = SyncService.set({ platformType: platform.type });
    }

    $rootScope.$broadcast('dim-active-platform-updated', { platform: _active });
    return promise;
  }

  // When we find a platform with no characters, remove it from the list and try something else.
  function reportBadPlatform(platform, e) {
    if (_platforms.length > 1) {
      _platforms = _platforms.filter((p) => p !== platform);
      $rootScope.$broadcast('dim-platforms-updated', { platforms: _platforms });
      setActive(_platforms[0]);
    } else {
      // Nothing we can do
      throw e;
    }
  }
}
<|MERGE_RESOLUTION|>--- conflicted
+++ resolved
@@ -54,19 +54,9 @@
   function generatePlatforms(accounts) {
     _platforms = accounts.destinyMemberships.map((destinyAccount) => {
       const account = {
-<<<<<<< HEAD
-        id: destinyAccount.userInfo.displayName,
-        type: destinyAccount.userInfo.membershipType,
-        // This is the destiny account ID
-        membershipId: destinyAccount.userInfo.membershipId,
-        // This is the Bungie account ID, which may have multiple destiny accounts
-        // TODO: have a top-level Account object for this, instead of putting it in platform
-        bungieMembershipId: bungieUser.bungieNetUser.membershipId
-=======
         id: destinyAccount.displayName,
         type: destinyAccount.membershipType,
         membershipId: destinyAccount.membershipId
->>>>>>> 05403b4a
       };
       account.label = account.type === 1 ? 'Xbox' : 'PlayStation';
       return account;
