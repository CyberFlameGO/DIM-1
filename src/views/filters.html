--- conflicted
+++ resolved
@@ -1,19 +1,18 @@
 <div id="filter-view" ng-controller="dimSettingsCtrl as vm">
-  <h1 translate="Header.Filters"></h1>
+  <h1 ng-i18next="Header.Filters"></h1>
   <div class="ngdialog-inner-content">
-<<<<<<< HEAD
-    <p translate="Filter.ClickFilters"></p>
-    <p translate="Filter.Combine"></p>
+    <p ng-i18next="Filter.ClickFilters"></p>
+    <p ng-i18next="Filter.Combine"></p>
     <table>
       <tr>
-        <td translate="Filter.Filter"></td>
-        <td translate="Filter.Description"></td>
+        <td ng-i18next="Filter.Filter"></td>
+        <td ng-i18next="Filter.Description"></td>
       </tr>
       <tr>
         <td>
           <dim-filter-link filter="item name"></dim-filter-link>
         </td>
-        <td translate="Filter.PartialMatch"></td>
+        <td ng-i18next="Filter.PartialMatch"></td>
       </tr>
       <tr>
         <td>
@@ -22,7 +21,7 @@
           <dim-filter-link filter="is:void"></dim-filter-link>
           <dim-filter-link filter="is:kinetic"></dim-filter-link>
         </td>
-        <td translate="Filter.DamageType"></td>
+        <td ng-i18next="Filter.DamageType"></td>
       </tr>
       <tr>
         <td>
@@ -32,7 +31,7 @@
           <dim-filter-link filter="light:&lt;value"></dim-filter-link>
           <dim-filter-link filter="light:&lt;=value"></dim-filter-link>
         </td>
-        <td translate="Filter.LightLevel"></td>
+        <td ng-i18next="Filter.LightLevel"></td>
       </tr>
       <tr>
         <td>
@@ -42,7 +41,7 @@
           <dim-filter-link filter="stat:impact:&lt;value"></dim-filter-link>
           <dim-filter-link filter="stat:impact:&lt;=value"></dim-filter-link>
         </td>
-        <td><span translate="Filter.Stats"></span>
+        <td><span ng-i18next="Filter.Stats"></span>
           <ul>
             <li>stat:rof:</li>
             <li>stat:impact:</li>
@@ -63,14 +62,14 @@
           <dim-filter-link filter="quality:&lt;value"></dim-filter-link>
           <dim-filter-link filter="quality:&lt;=value"></dim-filter-link>
         </td>
-        <td translate="Filter.Quality"></td>
+        <td ng-i18next="Filter.Quality"></td>
       </tr>
       <tr>
         <td>
           <dim-filter-link filter="is:light"></dim-filter-link>
           <dim-filter-link filter="has:light"></dim-filter-link>
         </td>
-        <td translate="Filter.ContributeLight"></td>
+        <td ng-i18next="Filter.ContributeLight"></td>
       </tr>
       <tr>
         <td>
@@ -78,27 +77,27 @@
           <dim-filter-link filter="is:armor"></dim-filter-link>
           <dim-filter-link filter="is:cosmetic"></dim-filter-link>
         </td>
-        <td translate="Filter.Categories"></td>
+        <td ng-i18next="Filter.Categories"></td>
       </tr>
       <tr>
         <td>
           <dim-filter-link filter="is:equipment"></dim-filter-link>
           <dim-filter-link filter="is:equippable"></dim-filter-link>
         </td>
-        <td translate="Filter.Equipment"></td>
+        <td ng-i18next="Filter.Equipment"></td>
       </tr>
       <tr>
         <td>
           <dim-filter-link filter="is:transferable"></dim-filter-link>
           <dim-filter-link filter="is:movable"></dim-filter-link>
         </td>
-        <td translate="Filter.Transferable"></td>
+        <td ng-i18next="Filter.Transferable"></td>
       </tr>
       <tr>
         <td>
           <dim-filter-link filter="is:equipped"></dim-filter-link>
         </td>
-        <td translate="Filter.Equipped"></td>
+        <td ng-i18next="Filter.Equipped"></td>
       </tr>
       <tr>
         <td>
@@ -108,7 +107,7 @@
           <dim-filter-link filter="is:special"></dim-filter-link>
           <dim-filter-link filter="is:heavy"></dim-filter-link>
         </td>
-        <td translate="Filter.WeaponClass"></td>
+        <td ng-i18next="Filter.WeaponClass"></td>
       </tr>
       <tr>
         <td>
@@ -119,7 +118,7 @@
           <dim-filter-link filter="is:leg"></dim-filter-link>
           <dim-filter-link filter="is:classitem"></dim-filter-link>
         </td>
-        <td translate="Filter.ArmorCategory"></td>
+        <td ng-i18next="Filter.ArmorCategory"></td>
       </tr>
       <tr>
         <td>
@@ -135,7 +134,7 @@
           <dim-filter-link filter="is:purple"></dim-filter-link>
           <dim-filter-link filter="is:yellow"></dim-filter-link>
         </td>
-        <td translate="Filter.RarityTier"></td>
+        <td ng-i18next="Filter.RarityTier"></td>
       </tr>
       <tr>
         <td>
@@ -143,21 +142,21 @@
           <dim-filter-link filter="is:discipline"></dim-filter-link>
           <dim-filter-link filter="is:strength"></dim-filter-link>
         </td>
-        <td translate="Filter.NamedStat"></td>
+        <td ng-i18next="Filter.NamedStat"></td>
       </tr>
       <tr>
         <td>
           <dim-filter-link filter="is:infusable"></dim-filter-link>
           <dim-filter-link filter="is:infuse"></dim-filter-link>
         </td>
-        <td translate="Filter.Infusable"></td>
+        <td ng-i18next="Filter.Infusable"></td>
       </tr>
       <tr>
         <td>
           <dim-filter-link filter="is:ascended"></dim-filter-link>
           <dim-filter-link filter="is:unascended"></dim-filter-link>
         </td>
-        <td translate="Filter.Ascended"></td>
+        <td ng-i18next="Filter.Ascended"></td>
       </tr>
       <tr>
         <td>
@@ -166,7 +165,7 @@
           <dim-filter-link filter="is:rerollable"></dim-filter-link>
           <dim-filter-link filter="is:reroll"></dim-filter-link>
         </td>
-        <td translate="Filter.Reforgeable"></td>
+        <td ng-i18next="Filter.Reforgeable"></td>
       </tr>
       <tr>
         <td>
@@ -176,13 +175,13 @@
           <dim-filter-link filter="is:xpcomplete"></dim-filter-link>
           <dim-filter-link filter="is:upgraded"></dim-filter-link>
         </td>
-        <td><span translate="Filter.Leveling.Leveling"></span>
+        <td><span ng-i18next="Filter.Leveling.Leveling"></span>
           <ul>
-            <li translate="Filter.Leveling.Complete"></li>
-            <li translate="Filter.Leveling.Incomplete"></li>
-            <li translate="Filter.Leveling.NeedsXP"></li>
-            <li translate="Filter.Leveling.XPComplete"></li>
-            <li translate="Filter.Leveling.Upgraded"></li>
+            <li ng-i18next="Filter.Leveling.Complete"></li>
+            <li ng-i18next="Filter.Leveling.Incomplete"></li>
+            <li ng-i18next="Filter.Leveling.NeedsXP"></li>
+            <li ng-i18next="Filter.Leveling.XPComplete"></li>
+            <li ng-i18next="Filter.Leveling.Upgraded"></li>
           </ul>
         </td>
       </tr>
@@ -192,34 +191,34 @@
           <dim-filter-link filter="is:hunter"></dim-filter-link>
           <dim-filter-link filter="is:warlock"></dim-filter-link>
         </td>
-        <td translate="Filter.Class"></td>
+        <td ng-i18next="Filter.Class"></td>
       </tr>
       <tr>
         <td>
           <dim-filter-link filter="is:dupe"></dim-filter-link>
           <dim-filter-link filter="is:duplicate"></dim-filter-link>
         </td>
-        <td translate="Filter.Dupe"></td>
+        <td ng-i18next="Filter.Dupe"></td>
       </tr>
       <tr>
         <td>
           <dim-filter-link filter="is:locked"></dim-filter-link>
           <dim-filter-link filter="is:unlocked"></dim-filter-link>
         </td>
-        <td translate="Filter.Locked"></td>
+        <td ng-i18next="Filter.Locked"></td>
       </tr>
       <tr>
         <td>
           <dim-filter-link filter="is:tracked"></dim-filter-link>
           <dim-filter-link filter="is:untracked"></dim-filter-link>
         </td>
-        <td translate="Filter.Tracked"></td>
+        <td ng-i18next="Filter.Tracked"></td>
       </tr>
       <tr>
         <td>
           <dim-filter-link filter="is:stackable"></dim-filter-link>
         </td>
-        <td translate="Filter.Stackable"></td>
+        <td ng-i18next="Filter.Stackable"></td>
       </tr>
       <tr>
         <td>
@@ -238,13 +237,13 @@
           <dim-filter-link filter="is:specialweaponengram"></dim-filter-link>
           <dim-filter-link filter="is:heavyweaponengram"></dim-filter-link>
         </td>
-        <td translate="Filter.WeaponType"></td>
+        <td ng-i18next="Filter.WeaponType"></td>
       </tr>
       <tr>
         <td>
           <dim-filter-link filter="is:engram"></dim-filter-link>
         </td>
-        <td translate="Filter.Engrams"></td>
+        <td ng-i18next="Filter.Engrams"></td>
       </tr>
       <tr>
         <td>
@@ -252,11 +251,11 @@
           <dim-filter-link filter="is:glimmerboost"></dim-filter-link>
           <dim-filter-link filter="is:glimmersupply"></dim-filter-link>
         </td>
-        <td translate="Filter.Glimmer.Glimmer">
+        <td ng-i18next="Filter.Glimmer.Glimmer">
           <ul>
-            <li translate="Filter.Glimmer.Any"></li>
-            <li translate="Filter.Glimmer.Boost"></li>
-            <li translate="Filter.Glimmer.Item"></li>
+            <li ng-i18next="Filter.Glimmer.Any"></li>
+            <li ng-i18next="Filter.Glimmer.Boost"></li>
+            <li ng-i18next="Filter.Glimmer.Item"></li>
           </ul>
         </td>
       </tr>
@@ -264,7 +263,7 @@
         <td>
           <dim-filter-link filter="is:new"></dim-filter-link>
         </td>
-        <td translate="Filter.NewItems"></td>
+        <td ng-i18next="Filter.NewItems"></td>
       </tr>
       <span ng-if="vm.featureFlags.tagsEnabled">
         <tr>
@@ -276,18 +275,18 @@
             <dim-filter-link filter="tag:infuse"></dim-filter-link>
           </td>
           <td><ul>
-            <li translate="Filter.Tags.NoTag"></li>
-            <li translate="Filter.Tags.Favorite"></li>
-            <li translate="Filter.Tags.Keep"></li>
-            <li translate="Filter.Tags.Dismantle"></li>
-            <li translate="Filter.Tags.Infuse"></li>
+            <li ng-i18next="Filter.Tags.NoTag"></li>
+            <li ng-i18next="Filter.Tags.Favorite"></li>
+            <li ng-i18next="Filter.Tags.Keep"></li>
+            <li ng-i18next="Filter.Tags.Dismantle"></li>
+            <li ng-i18next="Filter.Tags.Infuse"></li>
           </ul></td>
         </tr>
         <tr>
           <td>
             <dim-filter-link filter="notes:value"></dim-filter-link>
           </td>
-          <td translate="Filter.Notes"></td>
+          <td ng-i18next="Filter.Notes"></td>
         </tr>
       </span>
       <span ng-if="vm.featureFlags.reviewsEnabled">
@@ -295,7 +294,7 @@
           <td>
             <dim-filter-link filter="is:rated"></dim-filter-link>
           </td>
-          <td translate="Filter.Rated"></td>
+          <td ng-i18next="Filter.Rated"></td>
         </tr>
         <tr>
           <td>
@@ -305,7 +304,7 @@
             <dim-filter-link filter="rating:&lt;value"></dim-filter-link>
             <dim-filter-link filter="rating:&lt;=value"></dim-filter-link>
           </td>
-          <td translate="Filter.Rating"></td>
+          <td ng-i18next="Filter.Rating"></td>
         </tr>
       </span>
       <tr>
@@ -314,21 +313,21 @@
           <dim-filter-link filter="is:year2"></dim-filter-link>
           <dim-filter-link filter="is:year3"></dim-filter-link>
         </td>
-        <td translate="Filter.Year"></td>
+        <td ng-i18next="Filter.Year"></td>
       </tr>
       <tr>
         <td>
           <dim-filter-link filter="is:inloadout"></dim-filter-link>
           <dim-filter-link filter="not:inloadout"></dim-filter-link>
         </td>
-        <td translate="Filter.InLoadout"></td>
+        <td ng-i18next="Filter.InLoadout"></td>
       </tr>
       <tr>
         <td>
           <dim-filter-link filter="is:postmaster"></dim-filter-link>
           <dim-filter-link filter="is:inpostmaster"></dim-filter-link>
         </td>
-        <td translate="Filter.Postmaster"></td>
+        <td ng-i18next="Filter.Postmaster"></td>
       </tr>
       <tr>
         <td>
@@ -347,19 +346,19 @@
           <dim-filter-link filter="is:gunsmith"></dim-filter-link>
         </td>
         <td>
-          <span translate="Filter.Vendor" translate-values="{ vendor: vm.filters.vendors.FWC, name: '' }"></span>
-          <span translate="Filter.Vendor" translate-values="{ vendor: vm.filters.vendors.DO, name: '' }"></span>
-          <span translate="Filter.Vendor" translate-values="{ vendor: vm.filters.vendors.NM, name: '' }"></span>
-          <span translate="Filter.Vendor" translate-values="{ vendor: vm.filters.vendors.Speaker, name: '' }"></span>
-          <span translate="Filter.Vendor" translate-values="{ vendor: 'Variks', name: '' }"></span>
-          <span translate="Filter.Vendor" translate-values="{ vendor: vm.filters.vendors.Shipwright, name: '(Amanda Holliday)' }"></span>
-          <span translate="Filter.Vendor" translate-values="{ vendor: 'Osiris', name: '' }"></span>
-          <span translate="Filter.Vendor" translate-values="{ vendor: 'Xûr', name: '' }"></span>
-          <span translate="Filter.Vendor" translate-values="{ vendor: 'Shaxx', name: '' }"></span>
-          <span translate="Filter.Vendor" translate-values="{ vendor: vm.filters.vendors.CQ, name: '(Arcite-99)' }"></span>
-          <span translate="Filter.Vendor" translate-values="{ vendor: 'Eris Morn', name: '' }"></span>
-          <span translate="Filter.Vendor" translate-values="{ vendor: vm.filters.vendors.EV, name: '(Tess Everis)' }"></span>
-          <span translate="Filter.Vendor" translate-values="{ vendor: vm.filters.vendors.Gunsmith, name: '(Banshee-44)' }"></span>
+          <span ng-i18next="[html:i18next]({ vendor: vm.filters.vendors.FWC, context: 'noname' })Filter.Vendor"></span>
+          <span ng-i18next="[html:i18next]({ vendor: vm.filters.vendors.DO, context: 'noname' })Filter.Vendor"></span>
+          <span ng-i18next="[html:i18next]({ vendor: vm.filters.vendors.NM, context: 'noname' })Filter.Vendor"></span>
+          <span ng-i18next="[html:i18next]({ vendor: vm.filters.vendors.Speaker, context: 'noname' })Filter.Vendor"></span>
+          <span ng-i18next="[html:i18next]({ vendor: 'Variks', context: 'noname' })Filter.Vendor"></span>
+          <span ng-i18next="[html:i18next]({ vendor: vm.filters.vendors.Shipwright, name: '(Amanda Holliday)' })Filter.Vendor"></span>
+          <span ng-i18next="[html:i18next]({ vendor: 'Osiris', ncontext: 'noname' })Filter.Vendor"></span>
+          <span ng-i18next="[html:i18next]({ vendor: 'Xûr', context: 'noname' })Filter.Vendor"></span>
+          <span ng-i18next="[html:i18next]({ vendor: 'Shaxx', context: 'noname' })Filter.Vendor"></span>
+          <span ng-i18next="[html:i18next]({ vendor: vm.filters.vendors.CQ, name: '(Arcite-99)' })Filter.Vendor"></span>
+          <span ng-i18next="[html:i18next]({ vendor: 'Eris Morn', context: 'noname' })Filter.Vendor"></span>
+          <span ng-i18next="[html:i18next]({ vendor: vm.filters.vendors.EV, name: '(Tess Everis)' })Filter.Vendor"></span>
+          <span ng-i18next="[html:i18next]({ vendor: vm.filters.vendors.Gunsmith, name: '(Banshee-44)' })Filter.Vendor"></span>
         </td>
       </tr>
       <tr>
@@ -383,440 +382,25 @@
           <dim-filter-link filter="is:aot"></dim-filter-link>
         </td>
         <td>
-          <span translate="Filter.Release" translate-values="{ release: vm.filters.releases.Vanilla }"></span>
-          <span translate="Filter.Activity" translate-values="{ activity: vm.filters.activities.QW }"></span>
-          <span translate="Filter.Activity" translate-values="{ activity: vm.filters.activities.IB }"></span>
-          <span translate="Filter.Activity" translate-values="{ activity: vm.filters.activities.VoG }"></span>
-          <span translate="Filter.Activity" translate-values="{ activity: vm.filters.activities.CE }"></span>
-          <span translate="Filter.Activity" translate-values="{ activity: vm.filters.activities.PoE }"></span>
-          <span translate="Filter.Activity" translate-values="{ activity: vm.filters.activities.ToO }"></span>
-          <span translate="Filter.Release" translate-values="{ release: vm.filters.releases.tTK }"></span>
-          <span translate="Filter.Activity" translate-values="{ activity: vm.filters.activities.CoE }"></span>
-          <span translate="Filter.Activity" translate-values="{ activity: vm.filters.activities.KF }"></span>
-          <span translate="Filter.Activity" translate-values="{ activity: vm.filters.activities.SRL }"></span>
-          <span translate="Filter.Activity" translate-values="{ activity: vm.filters.activities.CD }"></span>
-          <span translate="Filter.Release" translate-values="{ release: vm.filters.releases.RoI }"></span>
-          <span translate="Filter.Activity" translate-values="{ activity: vm.filters.activities.AF }"></span>
-          <span translate="Filter.Activity" translate-values="{ activity: vm.filters.activities.WotM }"></span>
-          <span translate="Filter.Activity" translate-values="{ activity: vm.filters.activities.Dawning }"></span>
-          <span translate="Filter.Activity" translate-values="{ activity: vm.filters.activities.AoT }"></span>
+          <span ng-i18next="[html:i18next]({ release: vm.filters.releases.Vanilla })Filter.Release"></span>
+          <span ng-i18next="[html:i18next]({ activity: vm.filters.activities.QW })Filter.Activity"></span>
+          <span ng-i18next="[html:i18next]({ activity: vm.filters.activities.IB })Filter.Activity"></span>
+          <span ng-i18next="[html:i18next]({ activity: vm.filters.activities.VoG })Filter.Activity"></span>
+          <span ng-i18next="[html:i18next]({ activity: vm.filters.activities.CE })Filter.Activity"></span>
+          <span ng-i18next="[html:i18next]({ activity: vm.filters.activities.PoE })Filter.Activity"></span>
+          <span ng-i18next="[html:i18next]({ activity: vm.filters.activities.ToO })Filter.Activity"></span>
+          <span ng-i18next="[html:i18next]({ release: vm.filters.releases.tTK })Filter.Release"></span>
+          <span ng-i18next="[html:i18next]({ activity: vm.filters.activities.CoE })Filter.Activity"></span>
+          <span ng-i18next="[html:i18next]({ activity: vm.filters.activities.KF })Filter.Activity"></span>
+          <span ng-i18next="[html:i18next]({ activity: vm.filters.activities.SRL })Filter.Activity"></span>
+          <span ng-i18next="[html:i18next]({ activity: vm.filters.activities.CD })Filter.Activity"></span>
+          <span ng-i18next="[html:i18next]({ release: vm.filters.releases.RoI })Filter.Release"></span>
+          <span ng-i18next="[html:i18next]({ activity: vm.filters.activities.AF })Filter.Activity"></span>
+          <span ng-i18next="[html:i18next]({ activity: vm.filters.activities.WotM })Filter.Activity"></span>
+          <span ng-i18next="[html:i18next]({ activity: vm.filters.activities.Dawning })Filter.Activity"></span>
+          <span ng-i18next="[html:i18next]({ activity: vm.filters.activities.AoT })Filter.Activity"></span>
         </td>
       </tr>
     </table>
-=======
-  <p>
-    Click filters below to apply, or by typing in the search box.
-  </p>
-  <p>
-    Filters are combined using 'and' logic, for example "is:arc light:&gt;300" will return all arc items with over 300 light. Filters can be negated using "not:", for example "not:engram" will find all non-engram items.
-  </p>
-  <table>
-    <tr>
-      <td>Filter</td>
-      <td>Description</td>
-    </tr>
-    <tr>
-      <td>
-        <dim-filter-link filter="item name"></dim-filter-link>
-      </td>
-      <td>Shows items where their name has a partial match to the filter text.</td>
-    </tr>
-    <tr>
-      <td>
-        <dim-filter-link filter="is:arc"></dim-filter-link>
-        <dim-filter-link filter="is:solar"></dim-filter-link>
-        <dim-filter-link filter="is:void"></dim-filter-link>
-        <dim-filter-link filter="is:kinetic"></dim-filter-link>
-      </td>
-      <td>Shows items based on their damage type.</td>
-    </tr>
-    <tr>
-      <td>
-        <dim-filter-link filter="light:value"></dim-filter-link>
-        <dim-filter-link filter="light:&gt;=value"></dim-filter-link>
-        <dim-filter-link filter="light:&gt;value"></dim-filter-link>
-        <dim-filter-link filter="light:&lt;value"></dim-filter-link>
-        <dim-filter-link filter="light:&lt;=value"></dim-filter-link>
-      </td>
-      <td>Shows items based on their light level (Attack for Weapons; Defense for Armor). "level" is an alias for "light".</td>
-    </tr>
-    <tr>
-      <td>
-        <dim-filter-link filter="stat:impact:value"></dim-filter-link>
-        <dim-filter-link filter="stat:impact:&gt;=value"></dim-filter-link>
-        <dim-filter-link filter="stat:impact:&gt;value"></dim-filter-link>
-        <dim-filter-link filter="stat:impact:&lt;value"></dim-filter-link>
-        <dim-filter-link filter="stat:impact:&lt;=value"></dim-filter-link>
-      </td>
-      <td>Shows items based on their stat value. The available filters are:
-        <ul>
-          <li>stat:rof:</li>
-          <li>stat:impact:</li>
-          <li>stat:range:</li>
-          <li>stat:stability:</li>
-          <li>stat:reload:</li>
-          <li>stat:magazine:</li>
-          <li>stat:aimassist: or stat:aa:</li>
-          <li>stat:equipspeed:</li>
-        </ul>
-      </td>
-    </tr>
-    <tr>
-      <td>
-        <dim-filter-link filter="quality:value"></dim-filter-link>
-        <dim-filter-link filter="quality:&gt;=value"></dim-filter-link>
-        <dim-filter-link filter="quality:&gt;value"></dim-filter-link>
-        <dim-filter-link filter="quality:&lt;value"></dim-filter-link>
-        <dim-filter-link filter="quality:&lt;=value"></dim-filter-link>
-      </td>
-      <td>Shows items based on their total stat quality percentage. "percentage" is an alias for "quality".</td>
-    </tr>
-    <tr>
-      <td>
-        <dim-filter-link filter="is:light"></dim-filter-link>
-        <dim-filter-link filter="has:light"></dim-filter-link>
-      </td>
-      <td>Items that contribute to your light level.</td>
-    </tr>
-    <tr>
-      <td>
-        <dim-filter-link filter="is:weapon"></dim-filter-link>
-        <dim-filter-link filter="is:armor"></dim-filter-link>
-        <dim-filter-link filter="is:cosmetic"></dim-filter-link>
-      </td>
-      <td>High level item categories.</td>
-    </tr>
-    <tr>
-      <td>
-        <dim-filter-link filter="is:equipment"></dim-filter-link>
-        <dim-filter-link filter="is:equippable"></dim-filter-link>
-      </td>
-      <td>Items that can be equipped.</td>
-    </tr>
-    <tr>
-      <td>
-        <dim-filter-link filter="is:transferable"></dim-filter-link>
-        <dim-filter-link filter="is:movable"></dim-filter-link>
-      </td>
-      <td>Items that can be moved between characters.</td>
-    </tr>
-    <tr>
-      <td>
-        <dim-filter-link filter="is:equipped"></dim-filter-link>
-      </td>
-      <td>Items that are currently equipped on a character.</td>
-    </tr>
-    <tr>
-      <td>
-        <dim-filter-link filter="is:weapon"></dim-filter-link>
-        <dim-filter-link filter="is:class"></dim-filter-link>
-        <dim-filter-link filter="is:primary"></dim-filter-link>
-        <dim-filter-link filter="is:special"></dim-filter-link>
-        <dim-filter-link filter="is:heavy"></dim-filter-link>
-      </td>
-      <td>Shows items based on their weapon classes.</td>
-    </tr>
-    <tr>
-      <td>
-        <dim-filter-link filter="is:armor"></dim-filter-link>
-        <dim-filter-link filter="is:helmet"></dim-filter-link>
-        <dim-filter-link filter="is:gauntlets"></dim-filter-link>
-        <dim-filter-link filter="is:chest"></dim-filter-link>
-        <dim-filter-link filter="is:leg"></dim-filter-link>
-        <dim-filter-link filter="is:classitem"></dim-filter-link>
-      </td>
-      <td>Shows armors based on their category.</td>
-    </tr>
-    <tr>
-      <td>
-        <dim-filter-link filter="is:common"></dim-filter-link>
-        <dim-filter-link filter="is:uncommon"></dim-filter-link>
-        <dim-filter-link filter="is:rare"></dim-filter-link>
-        <dim-filter-link filter="is:legendary"></dim-filter-link>
-        <dim-filter-link filter="is:sublime"></dim-filter-link>
-        <dim-filter-link filter="is:exotic"></dim-filter-link>
-        <dim-filter-link filter="is:white"></dim-filter-link>
-        <dim-filter-link filter="is:green"></dim-filter-link>
-        <dim-filter-link filter="is:blue"></dim-filter-link>
-        <dim-filter-link filter="is:purple"></dim-filter-link>
-        <dim-filter-link filter="is:yellow"></dim-filter-link>
-      </td>
-      <td>Shows items based on their rarity tier.</td>
-    </tr>
-    <tr>
-      <td>
-        <dim-filter-link filter="is:intellect"></dim-filter-link>
-        <dim-filter-link filter="is:discipline"></dim-filter-link>
-        <dim-filter-link filter="is:strength"></dim-filter-link>
-      </td>
-      <td>Shows armor that has points in the named stat.</td>
-    </tr>
-    <tr>
-      <td>
-        <dim-filter-link filter="is:infusable"></dim-filter-link>
-        <dim-filter-link filter="is:infuse"></dim-filter-link>
-      </td>
-      <td>Shows items that can be infused.</td>
-    </tr>
-    <tr>
-      <td>
-        <dim-filter-link filter="is:ascended"></dim-filter-link>
-        <dim-filter-link filter="is:unascended"></dim-filter-link>
-      </td>
-      <td>Shows items that have an ascend node and if they have been ascended or not.</td>
-    </tr>
-    <tr>
-      <td>
-        <dim-filter-link filter="is:reforgeable"></dim-filter-link>
-        <dim-filter-link filter="is:reforge"></dim-filter-link>
-        <dim-filter-link filter="is:rerollable"></dim-filter-link>
-        <dim-filter-link filter="is:reroll"></dim-filter-link>
-      </td>
-      <td>Shows items that can be reforged at the Gunsmith.</td>
-    </tr>
-    <tr>
-      <td>
-        <dim-filter-link filter="is:complete"></dim-filter-link>
-        <dim-filter-link filter="is:incomplete"></dim-filter-link>
-        <dim-filter-link filter="is:xpincomplete, is:needsxp"></dim-filter-link>
-        <dim-filter-link filter="is:xpcomplete"></dim-filter-link>
-        <dim-filter-link filter="is:upgraded"></dim-filter-link>
-      </td>
-      <td>Shows items at various states of leveling:
-        <ul>
-          <li>Complete shows items that are totally complete - every upgrade unlocked.</li>
-          <li>Incomplete shows items that are not complete - there's still at least one upgrade to unlock.</li>
-          <li>xpincomplete/needsxp shows items that can still have XP put into them.</li>
-          <li>xpcomplete shows items that cannot have XP put into them (whether or not their upgrades have been unlocked).</li>
-          <li>Upgraded shows items that have enough XP to unlock all their nodes, but not all the nodes have been unlocked.</li>
-        </ul>
-      </td>
-    </tr>
-    <tr>
-      <td>
-        <dim-filter-link filter="is:titan"></dim-filter-link>
-        <dim-filter-link filter="is:hunter"></dim-filter-link>
-        <dim-filter-link filter="is:warlock"></dim-filter-link>
-      </td>
-      <td>Shows items based on their class affinty.</td>
-    </tr>
-    <tr>
-      <td>
-        <dim-filter-link filter="is:dupe"></dim-filter-link>
-        <dim-filter-link filter="is:duplicate"></dim-filter-link>
-      </td>
-      <td>Shows duplicate items</td>
-    </tr>
-    <tr>
-      <td>
-        <dim-filter-link filter="is:locked"></dim-filter-link>
-        <dim-filter-link filter="is:unlocked"></dim-filter-link>
-      </td>
-      <td>Shows items based on their locked status.</td>
-    </tr>
-    <tr>
-      <td>
-        <dim-filter-link filter="is:tracked"></dim-filter-link>
-        <dim-filter-link filter="is:untracked"></dim-filter-link>
-      </td>
-      <td>Shows quests/bounties based on their tracked status.</td>
-    </tr>
-    <tr>
-      <td>
-        <dim-filter-link filter="is:stackable"></dim-filter-link>
-      </td>
-      <td>Shows items that can stack (ammo synths, strange coin, etc)</td>
-    </tr>
-    <tr>
-      <td>
-        <dim-filter-link filter="is:pulserifle"></dim-filter-link>
-        <dim-filter-link filter="is:scoutrifle"></dim-filter-link>
-        <dim-filter-link filter="is:handcannon"></dim-filter-link>
-        <dim-filter-link filter="is:autorifle"></dim-filter-link>
-        <dim-filter-link filter="is:sniperrifle"></dim-filter-link>
-        <dim-filter-link filter="is:shotgun"></dim-filter-link>
-        <dim-filter-link filter="is:fusionrifle"></dim-filter-link>
-        <dim-filter-link filter="is:sidearm"></dim-filter-link>
-        <dim-filter-link filter="is:rocketlauncher"></dim-filter-link>
-        <dim-filter-link filter="is:machinegun"></dim-filter-link>
-        <dim-filter-link filter="is:sword"></dim-filter-link>
-        <dim-filter-link filter="is:primaryweaponengram"></dim-filter-link>
-        <dim-filter-link filter="is:specialweaponengram"></dim-filter-link>
-        <dim-filter-link filter="is:heavyweaponengram"></dim-filter-link>
-      </td>
-      <td>Shows weapons based on their weapon type.</td>
-    </tr>
-    <tr>
-      <td>
-        <dim-filter-link filter="is:engram"></dim-filter-link>
-      </td>
-      <td>Shows engrams.</td>
-    </tr>
-    <tr>
-      <td>
-        <dim-filter-link filter="is:glimmeritem"></dim-filter-link>
-        <dim-filter-link filter="is:glimmerboost"></dim-filter-link>
-        <dim-filter-link filter="is:glimmersupply"></dim-filter-link>
-      </td>
-      <td>Shows items that are consumables that are related to gaining glimmer:
-        <ul>
-          <li>Any type of glimmer item.</li>
-          <li>Items that boost the amount glimmer gaied for 10 minutes.</li>
-          <li>Items that are exchangable with Rahool for 200 glimmer.</li>
-        </ul>
-      </td>
-    </tr>
-    <tr>
-      <td>
-        <dim-filter-link filter="is:new"></dim-filter-link>
-      </td>
-      <td>Shows new items.</td>
-    </tr>
-    <span ng-if="vm.featureFlags.tagsEnabled">
-      <tr>
-        <td>
-          <dim-filter-link filter="tag:none"></dim-filter-link>
-          <dim-filter-link filter="tag:favorite"></dim-filter-link>
-          <dim-filter-link filter="tag:keep"></dim-filter-link>
-          <dim-filter-link filter="tag:junk"></dim-filter-link>
-          <dim-filter-link filter="tag:infuse"></dim-filter-link>
-        </td>
-        <td><ul>
-          <li>Shows items with out a tag.</li>
-          <li>Shows favorite items.</li>
-          <li>Shows keep items.</li>
-          <li>Shows items you wish to eventually dismantle.</li>
-          <li>Shows items you wish to eventually infuse.</li>
-        </ul></td>
-      </tr>
-      <tr>
-        <td>
-          <dim-filter-link filter="notes:value"></dim-filter-link>
-        </td>
-        <td>Search for items that you have tagged with custom notes</td>
-      </tr>
-    </span>
-    <span ng-if="vm.featureFlags.reviewsEnabled">
-      <tr>
-        <td>
-          <dim-filter-link filter="is:rated"></dim-filter-link>
-        </td>
-        <td>Shows all weapons that have a rating from Destiny Tracker.</td>
-      </tr>
-      <tr>
-        <td>
-          <dim-filter-link filter="rating:value"></dim-filter-link>
-          <dim-filter-link filter="rating:&gt;=value"></dim-filter-link>
-          <dim-filter-link filter="rating:&gt;value"></dim-filter-link>
-          <dim-filter-link filter="rating:&lt;value"></dim-filter-link>
-          <dim-filter-link filter="rating:&lt;=value"></dim-filter-link>
-        </td>
-        <td>Shows weapons based on their rating from Destiny Tracker.</td>
-      </tr>
-    </span>
-    <tr>
-      <td>
-        <dim-filter-link filter="is:year1"></dim-filter-link>
-        <dim-filter-link filter="is:year2"></dim-filter-link>
-        <dim-filter-link filter="is:year3"></dim-filter-link>
-      </td>
-      <td>Shows items from which year of Destiny they appeared in.</td>
-    </tr>
-    <tr>
-      <td>
-        <dim-filter-link filter="is:inloadout"></dim-filter-link>
-        <dim-filter-link filter="not:inloadout"></dim-filter-link>
-      </td>
-      <td>Shows items that are included in any loadout.</td>
-    </tr>
-    <tr>
-      <td>
-        <dim-filter-link filter="is:ornament"></dim-filter-link>
-        <dim-filter-link filter="is:ornamentmissing"></dim-filter-link>
-        <dim-filter-link filter="is:ornamentunlocked"></dim-filter-link>
-      </td>
-      <td>Shows items with ornaments and filters for their status.</td>
-    </tr>
-    <tr>
-      <td>
-        <dim-filter-link filter="is:postmaster"></dim-filter-link>
-        <dim-filter-link filter="is:inpostmaster"></dim-filter-link>
-      </td>
-      <td>Items that are currently in the Postmaster.</td>
-    </tr>
-    <tr>
-      <td>
-        <dim-filter-link filter="is:fwc"></dim-filter-link>
-        <dim-filter-link filter="is:do"></dim-filter-link>
-        <dim-filter-link filter="is:nm"></dim-filter-link>
-        <dim-filter-link filter="is:speaker"></dim-filter-link>
-        <dim-filter-link filter="is:variks"></dim-filter-link>
-        <dim-filter-link filter="is:shipwright"></dim-filter-link>
-        <dim-filter-link filter="is:osiris"></dim-filter-link>
-        <dim-filter-link filter="is:xur"></dim-filter-link>
-        <dim-filter-link filter="is:shaxx"></dim-filter-link>
-        <dim-filter-link filter="is:cq"></dim-filter-link>
-        <dim-filter-link filter="is:eris"></dim-filter-link>
-        <dim-filter-link filter="is:ev"></dim-filter-link>
-        <dim-filter-link filter="is:gunsmith"></dim-filter-link>
-      </td>
-      <td>
-        <span>Item is available from vendor <i>Future War Cult</i></span>
-        <span>Item is available from vendor <i>Dead Orbit</i></span>
-        <span>Item is available from vendor <i>New Monarchy</i></span>
-        <span>Item is available from vendor <i>Speaker</i></span>
-        <span>Item is available from vendor <i>Variks</i></span>
-        <span>Item is available from vendor <i>Shipwright</i> (Amanda Holiday)</span>
-        <span>Item is available from vendor <i>Osiris</i></span>
-        <span>Item is available from vendor <i>Xur</i></span>
-        <span>Item is available from vendor <i>Shaxx</i></span>
-        <span>Item is available from vendor <i>Crucible Quartermaster</i></span>
-        <span>Item is available from vendor <i>Eris Morn</i></span>
-        <span>Item is available from vendor <i>Eververse</i></span>
-        <span>Item is available from vendor <i>Gunsmith</i> (Banshee-44)</span>
-      </td>
-    </tr>
-    <tr>
-      <td>
-        <dim-filter-link filter="is:vanilla"></dim-filter-link>
-        <dim-filter-link filter="is:qw"></dim-filter-link>
-        <dim-filter-link filter="is:ib"></dim-filter-link>
-        <dim-filter-link filter="is:vog"></dim-filter-link>
-        <dim-filter-link filter="is:ce"></dim-filter-link>
-        <dim-filter-link filter="is:poe"></dim-filter-link>
-        <dim-filter-link filter="is:trials"></dim-filter-link>
-        <dim-filter-link filter="is:ttk"></dim-filter-link>
-        <dim-filter-link filter="is:coe"></dim-filter-link>
-        <dim-filter-link filter="is:kf"></dim-filter-link>
-        <dim-filter-link filter="is:srl"></dim-filter-link>
-        <dim-filter-link filter="is:cd"></dim-filter-link>
-        <dim-filter-link filter="is:roi"></dim-filter-link>
-        <dim-filter-link filter="is:af"></dim-filter-link>
-        <dim-filter-link filter="is:wotm"></dim-filter-link>
-        <dim-filter-link filter="is:dawning"></dim-filter-link>
-        <dim-filter-link filter="is:aot"></dim-filter-link>
-      </td>
-      <td>
-        <span>Available from release <i>Vanilla</i></span>
-        <span>Available from activity <i>Queen's Wrath</i></span>
-        <span>Available from activity <i>Iron Banner</i></span>
-        <span>Available from activity <i>Vault of Glass</i></span>
-        <span>Available from activity <i>Crota's End</i></span>
-        <span>Available from activity <i>Prison of Elders</i></span>
-        <span>Available from activity <i>Trials of Osiris</i></span>
-        <span>Available from release <i>The Taken King</i></span>
-        <span>Available from activity <i>Challenge of Elders</i></span>
-        <span>Available from activity <i>King's Fall</i></span>
-        <span>Available from activity <i>Sparrow Racing League</i></span>
-        <span>Available from activity <i>Crimson Doubles</i></span>
-        <span>Available from release <i>Rise of Iron</i></span>
-        <span>Available from activity <i>Archon Forge</i></span>
-        <span>Available from activity <i>Wrath of the Machine</i></span>
-        <span>Available from activity <i>The Dawning</i></span>
-        <span>Available from activity <i>The Age of Triumph</i></span>
-      </td>
-    </tr>
-  </table>
->>>>>>> 126d4de7
   </div>
 </div>