# Next
<<<<<<< HEAD

* Add option for new item and its popup to be hidden
=======
* Add ability to exclude items from loadout builder.
>>>>>>> b230819e
* Expand/collapse sections in DIM.
* Double clicking an item will equip it on the current character. 2x click on equipped, dequips.
* Show current vendor items being sold.
* Move popup won't pop up under the header anymore.
* If you have an open loadout, and you click "Create loadout", it switches to the new loadout now instead of leaving the previous loadout open.
* DIM is once again faster.
* The loadout editor won't stay visible when you change platforms.
* Fixed a lot of bugs that would show all your items as new.
* New-ness of items persists across reloads and syncs across your Chrome profile.
* New button to clear all new items. Keyboard shortcut is "x".
* Help dialog for keyboard shortcuts. Triggered with "?".
* When you have two characters of the same class, applying a loadout with a subclass will work all the time now.
* Item class requirements are part of the header ("Hunter Helmet") instead of in the stats area.
* You can search for the opposite of "is:" filters with "not:" filters. For example, "is:helmet not:hunter quality:>90".
* Clicking away from the Xur dialog will close any open item popups.
* Fixed an issue where you could not equip a loadout that included an exotic item when you already had an exotic equipped that was not going to be replaced by the loadout.
* Better handling of items with "The Life Exotic" perk.
* New aliases for rarity filters (is:white, is:green, is:blue, is:purple, is:yellow).
* An alternate option for the "Gather Engrams" loadout can exclude gathering exotic engrams.
* Removed popup notification for new items.

# 3.8.3

* Fix move popup not closing when drag-moving an item.
* Added ability to and filters for track or untracking quests and bounties.
* Fix issue where some sets would be missing from the loadout builder.
* Fixed #660 where postmaster items would not appear in the Postmaster section of DIM, ie Sterling Treasure after the reset.
* Fixed #697 where loadouts will no longer remove the loadouts for the opposite platform.
* Fix an issue where loadouts will not show any items, or transfer any items.
* Add option to show new item overlay animation

# 3.8.2

* Update filter list to include quality/percentage filters
* Add year column to CSV export scripts
* When you have filtered items with a search, you can select a new search loadout option in the loadout menu to transfer matching items.
* The screen no longer jumps around when clicking on items, and the item details popup should always be visible.
* Dialogs should be sized better now.
* Fix character order in move popup buttons.
* Restored the ability to set a maximum vault size. "Auto" (full width) is still an option, and is the default.
* Armor quality is shown in Xur, loadouts, and the infusion dialog if advanced stats is turned on.
* "Take" stackables works again.

# 3.8.1

* Added steps to Moments of Triumph popup (and other record books.)
* Fixed wobbly refresh icon.
* Fixed single item stat percentages.
* Fixed armor export script.
* Possible fix for loadout builder.

# 3.8.0

* Loadout builder redesign and major performance enchancements.
* Items in the postmaster now have quality ratings, can use the infusion fuel finder, show up in the infusion fuel finder, compare against currently equipped items, etc. They behave just like a normal item except you can't move them and they're in a different spot.
* The vault width preference has been removed - the vault now always takes up all the remaining space on the screen.
* Section headers don't repeat themselves anymore.
* Drop zones for items are larger.
* Returning from the min-max tool no longer greets you with a blank, item-less screen.
* Fixed a bug where loadouts were not properly restricted to the platform they were created for.
* Xur's menu item will properly disappear when he leaves for the week.
* New items are marked with a "shiny" animation, and there are notifications when new items appear.
* The loadout menu may expand to fill the height of the window, but no more. The scrollbar looks nicer too.
* Items can now be made larger (or smaller) in settings. Pick the perfect size for your screen!
* The item info popup has a new header design. Let us know what you think!
* Changing settings is faster.
* You can now download your weapon and armor data as spreadsheets for the true data nerds among us.
* The settings dialog is less spacious.
* Engrams and items in the postmaster can now be locked (and unlocked).
* The buttons on the move item popup are now grouped together by character.
* When the "Hide Unfiltered Items while Filtering" option is on, things look a lot nicer than they did.
* DIM is generally just a little bit snappier, especially when scrolling.
* Clicking the icon to open DIM will now switch to an active DIM tab if it's already running.
* Bungie.net will open in a new tab as a convenience for expired cookies.
* Items in the Postmaster are sorted by the order you got them, so you know what'll get bumped when your postmaster is full.
* Clicking the loadout builder button again, or the DIM logo, will take you back to the main screen.
* You may now order your characters by the reverse of the most recent, so the most recent character is next to the vault.

# 3.7.4

* Removed the option to hide or show the primary stat of items - it's always shown now.
* Add mode selection full/fast for users willing to wait for all best sets.
* Loadout menus are now scrollable for users with over 8 custom loadouts on a single character.
* Changing the character sort order now applies live, rather than requiring a refresh.
* Use most recently logged in player to start with loadout builder.
* Search queries will exclude the token `" and "` as some users were including that when chaining multiple filters.
* Fix UI issue on move popup dialog that had some numbers expanding outside the dialog.
* Consolidate beta icons to the icons folder.

# 3.7.3

* Fix rounding error that prevented some loadout sets from showing up.
* Added filter for quality rating, ex - quality:>90 or percentage:<=94

# 3.7.2

* Always show locked section in loadout builder.
* Fix NaN issue in loadout builder.
* Fix issues with 'create loadout' button in loadout builder.
* For item lvling dont prefer unlvled equiped items on other characters.
* Various Loadout builder bug fixes and performance updates.

# 3.7.1

* Various Loadout builder bug fixes and performance updates.

# 3.7.0

* Added new armor/loadout tier builder.
* Fix for all numbers appearing red in comparison view.
* Updated to latest stat estimation forumla.
* Use directive for percentage width.

# 3.6.5

* Fix an issue where warlocks would see loadouts for all the other classes.

# 3.6.2 & 3.6.3

* Add warning if the lost items section of the postmaster has 20 items.
* Stat bars are more accurately sized.
* Add vendor progress
* Add prestige level with xp bar under characters to replace normal xp bar after level 40.
* It is no longer possible to choose column sizes that cause the vault to disappear.
* The Vault now has a character-style header, and can have loadouts applied to it. Full-ness of each vault is displayed below the vault header.
* New option to restore all the items that were in your inventory before applying a loadout, rather than just the equipped ones.
* You can now undo multiple loadouts, going backwards in time.

# 3.6.1

* Removed the "Only blues" option in the infusion fuel finder, because it wasn't necessary.
* Engram searches and the engram loadout features won't mistake Candy Engrams for real engrams.
* Items in the Postmaster include their type in the move popup, so they're easier to distinguish.
* Sometimes equipping loadouts would fail to equip one of your exotics. No more!
* Add an 'is:infusable' search filter.
* Add 'is:intellect', 'is:discipline', 'is:strength' search filters for armor.
* XP Progress on bar items

# 3.6.0

* Bring back the infusion dialog as an Infusion Fuel Finder. It doesn't do as much as it used to, but now it's optimized for quickly finding eligable infusion items.
* Fix a bug where hovering over a drop zone with a consumable/material stack and waiting for the message to turn green still wouldn't trigger the partial move dialog.
* Added a new "Item Leveling" auto-loadout. This loadout finds items for you to dump XP into. It strongly favors locked items, and won't replace an incomplete item that you have equipped. Otherwise, it goes after items that already have the most XP (closest to completion), preferring exotics and legendaries if they are locked, and rares and legendaries if they're not locked (because you get more materials out of disassembling them that way).
* There's a new setting that will show elemental damage icons on your weapons. Elemental damage icons are now always shown in the title of the item popup.
* Elder's Sigil won't go above 100% completion for the score portion anymore.
* Added roll quality percentage indicator. You can now see how your intellect/discipline/strength stacks up against the maximum stat roll for your armor.
* DIM is smarter about what items it chooses to move aside, or to equip in the place of a dequipped item.
* Added a new "Gather Engrams" loadout that will pull all engrams to your character.

# 3.5.4

* We won't try to equip an item that is too high-level for your character when dequipping items.
* Fix a regression where subclasses wouldn't show up in Loadouts. They're still there, they just show up now!
* Fixed another bug that could prevent item popups from showing up.
* The vault can now be up to 12 items wide.
* Sterling Treasure, Junk Items, and SLR Record Book added to DIM.
* Manifest file updated.

# 3.5.3

* Fixed a bug that would prevent the loading of DIM if Spark of Light was in the postmaster.
* Fixed a bug that prevented the Xur dialog from rendering.

# 3.5.2

* Fix a bug where item details popups would show above the header.
* Fix showing Sterling Treasures in Messages.
* Better error handling when Bungie.net is down.
* Fix a bug where having items in the postmaster would confuse moves of the same item elsewhere.
* Fix a bug where item comparisons no longer worked.
* Added support for the classified shader "Walkabout".

# 3.5.1

* The Infusion Calculator has been removed, now that infusions are much more straightforward.
* Pressing the "i" key on the keyboard will toggle showing item details in the item popup.
* Add a menu item for when Xur is in town. This brings up a panel with Xur's wares, how much everything costs, how many strange coins you have, and lets you show the item details popup plus compare against any version of exotics you might already have to see if there's a better roll.

# 3.5

* DIM will now go to great lengths to make sure your transfer will succeed, even if your target's inventory is full, or the vault is full. It does this by moving stuff aside to make space, automatically.
* Fixed a bug that would cause applying loadouts to fill up the vault and then fail.
* Fixed a bug where DIM would refuse to equip an exotic when dequipping something else, even if the exotic was OK to equip.
* When applying a loadout, DIM will now equip and dequip loadout items all at once, in order to speed up applying the loadout.
* The search box has a new style.
* Item moves and loadouts will now wait for each other, to prevent errors when they would collide. This means if you apply two loadouts, the second will wait for the first to complete before starting.
* Item details are now toggled by clicking the "i" icon on the item popup, rather than just by hovering over it.

# 3.4.1

* Bugfix to address an infinite loop while moving emotes.

# 3.4.0

* Moving and equipping items, especially many at a time (loadouts) is faster.
* When you save a loadout, it is now scoped to the platform it's created on, rather than applying across accounts. Loadouts created on one account used to show on both accounts, but wouldn't work on the wrong account.
* You can now move partial amounts of materials. There's a slider in the move popup, and holding "shift" or hovering over the drop area will pop up a dialog for draggers. You can choose to move more than one stack's worth of an item, up to the total amount on a character.
* New commands for materials to consolidate (move them all to this character) and distribute (divide evenly between all characters).
* Loadouts can now contain materials and consumables. Add or remove 5 at a time by holding shift while clicking. When the loadout is applied, we'll make sure your character has *at least* that much of the consumable.
* Loadouts can now contain 10 weapons or armor of a single type, not just 9.
* When making space for a loadout, we'll prefer putting extra stuff in the vault rather than putting it on other characters. We'll also prefer moving aside non-equipped items of low rarity and light level.
* The is:engram search filter actually works.
* Fixed an error where DIM would not replace an equipped item with an instance of the same item hash. This would cause an error with loadouts and moving items. [448](https://github.com/DestinyItemManager/DIM/issues/448)
* Loadouts can now display more than one line of items, for you mega-loadout lovers.
* Items in the loadout editor are sorted according to your sort preference.

# 3.3.3

* Infusion calculator performance enhancements
* Larger lock icon
* Completed segments of Intelligence, Discipline, and Strength are now colored orange.

# 3.3.2

* If multiple items in the infusion calculator have the same light, but different XP completion percentage, favor suggesting the item with the least XP for infusion.
* Keyword search also searches perks on items.
* New search terms for is:engram, is:sword, is:artifact, is:ghost, is:consumable, is:material, etc.
* Items can be locked and unlocked by clicking the log icon next to their name.
* Display intellect/discipline/strength bars and cooldown for each character
* Loadouts have a "Save as New" button which will let you save your modified loadout as a new loadout without changing the loadout you started editing.
* Autocomplete for search filters.
* Comparing stats for armor now shows red and green better/worse bars correctly.
* Fixed showing magazine stat for weapons in the vault.
* Fixed infusion material cost for Ghosts and Artifacts (they cost motes of light).
* Fix a case where the item properties popup may be cut off above the top of the screen.
* Transfer/equip/dequip actions for edge cases will now succeed as expected without errors.
* Manifest file update.

# 3.3.1

* Updated the manifest file.

# 3.3

* Infusion auto calculator is much faster.
* Items in the infusion calculator don't grey out when a search is active anymore.
* Full cost of infusions is now shown, including exotic shards, weapon parts / armor materials, and glimmer.
* Show a better error message when trying to equip an item for the wrong class. Before it would say you weren't experienced enough.
* Add a button to the infusion calculator that moves the planned items to your character.
* Add a filter to the infusion calculator to limit the search to only rare (blue) items.
* The infusion auto calculator runs automatically, and now presents a list of different attack/defense values for you to choose from. Selecting one will show the best path to get to that light level.
* The infusion calculator greys out items that are already used or are too low light to use, rather than hiding them.
* The item move popup now has an entry for the infusion calculator, to make it easier to find.
* Hold Shift and click on items in the infusion calculator to prevent the calculator from using that item.
* If you have an exotic class item (with "The Life Exotic" perk) equipped, you can now equip another exotic without having the class item get automatically de-equipped. Previously, this worked only if you equipped the non-class-item exotic first.
* Armor, Artifacts, and Ghosts now show the difference in stats with your currently equipped item. Also, magazine/energy between swords and other heavy weapons compares correctly.
* The is:complete, is:incomplete, is:upgraded, is:xpincomplete, and is:xpcomplete search keywords all work again, and their meanings have been tweaked so they are all useful.
* The talent grid for an item are now shown in the item details, just like in the game, including XP per node.
* Subclasses show a talent grid as well!
* The item stats comparison will no longer be cleared if DIM reloads items while an item popup is open.
* Bounties and quests are now separated, and under their own "Progress" heading.
* Bounties, quests, and anything else that can have objectives (like test weapons and runes) now show their objectives and the progress towards them. As a result, completion percentages are also now accurate for those items.
* Descriptions are now shown for all items.
* Include hidden stats "Aim Assist" and "Equip Speed" for all weapons. You can still see all hidden stats by visiting DTR via the link at the top of item details.
* Weapon types are now included in their popup title.
* Removed Crimson Days theme.  It will return.
* Fixed issue at starts up when DIM cannot resolve if the user is logged into Bungie.net.

# 3.2.3

* Updated Crimson Days Theme.
* Removed verge.js

# 3.2.2

* Updated Crimson Days Theme.

# 3.2.1

* Crimson Days theme.
* Weapons and armor now show all activated perks (including scopes, etc), in the same order they are shown in the game.
* Only display the "more info" detail icon if there's something to show.
* If you try to move an item into a full inventory, we'll reload to see if you've already made space in the game, rather than failing the move immediately.
* The Infusion dialog now has a "Maximize Attack/Defense" button that figures out how to get the highest stats with the fewest number of infusions.
* You can now create a loadout based on what you've got equipped by selecting "From Equipped" in the "Create Loadout" menu item.
* After applying a loadout, a new pseudo-loadout called "Before 'Your Loadout'" appears that will put back the items you had equipped.

# 3.2

* In the "Loadouts" dropdown is a new "Maximize Light" auto-loadout that does what it says, pulling items from all your characters and the vault in order to maximize your character's light.
* Lots of performance improvements! Loading DIM, refreshing, moving items, and searching should all be faster.
* DIM will now refresh immediately when you switch back to its tab, or come back from screensaver, etc. It won't automatically update when it's in the background anymore. It still periodically updates itself when it is the focused tab.
* New "is:year1" and "is:year2" search filters.
* Artifacts now have the right class type (hunter, titan, etc).
* The reload and settings icons are easier to hit (remember you can also hit "R" to reload.
* The move popup closes immediately when you select a move, rather than waiting for the move to start.
* New sort option of "rarity, then primary stat".<|MERGE_RESOLUTION|>--- conflicted
+++ resolved
@@ -1,10 +1,7 @@
 # Next
-<<<<<<< HEAD
 
 * Add option for new item and its popup to be hidden
-=======
 * Add ability to exclude items from loadout builder.
->>>>>>> b230819e
 * Expand/collapse sections in DIM.
 * Double clicking an item will equip it on the current character. 2x click on equipped, dequips.
 * Show current vendor items being sold.
