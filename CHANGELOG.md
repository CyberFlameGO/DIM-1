# Next

* You can now mark items as "favorite", "keep", "junk" or "infuse". There are corresponding search filters (tag:keep, tag:favorite, etc.) There are also keyboard shortcuts - press "?" to see them.
* You can now add custom notes to items. Just type them in the box and it automatically saves the text. You can also search for notes -> notes:"god roll"
* Fixed a "move-canceled" message showing up sometimes when applying loadouts.
* Bugged items like Iron Shell no longer attempt to compute quality. They'll fix themselves when Bungie fixes them.
* Fixed "Aim assist" stat not showing up in CSV (and no stats showing up if your language wasn't English).
<<<<<<< HEAD
* We now catch manifest updates that don't update the manifest version - if you see broken images, try reloading DIM and it should pick up new info.
=======
* Worked around a bug in the manifest data where Ornamenent nodes show up twice.
>>>>>>> f436a149

# 3.10.2

* Fixed error building talent grid for Hawkmoon.
* Don't attempt to build record books when advisors are not loaded.
* Dragged items now include their border and light level again.
* New-item overlays have been restored (enable in settings).
* Reenable record book progress.
* Better handle errors when record book info isn't available.
* Show an error message if the manifest doesn't load.
* Fix an error when equipping loadouts.
* DIM usage tips will only show up once per session now. You can bring back previously hidden tips with a button in the settings page.

# 3.10.0

* Add ability to create loadouts by selecting sets of perks.
* [#823](https://github.com/DestinyItemManager/DIM/issues/823) Added 'current' property to stores.
* The DIM extension is now much smaller.
* DIM can now display item information in all supported Destiny languages. Choose your language in the settings then reload DIM.
* We now automatically pick up Destiny data updates, so DIM should work after patches without needing an update.
* The Reputation section should match the in-game logos better now.
* Disable new item overlays due to a bug.

# 3.9.2

* [#812](https://github.com/DestinyItemManager/DIM/issues/812) Removed rare masks from the items table used by the random item loadout.

# 3.9.1

* [#801](https://github.com/DestinyItemManager/DIM/issues/801) Resolved error with vendor page character sorting.
* [#792](https://github.com/DestinyItemManager/DIM/pull/792) Warning if user clicks on perks to notify them that they can only be changed in game.
* [#795](https://github.com/DestinyItemManager/DIM/pull/795) Updated strange coin icon for Xur.

# 3.9.0

* New glimmer-based filters, is:glimmeritem, is:glimmerboost, is:glimmersupply
* Add option for new item and its popup to be hidden
* Add ability to exclude items from loadout builder.
* Expand/collapse sections in DIM.
* Double clicking an item will equip it on the current character. 2x click on equipped, dequips.
* Show current vendor items being sold.
* Move popup won't pop up under the header anymore.
* If you have an open loadout, and you click "Create loadout", it switches to the new loadout now instead of leaving the previous loadout open.
* DIM is once again faster.
* The loadout editor won't stay visible when you change platforms.
* Fixed a lot of bugs that would show all your items as new.
* New-ness of items persists across reloads and syncs across your Chrome profile.
* New button to clear all new items. Keyboard shortcut is "x".
* Help dialog for keyboard shortcuts. Triggered with "?".
* When you have two characters of the same class, applying a loadout with a subclass will work all the time now.
* Item class requirements are part of the header ("Hunter Helmet") instead of in the stats area.
* You can search for the opposite of "is:" filters with "not:" filters. For example, "is:helmet not:hunter quality:>90".
* Clicking away from the Xur dialog will close any open item popups.
* Fixed an issue where you could not equip a loadout that included an exotic item when you already had an exotic equipped that was not going to be replaced by the loadout.
* Better handling of items with "The Life Exotic" perk.
* New aliases for rarity filters (is:white, is:green, is:blue, is:purple, is:yellow).
* An alternate option for the "Gather Engrams" loadout can exclude gathering exotic engrams.
* Removed popup notification for new items.
* #798 Keyword searches will now scan perk descriptions.
* #799 Randomize equipped items for current character. Don't look at us if you have to play a match using Thorn.

# 3.8.3

* Fix move popup not closing when drag-moving an item.
* Added ability to and filters for track or untracking quests and bounties.
* Fix issue where some sets would be missing from the loadout builder.
* Fixed #660 where postmaster items would not appear in the Postmaster section of DIM, ie Sterling Treasure after the reset.
* Fixed #697 where loadouts will no longer remove the loadouts for the opposite platform.
* Fix an issue where loadouts will not show any items, or transfer any items.
* Add option to show new item overlay animation

# 3.8.2

* Update filter list to include quality/percentage filters
* Add year column to CSV export scripts
* When you have filtered items with a search, you can select a new search loadout option in the loadout menu to transfer matching items.
* The screen no longer jumps around when clicking on items, and the item details popup should always be visible.
* Dialogs should be sized better now.
* Fix character order in move popup buttons.
* Restored the ability to set a maximum vault size. "Auto" (full width) is still an option, and is the default.
* Armor quality is shown in Xur, loadouts, and the infusion dialog if advanced stats is turned on.
* "Take" stackables works again.

# 3.8.1

* Added steps to Moments of Triumph popup (and other record books.)
* Fixed wobbly refresh icon.
* Fixed single item stat percentages.
* Fixed armor export script.
* Possible fix for loadout builder.

# 3.8.0

* Loadout builder redesign and major performance enchancements.
* Items in the postmaster now have quality ratings, can use the infusion fuel finder, show up in the infusion fuel finder, compare against currently equipped items, etc. They behave just like a normal item except you can't move them and they're in a different spot.
* The vault width preference has been removed - the vault now always takes up all the remaining space on the screen.
* Section headers don't repeat themselves anymore.
* Drop zones for items are larger.
* Returning from the min-max tool no longer greets you with a blank, item-less screen.
* Fixed a bug where loadouts were not properly restricted to the platform they were created for.
* Xur's menu item will properly disappear when he leaves for the week.
* New items are marked with a "shiny" animation, and there are notifications when new items appear.
* The loadout menu may expand to fill the height of the window, but no more. The scrollbar looks nicer too.
* Items can now be made larger (or smaller) in settings. Pick the perfect size for your screen!
* The item info popup has a new header design. Let us know what you think!
* Changing settings is faster.
* You can now download your weapon and armor data as spreadsheets for the true data nerds among us.
* The settings dialog is less spacious.
* Engrams and items in the postmaster can now be locked (and unlocked).
* The buttons on the move item popup are now grouped together by character.
* When the "Hide Unfiltered Items while Filtering" option is on, things look a lot nicer than they did.
* DIM is generally just a little bit snappier, especially when scrolling.
* Clicking the icon to open DIM will now switch to an active DIM tab if it's already running.
* Bungie.net will open in a new tab as a convenience for expired cookies.
* Items in the Postmaster are sorted by the order you got them, so you know what'll get bumped when your postmaster is full.
* Clicking the loadout builder button again, or the DIM logo, will take you back to the main screen.
* You may now order your characters by the reverse of the most recent, so the most recent character is next to the vault.

# 3.7.4

* Removed the option to hide or show the primary stat of items - it's always shown now.
* Add mode selection full/fast for users willing to wait for all best sets.
* Loadout menus are now scrollable for users with over 8 custom loadouts on a single character.
* Changing the character sort order now applies live, rather than requiring a refresh.
* Use most recently logged in player to start with loadout builder.
* Search queries will exclude the token `" and "` as some users were including that when chaining multiple filters.
* Fix UI issue on move popup dialog that had some numbers expanding outside the dialog.
* Consolidate beta icons to the icons folder.

# 3.7.3

* Fix rounding error that prevented some loadout sets from showing up.
* Added filter for quality rating, ex - quality:>90 or percentage:<=94

# 3.7.2

* Always show locked section in loadout builder.
* Fix NaN issue in loadout builder.
* Fix issues with 'create loadout' button in loadout builder.
* For item lvling dont prefer unlvled equiped items on other characters.
* Various Loadout builder bug fixes and performance updates.

# 3.7.1

* Various Loadout builder bug fixes and performance updates.

# 3.7.0

* Added new armor/loadout tier builder.
* Fix for all numbers appearing red in comparison view.
* Updated to latest stat estimation forumla.
* Use directive for percentage width.

# 3.6.5

* Fix an issue where warlocks would see loadouts for all the other classes.

# 3.6.2 & 3.6.3

* Add warning if the lost items section of the postmaster has 20 items.
* Stat bars are more accurately sized.
* Add vendor progress
* Add prestige level with xp bar under characters to replace normal xp bar after level 40.
* It is no longer possible to choose column sizes that cause the vault to disappear.
* The Vault now has a character-style header, and can have loadouts applied to it. Full-ness of each vault is displayed below the vault header.
* New option to restore all the items that were in your inventory before applying a loadout, rather than just the equipped ones.
* You can now undo multiple loadouts, going backwards in time.

# 3.6.1

* Removed the "Only blues" option in the infusion fuel finder, because it wasn't necessary.
* Engram searches and the engram loadout features won't mistake Candy Engrams for real engrams.
* Items in the Postmaster include their type in the move popup, so they're easier to distinguish.
* Sometimes equipping loadouts would fail to equip one of your exotics. No more!
* Add an 'is:infusable' search filter.
* Add 'is:intellect', 'is:discipline', 'is:strength' search filters for armor.
* XP Progress on bar items

# 3.6.0

* Bring back the infusion dialog as an Infusion Fuel Finder. It doesn't do as much as it used to, but now it's optimized for quickly finding eligable infusion items.
* Fix a bug where hovering over a drop zone with a consumable/material stack and waiting for the message to turn green still wouldn't trigger the partial move dialog.
* Added a new "Item Leveling" auto-loadout. This loadout finds items for you to dump XP into. It strongly favors locked items, and won't replace an incomplete item that you have equipped. Otherwise, it goes after items that already have the most XP (closest to completion), preferring exotics and legendaries if they are locked, and rares and legendaries if they're not locked (because you get more materials out of disassembling them that way).
* There's a new setting that will show elemental damage icons on your weapons. Elemental damage icons are now always shown in the title of the item popup.
* Elder's Sigil won't go above 100% completion for the score portion anymore.
* Added roll quality percentage indicator. You can now see how your intellect/discipline/strength stacks up against the maximum stat roll for your armor.
* DIM is smarter about what items it chooses to move aside, or to equip in the place of a dequipped item.
* Added a new "Gather Engrams" loadout that will pull all engrams to your character.

# 3.5.4

* We won't try to equip an item that is too high-level for your character when dequipping items.
* Fix a regression where subclasses wouldn't show up in Loadouts. They're still there, they just show up now!
* Fixed another bug that could prevent item popups from showing up.
* The vault can now be up to 12 items wide.
* Sterling Treasure, Junk Items, and SLR Record Book added to DIM.
* Manifest file updated.

# 3.5.3

* Fixed a bug that would prevent the loading of DIM if Spark of Light was in the postmaster.
* Fixed a bug that prevented the Xur dialog from rendering.

# 3.5.2

* Fix a bug where item details popups would show above the header.
* Fix showing Sterling Treasures in Messages.
* Better error handling when Bungie.net is down.
* Fix a bug where having items in the postmaster would confuse moves of the same item elsewhere.
* Fix a bug where item comparisons no longer worked.
* Added support for the classified shader "Walkabout".

# 3.5.1

* The Infusion Calculator has been removed, now that infusions are much more straightforward.
* Pressing the "i" key on the keyboard will toggle showing item details in the item popup.
* Add a menu item for when Xur is in town. This brings up a panel with Xur's wares, how much everything costs, how many strange coins you have, and lets you show the item details popup plus compare against any version of exotics you might already have to see if there's a better roll.

# 3.5

* DIM will now go to great lengths to make sure your transfer will succeed, even if your target's inventory is full, or the vault is full. It does this by moving stuff aside to make space, automatically.
* Fixed a bug that would cause applying loadouts to fill up the vault and then fail.
* Fixed a bug where DIM would refuse to equip an exotic when dequipping something else, even if the exotic was OK to equip.
* When applying a loadout, DIM will now equip and dequip loadout items all at once, in order to speed up applying the loadout.
* The search box has a new style.
* Item moves and loadouts will now wait for each other, to prevent errors when they would collide. This means if you apply two loadouts, the second will wait for the first to complete before starting.
* Item details are now toggled by clicking the "i" icon on the item popup, rather than just by hovering over it.

# 3.4.1

* Bugfix to address an infinite loop while moving emotes.

# 3.4.0

* Moving and equipping items, especially many at a time (loadouts) is faster.
* When you save a loadout, it is now scoped to the platform it's created on, rather than applying across accounts. Loadouts created on one account used to show on both accounts, but wouldn't work on the wrong account.
* You can now move partial amounts of materials. There's a slider in the move popup, and holding "shift" or hovering over the drop area will pop up a dialog for draggers. You can choose to move more than one stack's worth of an item, up to the total amount on a character.
* New commands for materials to consolidate (move them all to this character) and distribute (divide evenly between all characters).
* Loadouts can now contain materials and consumables. Add or remove 5 at a time by holding shift while clicking. When the loadout is applied, we'll make sure your character has *at least* that much of the consumable.
* Loadouts can now contain 10 weapons or armor of a single type, not just 9.
* When making space for a loadout, we'll prefer putting extra stuff in the vault rather than putting it on other characters. We'll also prefer moving aside non-equipped items of low rarity and light level.
* The is:engram search filter actually works.
* Fixed an error where DIM would not replace an equipped item with an instance of the same item hash. This would cause an error with loadouts and moving items. [448](https://github.com/DestinyItemManager/DIM/issues/448)
* Loadouts can now display more than one line of items, for you mega-loadout lovers.
* Items in the loadout editor are sorted according to your sort preference.

# 3.3.3

* Infusion calculator performance enhancements
* Larger lock icon
* Completed segments of Intelligence, Discipline, and Strength are now colored orange.

# 3.3.2

* If multiple items in the infusion calculator have the same light, but different XP completion percentage, favor suggesting the item with the least XP for infusion.
* Keyword search also searches perks on items.
* New search terms for is:engram, is:sword, is:artifact, is:ghost, is:consumable, is:material, etc.
* Items can be locked and unlocked by clicking the log icon next to their name.
* Display intellect/discipline/strength bars and cooldown for each character
* Loadouts have a "Save as New" button which will let you save your modified loadout as a new loadout without changing the loadout you started editing.
* Autocomplete for search filters.
* Comparing stats for armor now shows red and green better/worse bars correctly.
* Fixed showing magazine stat for weapons in the vault.
* Fixed infusion material cost for Ghosts and Artifacts (they cost motes of light).
* Fix a case where the item properties popup may be cut off above the top of the screen.
* Transfer/equip/dequip actions for edge cases will now succeed as expected without errors.
* Manifest file update.

# 3.3.1

* Updated the manifest file.

# 3.3

* Infusion auto calculator is much faster.
* Items in the infusion calculator don't grey out when a search is active anymore.
* Full cost of infusions is now shown, including exotic shards, weapon parts / armor materials, and glimmer.
* Show a better error message when trying to equip an item for the wrong class. Before it would say you weren't experienced enough.
* Add a button to the infusion calculator that moves the planned items to your character.
* Add a filter to the infusion calculator to limit the search to only rare (blue) items.
* The infusion auto calculator runs automatically, and now presents a list of different attack/defense values for you to choose from. Selecting one will show the best path to get to that light level.
* The infusion calculator greys out items that are already used or are too low light to use, rather than hiding them.
* The item move popup now has an entry for the infusion calculator, to make it easier to find.
* Hold Shift and click on items in the infusion calculator to prevent the calculator from using that item.
* If you have an exotic class item (with "The Life Exotic" perk) equipped, you can now equip another exotic without having the class item get automatically de-equipped. Previously, this worked only if you equipped the non-class-item exotic first.
* Armor, Artifacts, and Ghosts now show the difference in stats with your currently equipped item. Also, magazine/energy between swords and other heavy weapons compares correctly.
* The is:complete, is:incomplete, is:upgraded, is:xpincomplete, and is:xpcomplete search keywords all work again, and their meanings have been tweaked so they are all useful.
* The talent grid for an item are now shown in the item details, just like in the game, including XP per node.
* Subclasses show a talent grid as well!
* The item stats comparison will no longer be cleared if DIM reloads items while an item popup is open.
* Bounties and quests are now separated, and under their own "Progress" heading.
* Bounties, quests, and anything else that can have objectives (like test weapons and runes) now show their objectives and the progress towards them. As a result, completion percentages are also now accurate for those items.
* Descriptions are now shown for all items.
* Include hidden stats "Aim Assist" and "Equip Speed" for all weapons. You can still see all hidden stats by visiting DTR via the link at the top of item details.
* Weapon types are now included in their popup title.
* Removed Crimson Days theme.  It will return.
* Fixed issue at starts up when DIM cannot resolve if the user is logged into Bungie.net.

# 3.2.3

* Updated Crimson Days Theme.
* Removed verge.js

# 3.2.2

* Updated Crimson Days Theme.

# 3.2.1

* Crimson Days theme.
* Weapons and armor now show all activated perks (including scopes, etc), in the same order they are shown in the game.
* Only display the "more info" detail icon if there's something to show.
* If you try to move an item into a full inventory, we'll reload to see if you've already made space in the game, rather than failing the move immediately.
* The Infusion dialog now has a "Maximize Attack/Defense" button that figures out how to get the highest stats with the fewest number of infusions.
* You can now create a loadout based on what you've got equipped by selecting "From Equipped" in the "Create Loadout" menu item.
* After applying a loadout, a new pseudo-loadout called "Before 'Your Loadout'" appears that will put back the items you had equipped.

# 3.2

* In the "Loadouts" dropdown is a new "Maximize Light" auto-loadout that does what it says, pulling items from all your characters and the vault in order to maximize your character's light.
* Lots of performance improvements! Loading DIM, refreshing, moving items, and searching should all be faster.
* DIM will now refresh immediately when you switch back to its tab, or come back from screensaver, etc. It won't automatically update when it's in the background anymore. It still periodically updates itself when it is the focused tab.
* New "is:year1" and "is:year2" search filters.
* Artifacts now have the right class type (hunter, titan, etc).
* The reload and settings icons are easier to hit (remember you can also hit "R" to reload.
* The move popup closes immediately when you select a move, rather than waiting for the move to start.
* New sort option of "rarity, then primary stat".<|MERGE_RESOLUTION|>--- conflicted
+++ resolved
@@ -5,11 +5,8 @@
 * Fixed a "move-canceled" message showing up sometimes when applying loadouts.
 * Bugged items like Iron Shell no longer attempt to compute quality. They'll fix themselves when Bungie fixes them.
 * Fixed "Aim assist" stat not showing up in CSV (and no stats showing up if your language wasn't English).
-<<<<<<< HEAD
 * We now catch manifest updates that don't update the manifest version - if you see broken images, try reloading DIM and it should pick up new info.
-=======
 * Worked around a bug in the manifest data where Ornamenent nodes show up twice.
->>>>>>> f436a149
 
 # 3.10.2
 
