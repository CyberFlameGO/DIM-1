# Next

* Items in the postmaster now have quality ratings, can use the infusion fuel finder, show up in the infusion fuel finder, compare against currently equipped items, etc. They behave just like a normal item except you can't move them and they're in a different spot.
* The vault width preference has been removed - the vault now always takes up all the remaining space on the screen.
* Section headers don't repeat themselves anymore.
* Drop zones for items are larger.
* Returning from the min-max tool no longer greets you with a blank, item-less screen.
* Fixed a bug where loadouts were not properly restricted to the platform they were created for.
* Xur's menu item will properly disappear when he leaves for the week.
* New items are marked with a "shiny" animation, and there are notifications when new items appear.
<<<<<<< HEAD
=======
* The loadout menu may expand to fill the height of the window, but no more.
>>>>>>> 759efb60

# 3.7.4

* Removed the option to hide or show the primary stat of items - it's always shown now.
* Add mode selection full/fast for users willing to wait for all best sets.
* Loadout menus are now scrollable for users with over 8 custom loadouts on a single character.
* Changing the character sort order now applies live, rather than requiring a refresh.
* Use most recently logged in player to start with loadout builder.
* Search queries will exlude the token `" and "` as some users were including that when chaining multiple filters.
* Fix UI issue on move popup dialog that had some numbers expanding outside the dialog.
* Consolidate beta icons to the icons folder.

# 3.7.3

* Fix rounding error that prevented some loadout sets from showing up.
* Added filter for quality rating, ex - quality:>90 or percentage:<=94

# 3.7.2

* Always show locked section in loadout builder.
* Fix NaN issue in loadout builder.
* Fix issues with 'create loadout' button in loadout builder.
* For item lvling dont prefer unlvled equiped items on other characters.
* Various Loadout builder bug fixes and performance updates.

# 3.7.1

* Various Loadout builder bug fixes and performance updates.

# 3.7.0

* Added new armor/loadout tier builder.
* Fix for all numbers appearing red in comparison view.
* Updated to latest stat estimation forumla.
* Use directive for percentage width.

# 3.6.5

* Fix an issue where warlocks would see loadouts for all the other classes.

# 3.6.2 & 3.6.3

* Add warning if the lost items section of the postmaster has 20 items.
* Stat bars are more accurately sized.
* Add vendor progress
* Add prestige level with xp bar under characters to replace normal xp bar after level 40.
* It is no longer possible to choose column sizes that cause the vault to disappear.
* The Vault now has a character-style header, and can have loadouts applied to it. Full-ness of each vault is displayed below the vault header.
* New option to restore all the items that were in your inventory before applying a loadout, rather than just the equipped ones.
* You can now undo multiple loadouts, going backwards in time.

# 3.6.1

* Removed the "Only blues" option in the infusion fuel finder, because it wasn't necessary.
* Engram searches and the engram loadout features won't mistake Candy Engrams for real engrams.
* Items in the Postmaster include their type in the move popup, so they're easier to distinguish.
* Sometimes equipping loadouts would fail to equip one of your exotics. No more!
* Add an 'is:infusable' search filter.
* Add 'is:intellect', 'is:discipline', 'is:strength' search filters for armor.
* XP Progress on bar items

# 3.6.0

* Bring back the infusion dialog as an Infusion Fuel Finder. It doesn't do as much as it used to, but now it's optimized for quickly finding eligable infusion items.
* Fix a bug where hovering over a drop zone with a consumable/material stack and waiting for the message to turn green still wouldn't trigger the partial move dialog.
* Added a new "Item Leveling" auto-loadout. This loadout finds items for you to dump XP into. It strongly favors locked items, and won't replace an incomplete item that you have equipped. Otherwise, it goes after items that already have the most XP (closest to completion), preferring exotics and legendaries if they are locked, and rares and legendaries if they're not locked (because you get more materials out of disassembling them that way).
* There's a new setting that will show elemental damage icons on your weapons. Elemental damage icons are now always shown in the title of the item popup.
* Elder's Sigil won't go above 100% completion for the score portion anymore.
* Added roll quality percentage indicator. You can now see how your intellect/discipline/strength stacks up against the maximum stat roll for your armor.
* DIM is smarter about what items it chooses to move aside, or to equip in the place of a dequipped item.
* Added a new "Gather Engrams" loadout that will pull all engrams to your character.

# 3.5.4

* We won't try to equip an item that is too high-level for your character when dequipping items.
* Fix a regression where subclasses wouldn't show up in Loadouts. They're still there, they just show up now!
* Fixed another bug that could prevent item popups from showing up.
* The vault can now be up to 12 items wide.
* Sterling Treasure, Junk Items, and SLR Record Book added to DIM.
* Manifest file updated.

# 3.5.3

* Fixed a bug that would prevent the loading of DIM if Spark of Light was in the postmaster.
* Fixed a bug that prevented the Xur dialog from rendering.

# 3.5.2

* Fix a bug where item details popups would show above the header.
* Fix showing Sterling Treasures in Messages.
* Better error handling when Bungie.net is down.
* Fix a bug where having items in the postmaster would confuse moves of the same item elsewhere.
* Fix a bug where item comparisons no longer worked.
* Added support for the classified shader "Walkabout".

# 3.5.1

* The Infusion Calculator has been removed, now that infusions are much more straightforward.
* Pressing the "i" key on the keyboard will toggle showing item details in the item popup.
* Add a menu item for when Xur is in town. This brings up a panel with Xur's wares, how much everything costs, how many strange coins you have, and lets you show the item details popup plus compare against any version of exotics you might already have to see if there's a better roll.

# 3.5

* DIM will now go to great lengths to make sure your transfer will succeed, even if your target's inventory is full, or the vault is full. It does this by moving stuff aside to make space, automatically.
* Fixed a bug that would cause applying loadouts to fill up the vault and then fail.
* Fixed a bug where DIM would refuse to equip an exotic when dequipping something else, even if the exotic was OK to equip.
* When applying a loadout, DIM will now equip and dequip loadout items all at once, in order to speed up applying the loadout.
* The search box has a new style.
* Item moves and loadouts will now wait for each other, to prevent errors when they would collide. This means if you apply two loadouts, the second will wait for the first to complete before starting.
* Item details are now toggled by clicking the "i" icon on the item popup, rather than just by hovering over it.

# 3.4.1

* Bugfix to address an infinite loop while moving emotes.

# 3.4.0

* Moving and equipping items, especially many at a time (loadouts) is faster.
* When you save a loadout, it is now scoped to the platform it's created on, rather than applying across accounts. Loadouts created on one account used to show on both accounts, but wouldn't work on the wrong account.
* You can now move partial amounts of materials. There's a slider in the move popup, and holding "shift" or hovering over the drop area will pop up a dialog for draggers. You can choose to move more than one stack's worth of an item, up to the total amount on a character.
* New commands for materials to consolidate (move them all to this character) and distribute (divide evenly between all characters).
* Loadouts can now contain materials and consumables. Add or remove 5 at a time by holding shift while clicking. When the loadout is applied, we'll make sure your character has *at least* that much of the consumable.
* Loadouts can now contain 10 weapons or armor of a single type, not just 9.
* When making space for a loadout, we'll prefer putting extra stuff in the vault rather than putting it on other characters. We'll also prefer moving aside non-equipped items of low rarity and light level.
* The is:engram search filter actually works.
* Fixed an error where DIM would not replace an equipped item with an instance of the same item hash. This would cause an error with loadouts and moving items. [448](https://github.com/DestinyItemManager/DIM/issues/448)
* Loadouts can now display more than one line of items, for you mega-loadout lovers.
* Items in the loadout editor are sorted according to your sort preference.

# 3.3.3

* Infusion calculator performance enhancements
* Larger lock icon
* Completed segments of Intelligence, Discipline, and Strength are now colored orange.

# 3.3.2

* If multiple items in the infusion calculator have the same light, but different XP completion percentage, favor suggesting the item with the least XP for infusion.
* Keyword search also searches perks on items.
* New search terms for is:engram, is:sword, is:artifact, is:ghost, is:consumable, is:material, etc.
* Items can be locked and unlocked by clicking the log icon next to their name.
* Display intellect/discipline/strength bars and cooldown for each character
* Loadouts have a "Save as New" button which will let you save your modified loadout as a new loadout without changing the loadout you started editing.
* Autocomplete for search filters.
* Comparing stats for armor now shows red and green better/worse bars correctly.
* Fixed showing magazine stat for weapons in the vault.
* Fixed infusion material cost for Ghosts and Artifacts (they cost motes of light).
* Fix a case where the item properties popup may be cut off above the top of the screen.
* Transfer/equip/dequip actions for edge cases will now succeed as expected without errors.
* Manifest file update.

# 3.3.1

* Updated the manifest file.

# 3.3

* Infusion auto calculator is much faster.
* Items in the infusion calculator don't grey out when a search is active anymore.
* Full cost of infusions is now shown, including exotic shards, weapon parts / armor materials, and glimmer.
* Show a better error message when trying to equip an item for the wrong class. Before it would say you weren't experienced enough.
* Add a button to the infusion calculator that moves the planned items to your character.
* Add a filter to the infusion calculator to limit the search to only rare (blue) items.
* The infusion auto calculator runs automatically, and now presents a list of different attack/defense values for you to choose from. Selecting one will show the best path to get to that light level.
* The infusion calculator greys out items that are already used or are too low light to use, rather than hiding them.
* The item move popup now has an entry for the infusion calculator, to make it easier to find.
* Hold Shift and click on items in the infusion calculator to prevent the calculator from using that item.
* If you have an exotic class item (with "The Life Exotic" perk) equipped, you can now equip another exotic without having the class item get automatically de-equipped. Previously, this worked only if you equipped the non-class-item exotic first.
* Armor, Artifacts, and Ghosts now show the difference in stats with your currently equipped item. Also, magazine/energy between swords and other heavy weapons compares correctly.
* The is:complete, is:incomplete, is:upgraded, is:xpincomplete, and is:xpcomplete search keywords all work again, and their meanings have been tweaked so they are all useful.
* The talent grid for an item are now shown in the item details, just like in the game, including XP per node.
* Subclasses show a talent grid as well!
* The item stats comparison will no longer be cleared if DIM reloads items while an item popup is open.
* Bounties and quests are now separated, and under their own "Progress" heading.
* Bounties, quests, and anything else that can have objectives (like test weapons and runes) now show their objectives and the progress towards them. As a result, completion percentages are also now accurate for those items.
* Descriptions are now shown for all items.
* Include hidden stats "Aim Assist" and "Equip Speed" for all weapons. You can still see all hidden stats by visiting DTR via the link at the top of item details.
* Weapon types are now included in their popup title.
* Removed Crimson Days theme.  It will return.
* Fixed issue at starts up when DIM cannot resolve if the user is logged into Bungie.net.

# 3.2.3

* Updated Crimson Days Theme.
* Removed verge.js

# 3.2.2

* Updated Crimson Days Theme.

# 3.2.1

* Crimson Days theme.
* Weapons and armor now show all activated perks (including scopes, etc), in the same order they are shown in the game.
* Only display the "more info" detail icon if there's something to show.
* If you try to move an item into a full inventory, we'll reload to see if you've already made space in the game, rather than failing the move immediately.
* The Infusion dialog now has a "Maximize Attack/Defense" button that figures out how to get the highest stats with the fewest number of infusions.
* You can now create a loadout based on what you've got equipped by selecting "From Equipped" in the "Create Loadout" menu item.
* After applying a loadout, a new pseudo-loadout called "Before 'Your Loadout'" appears that will put back the items you had equipped.

# 3.2

* In the "Loadouts" dropdown is a new "Maximize Light" auto-loadout that does what it says, pulling items from all your characters and the vault in order to maximize your character's light.
* Lots of performance improvements! Loading DIM, refreshing, moving items, and searching should all be faster.
* DIM will now refresh immediately when you switch back to its tab, or come back from screensaver, etc. It won't automatically update when it's in the background anymore. It still periodically updates itself when it is the focused tab.
* New "is:year1" and "is:year2" search filters.
* Artifacts now have the right class type (hunter, titan, etc).
* The reload and settings icons are easier to hit (remember you can also hit "R" to reload.
* The move popup closes immediately when you select a move, rather than waiting for the move to start.
* New sort option of "rarity, then primary stat".<|MERGE_RESOLUTION|>--- conflicted
+++ resolved
@@ -1,5 +1,6 @@
 # Next
 
+* Loadout builder redesign and major performance enchancements.
 * Items in the postmaster now have quality ratings, can use the infusion fuel finder, show up in the infusion fuel finder, compare against currently equipped items, etc. They behave just like a normal item except you can't move them and they're in a different spot.
 * The vault width preference has been removed - the vault now always takes up all the remaining space on the screen.
 * Section headers don't repeat themselves anymore.
@@ -8,10 +9,7 @@
 * Fixed a bug where loadouts were not properly restricted to the platform they were created for.
 * Xur's menu item will properly disappear when he leaves for the week.
 * New items are marked with a "shiny" animation, and there are notifications when new items appear.
-<<<<<<< HEAD
-=======
 * The loadout menu may expand to fill the height of the window, but no more.
->>>>>>> 759efb60
 
 # 3.7.4
 
