--- conflicted
+++ resolved
@@ -11,11 +11,8 @@
 * Fix a bug in the new filters for source.
 * Fix incognito mode launching
 * More i18n.
-<<<<<<< HEAD
 * Added more detection for item years
-=======
 * Classified items in the vault are now counted and shown.
->>>>>>> 1d4e015c
 * DIM is faster!
 * Memory of Felwinter is now excluded from loadout builder by default.
 
