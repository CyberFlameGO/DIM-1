{
  "name": "dim",
  "description": "An item manager for Destiny.",
  "version": "3.4.1",
  "homepage": "https://github.com/DestinyItemManager/DIM",
  "repository": {
    "type": "git",
    "url": "https://github.com/DestinyItemManager/DIM.git"
  },
  "dependencies": {
    "Angular.uuid2": "https://github.com/MBehtemam/angular-uuid.git",
    "AngularJS-Toaster": "https://github.com/DestinyItemManager/AngularJS-Toaster.git#master",
    "ScrollToFixed": "https://github.com/bigspotteddog/ScrollToFixed.git#~1.0.6",
<<<<<<< HEAD
    "angular": "1.4.x",
    "angular-animate": "1.4.x",
    "angular-cookies": "~1.4.5",
=======
    "angular": "~1.5.3",
    "angular-animate": "1.5.x",
    "angular-chrome-storage": "infomofo/angular-chrome-storage",
>>>>>>> 895a468e
    "angular-hotkeys": "chieffancypants/angular-hotkeys#~1.4.5",
    "angular-messages": "~1.3.x",
    "angular-native-dragdrop": "https://github.com/angular-dragdrop/angular-dragdrop.git",
    "angular-promise-tracker": "~2.1.0",
    "angular-ui-router": "~0.2.x",
    "components-font-awesome": "~4.4.0",
    "jquery": "~2",
    "lz-string": "https://github.com/pieroxy/lz-string.git#~1.4.x",
    "ngDialog": "~0.5.x",
    "underscore": "~1.8.x",
    "angularjs-slider": "~2.10.2",
    "angular-aria": "~1.5.0",
    "jquery-textcomplete": "~1.3.2"
  },
  "resolutions": {
    "angular": "~1.5.3"
  }
}<|MERGE_RESOLUTION|>--- conflicted
+++ resolved
@@ -11,15 +11,9 @@
     "Angular.uuid2": "https://github.com/MBehtemam/angular-uuid.git",
     "AngularJS-Toaster": "https://github.com/DestinyItemManager/AngularJS-Toaster.git#master",
     "ScrollToFixed": "https://github.com/bigspotteddog/ScrollToFixed.git#~1.0.6",
-<<<<<<< HEAD
-    "angular": "1.4.x",
-    "angular-animate": "1.4.x",
-    "angular-cookies": "~1.4.5",
-=======
     "angular": "~1.5.3",
     "angular-animate": "1.5.x",
     "angular-chrome-storage": "infomofo/angular-chrome-storage",
->>>>>>> 895a468e
     "angular-hotkeys": "chieffancypants/angular-hotkeys#~1.4.5",
     "angular-messages": "~1.3.x",
     "angular-native-dragdrop": "https://github.com/angular-dragdrop/angular-dragdrop.git",
