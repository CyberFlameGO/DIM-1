--- conflicted
+++ resolved
@@ -1,11 +1,7 @@
 {
   "name": "dim",
   "description": "An item manager for Destiny.",
-<<<<<<< HEAD
-  "version": "3.3.1",
-=======
   "version": "3.3.2",
->>>>>>> 3536ebf4
   "homepage": "https://github.com/DestinyItemManager/DIM",
   "repository": {
     "type": "git",
