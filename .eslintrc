--- conflicted
+++ resolved
@@ -25,15 +25,11 @@
     "$DIM_VERSION": true,
     "$DIM_API_KEY": true,
     "$DIM_WEB_API_KEY": true,
-<<<<<<< HEAD
-    "$DIM_WEB_AUTH_URL": true,
-    "$GOOGLE_DRIVE_CLIENT_ID": true,
-=======
     "$DIM_CLIENT_ID": true,
     "$DIM_WEB_CLIENT_ID": true,
     "$DIM_CLIENT_SECRET": true,
     "$DIM_WEB_CLIENT_SECRET": true,
->>>>>>> 3321e270
+    "$GOOGLE_DRIVE_CLIENT_ID": true,
     "$featureFlags": true
   },
   "rules": {
